--- conflicted
+++ resolved
@@ -40,12 +40,7 @@
   - if [[ ${DOCS} || -n ${TRAVIS_TAG} ]]; then
       cd ${HOME}/docker/portage;
       CON=$(docker run -d ${TRAVIS_REPO_SLUG}:latest) && docker cp ${CON}:/home/portage/portage/build/doc . ;
-<<<<<<< HEAD
-      pip3 install doctr;
-      doctr deploy . --built-docs doc/portage/doxygen/html;
-=======
       pyenv local 3.6;
       pip install doctr;
       doctr deploy . --built-docs doc/doxygen/html;
->>>>>>> f9cae5cc
     fi