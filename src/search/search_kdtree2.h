/*---------------------------------------------------------------------------~*
 * Copyright (c) 2014 Los Alamos National Security, LLC
 * All rights reserved.
 *---------------------------------------------------------------------------~*/

#ifndef SEARCH_KDTREE2_H
#define SEARCH_KDTREE2_H

#include <vector>

#include "Point.h"
#include "BoundBox.h"
#include "kdtree.h"


namespace Portage {

    /*!
      @class SearchKDTree2 "search_kdtree2.h"
      @brief A search algorithm utilizing a k-d tree in 2d.
      @tparam SourceMeshType The mesh type of the input mesh.
      @tparam TargetMeshType The mesh type of the output mesh.

      This search is only valid for 2d meshes.
      */
    template <typename SourceMeshType, typename TargetMeshType>
        class SearchKDTree2 {
        public:

           //! Default constructor (disabled)
           SearchKDTree2() = delete;

           /*!
             @brief Builds the k-d tree for searching for intersection candidates.
             @param[in] source_mesh Pointer to a mesh wrapper for getting the source
             mesh info.
             @param[in] target_mesh Pointer to a mesh wrapper for getting the target
             mesh info.

             Constructor for k-d tree for finding cells from a source
             mesh that overlap the target mesh.
             */
           SearchKDTree2(const SourceMeshType & source_mesh, 
                         const TargetMeshType & target_mesh)
                   : sourceMesh_(source_mesh), targetMesh_(target_mesh)  {

                   int numCells = sourceMesh_.num_owned_cells() + 
                                  sourceMesh_.num_ghost_cells();
                   std::vector<gk::IsotheticBBox<2>> bboxes;
                   bboxes.reserve(numCells);

                   // find bounding boxes for all cells
                   for (int c = 0; c < numCells; ++c) {
                       std::vector<std::pair<double,double>> cell_coord;
                       sourceMesh_.cell_get_coordinates(c, &cell_coord);
                       gk::IsotheticBBox<2> bb;
                       for (int n = 0; n < cell_coord.size(); ++n) {
                           bb.add(gk::Point<2>(cell_coord[n].first,
                                  cell_coord[n].second));
                       }
                       bboxes.emplace_back(bb);
                   }

                   // create the k-d tree
                   tree_ = gk::KDTreeCreate(bboxes);

               } // SearchKDTree2::SearchKDTree2

           //! Copy constructor (disabled)
           SearchKDTree2(const SearchKDTree2 &) = delete;

           //! Assignment operator (disabled)
           SearchKDTree2 & operator = (const SearchKDTree2 &) = delete;

           //! Destructor
           ~SearchKDTree2() { if (tree_) delete tree_; }

           /*!
             @brief Find the source mesh cells potentially overlapping a given target cell
             @param[in] cellId The index of the cell in the target mesh for which we wish
             to find the candidate overlapping cells in the source mesh.
             @param[in,out] candidates Pointer to a vector of potential candidate cells in
             the source mesh.
             */
           void search(const int cellId, std::vector<int> *candidates) const;

       private:

           // Aggregate data members
           const SourceMeshType & sourceMesh_;
           const TargetMeshType & targetMesh_;
           gk::KDTree<2>* tree_;

        }; // class SearchKDTree2



    template<typename SourceMeshType, typename TargetMeshType>
        void SearchKDTree2<SourceMeshType,TargetMeshType>::
        search(const int cellId, std::vector<int> *candidates)
        const {
            // find bounding box for target cell
            std::vector<std::pair<double,double>> cell_coord;
            targetMesh_.cell_get_coordinates(cellId, &cell_coord);
            gk::IsotheticBBox<2> bb;
            for (int n = 0; n < cell_coord.size(); ++n) {
                bb.add(gk::Point<2>(cell_coord[n].first,
                       cell_coord[n].second));
            }

            // now see which sourceMesh cells have bounding boxes overlapping
            // with target cell, using the kdtree
            std::vector<long> lcandidates;
            gk::Intersect(bb, tree_, lcandidates);
            candidates->assign(lcandidates.begin(), lcandidates.end());

<<<<<<< HEAD
    } // SearchKDTree2::SearchKDTree2

    //! Copy constructor (disabled)
    SearchKDTree2(const SearchKDTree2 &) = delete;

    //! Assignment operator (disabled)
    SearchKDTree2 & operator = (const SearchKDTree2 &) = delete;

    //! Destructor
    ~SearchKDTree2() { if (tree_) delete tree_; }

    /*!
      @brief Find the source mesh cells potentially overlapping a given target cell
      @param[in] cellId The index of the cell in the target mesh for which we wish
      to find the candidate overlapping cells in the source mesh.
      @param[in,out] candidates Pointer to a vector of potential candidate cells in
      the source mesh.
    */
    void operator() (const int cellId, std::vector<int> *candidates) const;

  private:

    // Aggregate data members
    const SourceMeshType & sourceMesh_;
    const TargetMeshType & targetMesh_;
    gk::KDTree<2>* tree_;

}; // class SearchKDTree2



template<typename SourceMeshType, typename TargetMeshType>
void SearchKDTree2<SourceMeshType,TargetMeshType>::
operator() (const int cellId, std::vector<int> *candidates)
const {
    // find bounding box for target cell
    std::vector<std::pair<double,double>> cell_coord;
    targetMesh_.cell_get_coordinates(cellId, &cell_coord);
    gk::IsotheticBBox<2> bb;
    for (int n = 0; n < cell_coord.size(); ++n) {
        bb.add(gk::Point<2>(cell_coord[n].first,
                            cell_coord[n].second));
    }

    // now see which sourceMesh cells have bounding boxes overlapping
    // with target cell, using the kdtree
    std::vector<long> lcandidates;
    gk::Intersect(bb, tree_, lcandidates);
    candidates->assign(lcandidates.begin(), lcandidates.end());

} // SearchKDTree2::operator()
=======
        } // SearchKDTree2::search
>>>>>>> bbd64682




} // namespace Portage

#endif // SEARCH_KDTREE2_H
<|MERGE_RESOLUTION|>--- conflicted
+++ resolved
@@ -82,7 +82,7 @@
              @param[in,out] candidates Pointer to a vector of potential candidate cells in
              the source mesh.
              */
-           void search(const int cellId, std::vector<int> *candidates) const;
+           void operator() (const int cellId, std::vector<int> *candidates) const;
 
        private:
 
@@ -97,7 +97,7 @@
 
     template<typename SourceMeshType, typename TargetMeshType>
         void SearchKDTree2<SourceMeshType,TargetMeshType>::
-        search(const int cellId, std::vector<int> *candidates)
+        operator() (const int cellId, std::vector<int> *candidates)
         const {
             // find bounding box for target cell
             std::vector<std::pair<double,double>> cell_coord;
@@ -114,61 +114,7 @@
             gk::Intersect(bb, tree_, lcandidates);
             candidates->assign(lcandidates.begin(), lcandidates.end());
 
-<<<<<<< HEAD
-    } // SearchKDTree2::SearchKDTree2
-
-    //! Copy constructor (disabled)
-    SearchKDTree2(const SearchKDTree2 &) = delete;
-
-    //! Assignment operator (disabled)
-    SearchKDTree2 & operator = (const SearchKDTree2 &) = delete;
-
-    //! Destructor
-    ~SearchKDTree2() { if (tree_) delete tree_; }
-
-    /*!
-      @brief Find the source mesh cells potentially overlapping a given target cell
-      @param[in] cellId The index of the cell in the target mesh for which we wish
-      to find the candidate overlapping cells in the source mesh.
-      @param[in,out] candidates Pointer to a vector of potential candidate cells in
-      the source mesh.
-    */
-    void operator() (const int cellId, std::vector<int> *candidates) const;
-
-  private:
-
-    // Aggregate data members
-    const SourceMeshType & sourceMesh_;
-    const TargetMeshType & targetMesh_;
-    gk::KDTree<2>* tree_;
-
-}; // class SearchKDTree2
-
-
-
-template<typename SourceMeshType, typename TargetMeshType>
-void SearchKDTree2<SourceMeshType,TargetMeshType>::
-operator() (const int cellId, std::vector<int> *candidates)
-const {
-    // find bounding box for target cell
-    std::vector<std::pair<double,double>> cell_coord;
-    targetMesh_.cell_get_coordinates(cellId, &cell_coord);
-    gk::IsotheticBBox<2> bb;
-    for (int n = 0; n < cell_coord.size(); ++n) {
-        bb.add(gk::Point<2>(cell_coord[n].first,
-                            cell_coord[n].second));
-    }
-
-    // now see which sourceMesh cells have bounding boxes overlapping
-    // with target cell, using the kdtree
-    std::vector<long> lcandidates;
-    gk::Intersect(bb, tree_, lcandidates);
-    candidates->assign(lcandidates.begin(), lcandidates.end());
-
-} // SearchKDTree2::operator()
-=======
-        } // SearchKDTree2::search
->>>>>>> bbd64682
+        } // SearchKDTree2::operator()
 
 
 
