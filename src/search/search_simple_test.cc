--- conflicted
+++ resolved
@@ -15,19 +15,12 @@
 TEST(search_simple, case1)
 {
     Jali::MeshFactory mf(MPI_COMM_WORLD);
-<<<<<<< HEAD
-    std::unique_ptr<Jali::Mesh> smesh = mf(0.0,0.0,1.0,1.0,3,3);
-    std::unique_ptr<Jali::Mesh> tmesh = mf(0.0,0.0,1.0,1.0,2,2);
-    Portage::Jali_Mesh_Wrapper source_mesh_wrapper(*smesh);
-    Portage::Jali_Mesh_Wrapper target_mesh_wrapper(*tmesh);
-=======
     // overlay a 2x2 target mesh on a 3x3 source mesh
     // each target mesh cell gives four candidate source cells
-    const Jali::Mesh *smesh = mf(0.0, 0.0, 1.0, 1.0, 3, 3);
-    const Jali::Mesh *tmesh = mf(0.0, 0.0, 1.0, 1.0, 2, 2);
+    const std::unique_ptr<Jali::Mesh> smesh = mf(0.0, 0.0, 1.0, 1.0, 3, 3);
+    const std::unique_ptr<Jali::Mesh> tmesh = mf(0.0, 0.0, 1.0, 1.0, 2, 2);
     const Portage::Jali_Mesh_Wrapper source_mesh_wrapper(*smesh);
     const Portage::Jali_Mesh_Wrapper target_mesh_wrapper(*tmesh);
->>>>>>> a26ff92d
 
     Portage::SearchSimple<
         Portage::Jali_Mesh_Wrapper, Portage::Jali_Mesh_Wrapper>
@@ -65,55 +58,17 @@
     const Portage::Jali_Mesh_Wrapper &w_;
 };
 
-<<<<<<< HEAD
-TEST(search_simple, wrapper2)
-{
-    Jali::MeshFactory mf(MPI_COMM_WORLD);
-    std::unique_ptr<Jali::Mesh> smesh = mf(0.0,0.0,1.0,1.0,3,3);
-    std::unique_ptr<Jali::Mesh> tmesh = mf(0.0,0.0,1.0,1.0,2,2);
-    Portage::Jali_Mesh_Wrapper source_mesh_wrapper(*smesh);
-    Portage::Jali_Mesh_Wrapper target_mesh_wrapper(*tmesh);
-
-    MeshWrapper2 s2(source_mesh_wrapper);
-    MeshWrapper2 t2(target_mesh_wrapper);
-
-    Portage::SearchSimple<MeshWrapper2, MeshWrapper2> search(s2, t2);
-
-    for (int tc = 0; tc < 4; ++tc) {
-        std::vector<int> candidates;
-        search.search(tc, &candidates);
-
-        ASSERT_EQ(candidates.size(), 4);
-        int tx = tc % 2; int ty = tc / 2;
-        int scbase = tx + ty * 3;
-        ASSERT_EQ(candidates[0], scbase);
-        ASSERT_EQ(candidates[1], scbase + 1);
-        ASSERT_EQ(candidates[2], scbase + 3);
-        ASSERT_EQ(candidates[3], scbase + 4);
-    }
-
-}
-=======
->>>>>>> a26ff92d
-
 TEST(search_simple, dual)
 {
     Jali::MeshFactory mf(MPI_COMM_WORLD);
-<<<<<<< HEAD
-    std::unique_ptr<Jali::Mesh> smesh = mf(0.0,0.0,1.0,1.0,3,3, NULL, true, true, true, true);
-    std::unique_ptr<Jali::Mesh> tmesh = mf(0.0,0.0,1.0,1.0,2,2, NULL, true, true, true, true);
-    Portage::Jali_Mesh_Wrapper source_mesh_wrapper(*smesh);
-    Portage::Jali_Mesh_Wrapper target_mesh_wrapper(*tmesh);
-=======
     // overlay a 2x2 target mesh on a 3x3 source mesh
     // each target mesh node gives four candidate source nodes
-    const Jali::Mesh *smesh = mf(0.0, 0.0, 1.0, 1.0, 3, 3, NULL, 
+    const std::unique_ptr<Jali::Mesh> smesh = mf(0.0, 0.0, 1.0, 1.0, 3, 3, NULL, 
                                  true, true, true, true);
-    const Jali::Mesh *tmesh = mf(0.0, 0.0, 1.0, 1.0, 2, 2, NULL, 
+    const std::unique_ptr<Jali::Mesh> tmesh = mf(0.0, 0.0, 1.0, 1.0, 2, 2, NULL, 
                                  true, true, true, true);
     const Portage::Jali_Mesh_Wrapper source_mesh_wrapper(*smesh);
     const Portage::Jali_Mesh_Wrapper target_mesh_wrapper(*tmesh);
->>>>>>> a26ff92d
 
     const MeshWrapperDual s2(source_mesh_wrapper);
     const MeshWrapperDual t2(target_mesh_wrapper);
