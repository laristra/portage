--- conflicted
+++ resolved
@@ -17,19 +17,12 @@
 TEST(search_kdtree2, case1)
 {
     Jali::MeshFactory mf(MPI_COMM_WORLD);
-<<<<<<< HEAD
-    std::unique_ptr<Jali::Mesh> smesh = mf(0.0,0.0,1.0,1.0,3,3);
-    std::unique_ptr<Jali::Mesh> tmesh = mf(0.0,0.0,1.0,1.0,2,2);
-    Portage::Jali_Mesh_Wrapper source_mesh_wrapper(*smesh);
-    Portage::Jali_Mesh_Wrapper target_mesh_wrapper(*tmesh);
-=======
     // overlay a 2x2 target mesh on a 3x3 source mesh
     // each target mesh cell gives four candidate source cells
-    const Jali::Mesh *smesh = mf(0.0, 0.0, 1.0, 1.0, 3, 3);
-    const Jali::Mesh *tmesh = mf(0.0, 0.0, 1.0, 1.0, 2, 2);
+    const std::unique_ptr<Jali::Mesh> smesh = mf(0.0, 0.0, 1.0, 1.0, 3, 3);
+    const std::unique_ptr<Jali::Mesh> tmesh = mf(0.0, 0.0, 1.0, 1.0, 2, 2);
     const Portage::Jali_Mesh_Wrapper source_mesh_wrapper(*smesh);
     const Portage::Jali_Mesh_Wrapper target_mesh_wrapper(*tmesh);
->>>>>>> a26ff92d
 
     Portage::SearchKDTree2<
         Portage::Jali_Mesh_Wrapper, Portage::Jali_Mesh_Wrapper>
@@ -72,21 +65,14 @@
 TEST(search_kdtree2, dual)
 {
     Jali::MeshFactory mf(MPI_COMM_WORLD);
-<<<<<<< HEAD
-    std::unique_ptr<Jali::Mesh> smesh = mf(0.0,0.0,1.0,1.0,3,3, NULL, true, true, true, true);
-    std::unique_ptr<Jali::Mesh> tmesh = mf(0.0,0.0,1.0,1.0,2,2, NULL, true, true, true, true);
-    Portage::Jali_Mesh_Wrapper source_mesh_wrapper(*smesh);
-    Portage::Jali_Mesh_Wrapper target_mesh_wrapper(*tmesh);
-=======
     // overlay a 2x2 target mesh on a 3x3 source mesh
     // each target mesh node gives four candidate source nodes
-    const Jali::Mesh *smesh = mf(0.0, 0.0, 1.0, 1.0, 3, 3, NULL, 
+    const std::unique_ptr<Jali::Mesh> smesh = mf(0.0, 0.0, 1.0, 1.0, 3, 3, NULL, 
                                  true, true, true, true);
-    const Jali::Mesh *tmesh = mf(0.0, 0.0, 1.0, 1.0, 2, 2, NULL, 
+    const std::unique_ptr<Jali::Mesh> tmesh = mf(0.0, 0.0, 1.0, 1.0, 2, 2, NULL, 
                                  true, true, true, true);
     const Portage::Jali_Mesh_Wrapper source_mesh_wrapper(*smesh);
     const Portage::Jali_Mesh_Wrapper target_mesh_wrapper(*tmesh);
->>>>>>> a26ff92d
 
     const MeshWrapperDual s2(source_mesh_wrapper);
     const MeshWrapperDual t2(target_mesh_wrapper);
