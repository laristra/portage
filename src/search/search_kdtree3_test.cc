/*--------------------------------------------------------------------------~~*
 * Copyright (c) 2014 Los Alamos National Security, LLC
 * All rights reserved.
 *--------------------------------------------------------------------------~~*/

#include "search_kdtree3.h"

#include <algorithm>

#include "gtest/gtest.h"

#include "Mesh.hh"
#include "MeshFactory.hh"

#include "portage/wrappers/mesh/jali/jali_mesh_wrapper.h"

TEST(search_kdtree3, case1)
{
    Jali::MeshFactory mf(MPI_COMM_WORLD);
<<<<<<< HEAD
    std::unique_ptr<Jali::Mesh> smesh = mf(0.0, 0.0, 0.0, 1.0, 1.0, 1.0, 3, 3, 3);
    std::unique_ptr<Jali::Mesh> tmesh = mf(0.0, 0.0, 0.0, 1.0, 1.0, 1.0, 2, 2, 2);
    Portage::Jali_Mesh_Wrapper source_mesh_wrapper(*smesh);
    Portage::Jali_Mesh_Wrapper target_mesh_wrapper(*tmesh);
=======
    // overlay a 2x2x2 target mesh on a 3x3x3 source mesh
    // each target mesh cell gives eight candidate source cells
    const Jali::Mesh *smesh = mf(0.0, 0.0, 0.0, 1.0, 1.0, 1.0, 3, 3, 3);
    const Jali::Mesh *tmesh = mf(0.0, 0.0, 0.0, 1.0, 1.0, 1.0, 2, 2, 2);
    const Portage::Jali_Mesh_Wrapper source_mesh_wrapper(*smesh);
    const Portage::Jali_Mesh_Wrapper target_mesh_wrapper(*tmesh);
>>>>>>> a26ff92d

    Portage::SearchKDTree3<
        Portage::Jali_Mesh_Wrapper, Portage::Jali_Mesh_Wrapper>
        search(source_mesh_wrapper, target_mesh_wrapper);

    for (int tc = 0; tc < 8; ++tc) {
        std::vector<int> candidates;
        search(tc, &candidates);

        // there should be eight candidate source cells, in a cube
        // compute scbase = index of lower left source cell
        ASSERT_EQ(8, candidates.size());
        const int tx = tc % 2;
        const int ty = (tc / 2) % 2;
        const int tz = tc / 4;
        const int scbase = tx + ty * 3 + tz * 9;
        // candidates might not be in order, so sort them
        std::sort(candidates.begin(), candidates.end());
        ASSERT_EQ(scbase,      candidates[0]);
        ASSERT_EQ(scbase + 1,  candidates[1]);
        ASSERT_EQ(scbase + 3,  candidates[2]);
        ASSERT_EQ(scbase + 4,  candidates[3]);
        ASSERT_EQ(scbase + 9,  candidates[4]);
        ASSERT_EQ(scbase + 10, candidates[5]);
        ASSERT_EQ(scbase + 12, candidates[6]);
        ASSERT_EQ(scbase + 13, candidates[7]);
    }

} // TEST(search_kdtree3, case1)

<|MERGE_RESOLUTION|>--- conflicted
+++ resolved
@@ -17,19 +17,12 @@
 TEST(search_kdtree3, case1)
 {
     Jali::MeshFactory mf(MPI_COMM_WORLD);
-<<<<<<< HEAD
-    std::unique_ptr<Jali::Mesh> smesh = mf(0.0, 0.0, 0.0, 1.0, 1.0, 1.0, 3, 3, 3);
-    std::unique_ptr<Jali::Mesh> tmesh = mf(0.0, 0.0, 0.0, 1.0, 1.0, 1.0, 2, 2, 2);
-    Portage::Jali_Mesh_Wrapper source_mesh_wrapper(*smesh);
-    Portage::Jali_Mesh_Wrapper target_mesh_wrapper(*tmesh);
-=======
     // overlay a 2x2x2 target mesh on a 3x3x3 source mesh
     // each target mesh cell gives eight candidate source cells
-    const Jali::Mesh *smesh = mf(0.0, 0.0, 0.0, 1.0, 1.0, 1.0, 3, 3, 3);
-    const Jali::Mesh *tmesh = mf(0.0, 0.0, 0.0, 1.0, 1.0, 1.0, 2, 2, 2);
+    const std::unique_ptr<Jali::Mesh> smesh = mf(0.0, 0.0, 0.0, 1.0, 1.0, 1.0, 3, 3, 3);
+    const std::unique_ptr<Jali::Mesh> tmesh = mf(0.0, 0.0, 0.0, 1.0, 1.0, 1.0, 2, 2, 2);
     const Portage::Jali_Mesh_Wrapper source_mesh_wrapper(*smesh);
     const Portage::Jali_Mesh_Wrapper target_mesh_wrapper(*tmesh);
->>>>>>> a26ff92d
 
     Portage::SearchKDTree3<
         Portage::Jali_Mesh_Wrapper, Portage::Jali_Mesh_Wrapper>
