/*---------------------------------------------------------------------------~*
 * Copyright (c) 2015 Los Alamos National Security, LLC
 * All rights reserved.
 *---------------------------------------------------------------------------~*/

#ifndef MPI_BOUNDING_BOXES_H_
#define MPI_BOUNDING_BOXES_H_

//#define DEBUG_MPI

#include <cassert>
#include <algorithm>
#include <memory>

#include "portage/support/portage.h"

#include "mpi.h"

/*!
  @file mpi_bounding_boxes.h
  @brief Distributes source data using MPI based on bounding boxes
 */

namespace Portage {


/*!
  @class MPI_Bounding_Boxes
  @brief Distributes source data using MPI based on bounding boxes

         Currently assumes coordinates and all fields are doubles.
*/
class MPI_Bounding_Boxes {
 public:

  /*!
    @brief Constructor of MPI_Bounding_Boxes
   */
  MPI_Bounding_Boxes() {}

  
  /*!
    @brief Destructor of MPI_Bounding_Boxes
   */
  ~MPI_Bounding_Boxes() {};


  /*!
    @brief Helper structure containg comms info for a given entity type
   */
  struct comm_info_t {
    //!< Number of total/owned entities in source field
    int sourceNum = 0, sourceNumOwned = 0;
    //!< Number of total/owned entities in new field
    int newNum = 0, newNumOwned = 0;
    //! Array of total/owned send sizes from me to all PEs
    std::vector<int> sendCounts, sendOwnedCounts;
    //! Array of total/owned recv sizes to me from all PEs
    std::vector<int> recvCounts, recvOwnedCounts;
  };


  /*!
    @brief Compute bounding boxes for all partitions, and send source mesh and state
           information to all target partitions with an overlapping bounding box using MPI
    @param[in] source_mesh_flat  Input mesh (must be flat representation)
    @param[in] source_state_flat Input state (must be flat representation)
    @param[in] target_mesh       Target mesh
    @param[in] target_state      Target state (not actually used for now)
   */
  template <class Source_Mesh, class Source_State, class Target_Mesh, class Target_State>
  void distribute(Source_Mesh &source_mesh_flat, Source_State &source_state_flat, 
                  Target_Mesh &target_mesh, Target_State &target_state)
  {
    // Get the MPI communicator size and rank information
    int commSize, commRank;
    MPI_Comm_size(MPI_COMM_WORLD, &commSize);
    MPI_Comm_rank(MPI_COMM_WORLD, &commRank);

    int dim = source_mesh_flat.space_dimension();
    assert(dim == target_mesh.space_dimension());

    // Compute the bounding box for the target mesh on this rank, and put it in an
    // array that will later store the target bounding box for each rank 
    int targetNumCells = target_mesh.num_owned_cells();
    double targetBoundingBoxes[2*dim*commSize];
    for (unsigned int i=0; i<2*dim; i+=2)
    {
      targetBoundingBoxes[2*dim*commRank+i+0] = std::numeric_limits<double>::max();
      targetBoundingBoxes[2*dim*commRank+i+1] = -std::numeric_limits<double>::max();
    }
    for (unsigned int c=0; c<targetNumCells; c++)
    {
      // ugly hack, since dim is not known at compile time
      if (dim == 3)
      {
        std::vector<Portage::Point<3>> cellCoord;
        target_mesh.cell_get_coordinates(c, &cellCoord);
        for (unsigned int j=0; j<cellCoord.size(); j++)
        {
          for (unsigned int k=0; k<dim; k++)
            if (cellCoord[j][k] < targetBoundingBoxes[2*dim*commRank+2*k])
              targetBoundingBoxes[2*dim*commRank+2*k] = cellCoord[j][k];
          for (unsigned int k=0; k<dim; k++)
            if (cellCoord[j][k] > targetBoundingBoxes[2*dim*commRank+2*k+1])
              targetBoundingBoxes[2*dim*commRank+2*k+1] = cellCoord[j][k];
        }
      }
      else if (dim == 2)
      {
        std::vector<Portage::Point<2>> cellCoord;
        target_mesh.cell_get_coordinates(c, &cellCoord);
        for (unsigned int j=0; j<cellCoord.size(); j++)
        {
          for (unsigned int k=0; k<dim; k++)
            if (cellCoord[j][k] < targetBoundingBoxes[2*dim*commRank+2*k])
              targetBoundingBoxes[2*dim*commRank+2*k] = cellCoord[j][k];
          for (unsigned int k=0; k<dim; k++)
            if (cellCoord[j][k] > targetBoundingBoxes[2*dim*commRank+2*k+1])
              targetBoundingBoxes[2*dim*commRank+2*k+1] = cellCoord[j][k];
        }
      }
    }

    // Get the source mesh properties and cordinates
    int sourceNumOwnedCells = source_mesh_flat.num_owned_cells();
    int sourceNumCells = source_mesh_flat.num_owned_cells() + source_mesh_flat.num_ghost_cells();
    int sourceNumOwnedNodes = source_mesh_flat.num_owned_nodes();
    int sourceNumNodes = source_mesh_flat.num_owned_nodes() + source_mesh_flat.num_ghost_nodes();
    std::vector<double>& sourceCoords = source_mesh_flat.get_coords();
    std::vector<int>& sourceNodeCounts = source_mesh_flat.get_node_counts();
    std::vector<int>& sourceGlobalCellIds = source_mesh_flat.get_global_cell_ids();
    std::vector<int>& sourceNeighborCounts = source_mesh_flat.get_neighbor_counts();
    std::vector<int>& sourceNeighbors = source_mesh_flat.get_neighbors();

    // Compute the bounding box for the source mesh on this rank
    double sourceBoundingBox[2*dim];
    for (unsigned int i=0; i<2*dim; i+=2)
    {
      sourceBoundingBox[i+0] = std::numeric_limits<double>::max();
      sourceBoundingBox[i+1] = -std::numeric_limits<double>::max();
    }
    // Since we're doing a combined bounding box for all cells,
    // don't need to distinguish which nodes belong to which cell
    for (unsigned int n=0; n<sourceNumOwnedNodes; n++)
    {
      for (unsigned int k=0; k<dim; k++)
        if (sourceCoords[n*dim+k] < sourceBoundingBox[2*k])
          sourceBoundingBox[2*k] = sourceCoords[n*dim+k];
      for (unsigned int k=0; k<dim; k++)
        if (sourceCoords[n*dim+k] > sourceBoundingBox[2*k+1])
          sourceBoundingBox[2*k+1] = sourceCoords[n*dim+k];
    }

    // Broadcast the target bounding boxes so that each rank knows the bounding boxes for all ranks
    for (unsigned int i=0; i<commSize; i++)
      MPI_Bcast(&(targetBoundingBoxes[0])+i*2*dim, 2*dim, MPI_DOUBLE, i, MPI_COMM_WORLD);

#ifdef DEBUG_MPI
    std::cout << "Target boxes: ";
    for (unsigned int i=0; i<2*dim*commSize; i++) std::cout << targetBoundingBoxes[i] << " ";
    std::cout << std::endl;

    std::cout << "Source box : " << commRank << " ";
    for (unsigned int i=0; i<2*dim; i++) std::cout << sourceBoundingBox[i] << " ";
    std::cout << std::endl;
#endif

    // Offset the source bounding boxes by a fudge factor so that we don't send source data to a rank
    // with a target bounding box that is incident to but not overlapping the source bounding box
    const double boxOffset = 2.0*std::numeric_limits<double>::epsilon();
    double min2[dim], max2[dim];
    for (unsigned int k=0; k<dim; k++)
    {
      min2[k] = sourceBoundingBox[2*k]+boxOffset;
      max2[k] = sourceBoundingBox[2*k+1]-boxOffset;
    }

    // For each target rank with a bounding box that overlaps the bounding box for this rank's partition
    // of the source mesh, we will send it all our source cells; otherwise, we will send it nothing
    std::vector<bool> sendFlags(commSize);
    for (unsigned int i=0; i<commSize; i++)
    {
      double min1[dim], max1[dim];
      bool sendThis = true;
      for (unsigned int k=0; k<dim; k++)
      {
        min1[k] = targetBoundingBoxes[2*dim*i+2*k]+boxOffset;  
        max1[k] = targetBoundingBoxes[2*dim*i+2*k+1]-boxOffset;
        sendThis = sendThis &&
            ((min1[k] <= min2[k] && min2[k] <= max1[k]) ||
             (min2[k] <= min1[k] && min1[k] <= max2[k]));
      }

      sendFlags[i] = sendThis;
    }

    comm_info_t cellInfo, nodeInfo, neighborInfo;

    setInfo(&cellInfo, commSize, sendFlags,
            sourceNumCells, sourceNumOwnedCells);

#ifdef DEBUG_MPI
    std::cout << "Received " << commRank << " " << cellInfo.recvCounts[0] << " " << cellInfo.recvCounts[1] << " " << cellInfo.newNum
              << " " << (cellInfo.newNum - cellInfo.recvCounts[commRank]) << std::endl;
#endif

    setInfo(&nodeInfo, commSize, sendFlags,
            sourceNumNodes, sourceNumOwnedNodes);

    // Compute the total number of neighbor indexes and owned neighbor indexes on this rank
    int sourceNumNeighbors = 0;
    for (unsigned int i=0; i<sourceNumCells; i++)
      sourceNumNeighbors += sourceNeighborCounts[i];
    int sourceNumOwnedNeighbors = 0;
    for (unsigned int i=0; i<sourceNumOwnedCells; i++)
      sourceNumOwnedNeighbors += sourceNeighborCounts[i];

    setInfo(&neighborInfo, commSize, sendFlags,
            sourceNumNeighbors, sourceNumOwnedNeighbors);

    // Data structures to hold mesh data received from other ranks
    std::vector<double> newCoords(dim*nodeInfo.newNum);
    std::vector<int> newNodeCounts(cellInfo.newNum);
    std::vector<int> newGlobalCellIds(cellInfo.newNum);
    std::vector<int> newNeighborCounts(cellInfo.newNum);
    std::vector<int> newNeighbors(neighborInfo.newNum);

    // SEND NUMBER OF NODES FOR EACH CELL

    moveField(cellInfo, commRank, commSize, MPI_INT, 1,
              sourceNodeCounts, &newNodeCounts);

    // SEND NODE COORDINATES

    moveField(nodeInfo, commRank, commSize, MPI_DOUBLE, dim,
              sourceCoords, &newCoords);

    // SEND GLOBAL CELL IDS

    moveField(cellInfo, commRank, commSize, MPI_INT, 1,
              sourceGlobalCellIds, &newGlobalCellIds);

    // SEND NUMBER OF NEIGHBORS FOR EACH CELL 
 
    moveField(cellInfo, commRank, commSize, MPI_INT, 1,
              sourceNeighborCounts, &newNeighborCounts);

    // SEND LIST OF NEIGHBOR GLOBAL IDS FOR EACH CELL

    moveField(neighborInfo, commRank, commSize, MPI_INT, 1,
              sourceNeighbors, &newNeighbors);

#ifdef DEBUG_MPI
    if (commRank == 1)
    {
      std::cout << "newNeighbors: ";
      for (unsigned int i=0; i<newNeighbors.size(); i++) std::cout << newNeighbors[i] << " ";
      std::cout << std::endl;
    }
#endif
    
    // SEND FIELD VALUES

    // Send and receive each field to be remapped
    for (int s=0; s<source_state_flat.get_num_vectors(); s++)
    {
      std::shared_ptr<std::vector<double>> sourceField = source_state_flat.get_vector(s);
      int sourceFieldStride = source_state_flat.get_field_dim(s);
      std::vector<double> newField(cellInfo.newNum);

<<<<<<< HEAD
        std::shared_ptr<std::vector<double>> sourceField = source_state_flat.get_vector(s);
        int sourceFieldStride = source_state_flat.get_field_stride(s);
=======
      moveField(cellInfo, commRank, commSize,
                MPI_DOUBLE, sourceFieldStride,
                *sourceField, &newField);
>>>>>>> 22320168

#ifdef DEBUG_MPI
      if ((r == 1) && (commRank == 1))
      {
        std::cout << "Test: field " << newField.size() << std::endl;
        for (unsigned int f=0; f<newField.size(); f++)
          std::cout << newField[f] << " ";
        std::cout << std::endl << std::endl;
      }
#endif

      // We will now use the received source state as our new source state on this partition
      sourceField->resize(newField.size());
      std::copy(newField.begin(), newField.end(), sourceField->begin());

    } // for s

    // We will now use the received source mesh data as our new source mesh on this partition
    sourceCoords = newCoords;
    sourceNodeCounts = newNodeCounts;
    sourceGlobalCellIds = newGlobalCellIds;
    sourceNeighborCounts = newNeighborCounts;
    sourceNeighbors = newNeighbors;
    source_mesh_flat.set_num_owned_cells(cellInfo.newNumOwned);
    source_mesh_flat.set_num_owned_nodes(nodeInfo.newNumOwned);

    // Create all index maps
    source_mesh_flat.make_index_maps();

#ifdef DEBUG_MPI
    if (commRank == 1)
    {
      std::cout << "Sizes: " << commRank << " " << cellInfo.newNum << " " << targetNumCells
                << " " << cellInfo.sourceNum << " " << sourceCoords.size() << std::endl;
      
      for (unsigned int i=0; i<sourceGlobalCellIds.size(); i++)
        std::cout << sourceGlobalCellIds[i] << " ";
      std::cout << std::endl;
      for (unsigned int i=0; i<sourceCoords.size(); i++)
      {
        std::cout << sourceCoords[i] << " " ; 
        if (i % 24 == 23) std::cout << std::endl;
      }
      std::cout << std::endl << std::endl;
    }
#endif

  } // distribute

 private:

  /*!
    @brief Compute fields needed to do comms for a given entity type
    @param[in] info              Info data structure to be filled
    @param[in] commSize          Total number of MPI ranks
    @param[in] sendFlags         Array of flags:  do I send to PE n?
    @param[in] sourceNum         Number of entities (total) on this rank
    @param[in] sourceNumOwned    Number of owned entities on this rank
   */
  void setInfo(comm_info_t* info,
               const int commSize,
               const std::vector<bool>& sendFlags,
               const int sourceNum,
               const int sourceNumOwned)
  {
    // Set my counts of all entities and owned entities
    info->sourceNum = sourceNum;
    info->sourceNumOwned = sourceNumOwned;

    // Each rank will tell each other rank how many indexes it is going to send it
    info->sendCounts.resize(commSize);
    info->recvCounts.resize(commSize);
    for (unsigned int i=0; i<commSize; i++)
      info->sendCounts[i] = sendFlags[i] ? info->sourceNum : 0;
    MPI_Alltoall(&(info->sendCounts[0]), 1, MPI_INT,
                 &(info->recvCounts[0]), 1, MPI_INT, MPI_COMM_WORLD);

    // Each rank will tell each other rank how many owned indexes it is going to send it
    info->sendOwnedCounts.resize(commSize);
    info->recvOwnedCounts.resize(commSize);
    for (unsigned int i=0; i<commSize; i++)
      info->sendOwnedCounts[i] = sendFlags[i] ? info->sourceNumOwned : 0;
    MPI_Alltoall(&(info->sendOwnedCounts[0]), 1, MPI_INT,
                 &(info->recvOwnedCounts[0]), 1, MPI_INT, MPI_COMM_WORLD);

    // Compute the total number of indexes this rank will receive from all ranks
    for (unsigned int i=0; i<commSize; i++)
      info->newNum += info->recvCounts[i];
    for (unsigned int i=0; i<commSize; i++)
      info->newNumOwned += info->recvOwnedCounts[i];
  } // setInfo


  /*!
    @brief Move values for a single data field to all ranks as needed
    @tparam[in] T                C++ type of data to be moved
    @param[in] info              Info struct for entity type of field
    @param[in] commRank          MPI rank of this PE
    @param[in] commSize          Total number of MPI ranks
    @param[in] mpiType           MPI type of data (MPI_???) to be moved
    @param[in] stride            Stride of data field
    @param[in] sourceData        Array of (old) source data
    @param[in] newData           Array of new source data
   */
  template<typename T>
  void moveField(const comm_info_t& info,
                 const int commRank, const int commSize,
                 const MPI_Datatype mpiType, const int stride,
                 const std::vector<T>& sourceData,
                 std::vector<T>* newData)
  {
    // Perform two rounds of sends: the first for owned cells, and the second for ghost cells
    std::vector<int> recvGhostCounts(commSize);
    std::vector<int> sendGhostCounts(commSize);

    for (unsigned int i=0; i<commSize; i++)
    {
      recvGhostCounts[i] = info.recvCounts[i] - info.recvOwnedCounts[i];
      sendGhostCounts[i] = info.sendCounts[i] - info.sendOwnedCounts[i];
    }

    moveData(commRank, commSize, mpiType, stride,
             0, info.sourceNumOwned,
             0,
             info.sendOwnedCounts, info.recvOwnedCounts,
             sourceData, newData);
    moveData(commRank, commSize, mpiType, stride,
             info.sourceNumOwned, info.sourceNum,
             info.newNumOwned,
             sendGhostCounts, recvGhostCounts,
             sourceData, newData);

#ifdef DEBUG_MPI
    if (commRank == 1)
    {
      std::cout << "Test: field " << newData.size() << std::endl;
      for (unsigned int f=0; f<newData.size(); f++)
        std::cout << newData[f] << " ";
      std::cout << std::endl << std::endl;
    }
#endif
  } // moveField


  /*!
    @brief Move values for a single range of data to all ranks as needed
    @tparam[in] T                C++ type of data to be moved
    @param[in] commRank          MPI rank of this PE
    @param[in] commSize          Total number of MPI ranks
    @param[in] mpiType           MPI type of data (MPI_???) to be moved
    @param[in] stride            Stride of data field
    @param[in] sourceStart       Start location in source (send) data
    @param[in] sourceEnd         End location in source (send) data
    @param[in] newStart          Start location in new (recv) data
    @param[in] curSendCounts     Array of send sizes from me to all PEs
    @param[in] curRecvCounts     Array of recv sizes to me from all PEs
    @param[in] sourceData        Array of (old) source data
    @param[in] newData           Array of new source data
   */
  template<typename T>
  void moveData(const int commRank, const int commSize,
                const MPI_Datatype mpiType, const int stride,
                const int sourceStart, const int sourceEnd,
                const int newStart,
                const std::vector<int>& curSendCounts,
                const std::vector<int>& curRecvCounts,
                const std::vector<T>& sourceData,
                std::vector<T>* newData)
  {
    // Each rank will do a non-blocking receive from each rank from
    // which it will receive data values
    int writeOffset = newStart;
    int myOffset;
    std::vector<MPI_Request> requests;
    for (unsigned int i=0; i<commSize; i++)
    {
      if ((i != commRank) && (curRecvCounts[i] > 0))
      {
        MPI_Request request;
        MPI_Irecv((void *)&((*newData)[stride*writeOffset]),
                  stride*curRecvCounts[i], mpiType, i,
                  MPI_ANY_TAG, MPI_COMM_WORLD, &request);
        requests.push_back(request);
      }
      else if (i == commRank)
      {
        myOffset = writeOffset;
      }
      writeOffset += curRecvCounts[i];
    }

    // Copy data values that will stay on this rank into the
    // proper place in the new vector
    if (curRecvCounts[commRank] > 0)
      std::copy(sourceData.begin() + stride*sourceStart,
                sourceData.begin() + stride*sourceEnd, 
                newData->begin() + stride*myOffset);

    // Each rank will send its data values to appropriate ranks
    for (unsigned int i=0; i<commSize; i++)
    {
      if ((i != commRank) && (curSendCounts[i] > 0))
      {
        MPI_Send((void *)&(sourceData[stride*sourceStart]),
                 stride*curSendCounts[i], mpiType, i, 0, MPI_COMM_WORLD);
      }
    }

    // Wait for all receives to complete
    if (requests.size() > 0)
    {
      std::vector<MPI_Status> statuses(requests.size());
      MPI_Waitall(requests.size(), &(requests[0]), &(statuses[0]));
    }
  } // moveData
  
}; // MPI_Bounding_Boxes

} // namespace Portage

#endif // MPI_Bounding_Boxes_H_<|MERGE_RESOLUTION|>--- conflicted
+++ resolved
@@ -266,17 +266,12 @@
     for (int s=0; s<source_state_flat.get_num_vectors(); s++)
     {
       std::shared_ptr<std::vector<double>> sourceField = source_state_flat.get_vector(s);
-      int sourceFieldStride = source_state_flat.get_field_dim(s);
+      int sourceFieldStride = source_state_flat.get_field_stride(s);
       std::vector<double> newField(cellInfo.newNum);
 
-<<<<<<< HEAD
-        std::shared_ptr<std::vector<double>> sourceField = source_state_flat.get_vector(s);
-        int sourceFieldStride = source_state_flat.get_field_stride(s);
-=======
       moveField(cellInfo, commRank, commSize,
                 MPI_DOUBLE, sourceFieldStride,
                 *sourceField, &newField);
->>>>>>> 22320168
 
 #ifdef DEBUG_MPI
       if ((r == 1) && (commRank == 1))
