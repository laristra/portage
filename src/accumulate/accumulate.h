/*
Copyright (c) 2017, Los Alamos National Security, LLC
All rights reserved.

Copyright 2017. Los Alamos National Security, LLC. This software was produced
under U.S. Government contract DE-AC52-06NA25396 for Los Alamos National
Laboratory (LANL), which is operated by Los Alamos National Security, LLC for
the U.S. Department of Energy. The U.S. Government has rights to use,
reproduce, and distribute this software.  NEITHER THE GOVERNMENT NOR LOS ALAMOS
NATIONAL SECURITY, LLC MAKES ANY WARRANTY, EXPRESS OR IMPLIED, OR ASSUMES ANY
LIABILITY FOR THE USE OF THIS SOFTWARE.  If software is modified to produce
derivative works, such modified software should be clearly marked, so as not to
confuse it with the version available from LANL.

Additionally, redistribution and use in source and binary forms, with or
without modification, are permitted provided that the following conditions are
met:

1. Redistributions of source code must retain the above copyright notice,
   this list of conditions and the following disclaimer.
2. Redistributions in binary form must reproduce the above copyright
   notice, this list of conditions and the following disclaimer in the
   documentation and/or other materials provided with the distribution.
3. Neither the name of Los Alamos National Security, LLC, Los Alamos
   National Laboratory, LANL, the U.S. Government, nor the names of its
   contributors may be used to endorse or promote products derived from this
   software without specific prior written permission.

THIS SOFTWARE IS PROVIDED BY LOS ALAMOS NATIONAL SECURITY, LLC AND
CONTRIBUTORS "AS IS" AND ANY EXPRESS OR IMPLIED WARRANTIES, INCLUDING, BUT NOT
LIMITED TO, THE IMPLIED WARRANTIES OF MERCHANTABILITY AND FITNESS FOR A
PARTICULAR PURPOSE ARE DISCLAIMED. IN NO EVENT SHALL LOS ALAMOS NATIONAL
SECURITY, LLC OR CONTRIBUTORS BE LIABLE FOR ANY DIRECT, INDIRECT, INCIDENTAL,
SPECIAL, EXEMPLARY, OR CONSEQUENTIAL DAMAGES (INCLUDING, BUT NOT LIMITED TO,
PROCUREMENT OF SUBSTITUTE GOODS OR SERVICES; LOSS OF USE, DATA, OR PROFITS; OR
BUSINESS INTERRUPTION) HOWEVER CAUSED AND ON ANY THEORY OF LIABILITY, WHETHER
IN CONTRACT, STRICT LIABILITY, OR TORT (INCLUDING NEGLIGENCE OR OTHERWISE)
ARISING IN ANY WAY OUT OF THE USE OF THIS SOFTWARE, EVEN IF ADVISED OF THE
POSSIBILITY OF SUCH DAMAGE.
*/

#ifndef ACCUMULATE_H_INC_
#define ACCUMULATE_H_INC_

#include <vector>
#include <memory>
#include <cassert>

#include "portage/support/portage.h"
#include "portage/support/Point.h"
#include "portage/support/weight.h"
#include "portage/support/basis.h"
#include "portage/swarm/swarm.h"
#include "portage/support/Matrix.h"

namespace Portage {
namespace Meshfree {

using std::vector;
using std::shared_ptr;

/// Different kinds of estimates to do
enum EstimateType {
  KernelDensity,
  LocalRegression
};

/// Denote which points smoothing length is centered on
enum WeightCenter {
  Gather,  ///< centered on target points
  Scatter  ///< centered on source points
};

/**
 * @class Accumulate portage/accumulate/accumulate.h
 * @brief Compute the local regression estimator corrected weights
 * @class Accumulate portage/accumulate/accumulate.h
 * 
 * This class does the meat of local regression. It computes weight functions, 
 * and the local regression corrections to those weights. 
 */
template<size_t dim,
         class SourceSwarm,
         class TargetSwarm>
class Accumulate {
 public:

  /**
   * @brief Constructor
   * @param source source swarm
   * @param target target swarm
   * @param estimate what type of estimate to do: currently kernel density or local regression
   * @param center where the smoothing paramaters are attached: Gather->target, Scatter->source
   * @param kernels kernel specifiers
   * @param geometries geometry specifiers
   * @param smoothing smoothing lengths (or bandwidths)
   * 
   * The parameters @code kernels@endcode, @code geometries@endcode and @code smoothing@endcode 
   * all must have the same length. If @code center@endcode is @code Gather@endcode, then 
   * the length is the size of the target swarm. If @code center@endcode is @code Scatter@endcode, 
   * the length is the size of the source swarm.
   */
  Accumulate(
      SourceSwarm const& source,
      TargetSwarm const& target,
      EstimateType estimate,
      WeightCenter center,
      vector<Weight::Kernel> const& kernels,
      vector<Weight::Geometry> const& geometries,
      vector<vector<vector<double>>> const& smoothing,
      Basis::Type basis):
   source_(source),
   target_(target),
   estimate_(estimate),
   center_(center),
   kernels_(kernels),
   geometries_(geometries),
   smoothing_(smoothing),
   basis_(basis)
  {
    // check sizes of inputs are consistent
    size_t n_particles;
    if (center == Gather) {
      n_particles = target_.num_owned_particles();
    } else if (center == Scatter) {
      n_particles = source_.num_owned_particles();
    }
    assert(n_particles == kernels_.size());
    assert(n_particles == geometries_.size());
    assert(n_particles == smoothing_.size());
  }

  /** 
   * @brief Evaluate meshfree weight function
   * @param particleA source index
   * @param particleB target index
   * @return value of weight function
   *
   * Information in constructor arguments decides the details of the weight function.
   */
  double weight(const size_t particleA, const size_t particleB)
  {
    double result;
    Point<dim> x = target_.get_particle_coordinates(particleB);
    Point<dim> y = source_.get_particle_coordinates(particleA);
    if (center_ == Gather) {
      result = Weight::eval<dim>(geometries_[particleB],
                                 kernels_[particleB],
                                 x,y,
                                 smoothing_[particleB]);
    } else if (center_ == Scatter) {
      result = Weight::eval<dim>(geometries_[particleA],
                                 kernels_[particleA],
                                 x,y,
                                 smoothing_[particleA]);
    }
    return result;
  }

<<<<<<< HEAD
  vector<Weights_t>
  operator() (size_t const particleB, vector<unsigned int> const& source_particles) {
    vector<Weights_t> result;
=======
  /** 
   * @brief Compute local regression correction to weight function
   * @param particleB target particle index in target swarm
   * @param source_particles list of source particle neighbors of target particle
   * @return the weight or the corrected weight function according to @code estimate_@endcode
   *
   * The return matrix is of size n x m  where n is the length of source_particles, 
   * and m is the size of the basis. 
   */
  vector<vector<double>>
  operator() (size_t const particleB, vector<size_t> const& source_particles) {
    vector<vector<double>> result;
>>>>>>> 4c29bb26
    result.reserve(source_particles.size());
    
    switch (estimate_) {
      case KernelDensity:  {
        for (auto const& particleA : source_particles) {
          double weight_val = weight(particleA, particleB);
          vector<double> pair_result(1, weight_val);
          result.emplace_back(particleA, pair_result);
        }
        break;
      }
      case LocalRegression: {
        size_t nbasis = Basis::function_size<dim>(basis_);
        Point<dim> x = target_.get_particle_coordinates(particleB);
        
        // Calculate weights and moment matrix (P*W*transpose(P))
        vector<double> weight_val(source_particles.size());
	Matrix moment(nbasis,nbasis,0.);
	size_t iA = 0;
        for (auto const& particleA : source_particles) {
          weight_val[iA] = weight(particleA, particleB); // save weights for later
          Point<dim> y = source_.get_particle_coordinates(particleA);
          auto basis = Basis::shift<dim>(basis_,x,y);
          for (size_t i=0; i<nbasis; i++) {
            for (size_t j=0; j<nbasis; j++) {
              moment[i][j] += basis[i]*basis[j]*weight_val[iA];
            }
          }
	  iA++;
        }

        auto inverse_moment = moment.inverse();
        
        // Calculate inverse(P*W*transpose(P))*P*W
	iA = 0;
        for (auto const& particleA : source_particles) {
          vector<double> pair_result(nbasis);
          Point<dim> y = source_.get_particle_coordinates(particleA);
          auto basis = Basis::shift<dim>(basis_,x,y);
          pair_result = inverse_moment*basis;
          for (size_t i=0; i<nbasis; i++) pair_result[i] *= weight_val[iA];
          result.emplace_back(particleA, pair_result);
	  iA++;
        }
        break;
      }
      default:  assert(false);
    }
    return result;
  }
  
 private:
  SourceSwarm const& source_;
  TargetSwarm const& target_;
  EstimateType estimate_;
  WeightCenter center_;
  vector<Weight::Kernel> const& kernels_;
  vector<Weight::Geometry> const& geometries_;
  vector<vector<vector<double>>> const& smoothing_;
  Basis::Type basis_;
};

}}

#endif // ACCUMULATE_H_INC<|MERGE_RESOLUTION|>--- conflicted
+++ resolved
@@ -157,11 +157,6 @@
     return result;
   }
 
-<<<<<<< HEAD
-  vector<Weights_t>
-  operator() (size_t const particleB, vector<unsigned int> const& source_particles) {
-    vector<Weights_t> result;
-=======
   /** 
    * @brief Compute local regression correction to weight function
    * @param particleB target particle index in target swarm
@@ -171,10 +166,9 @@
    * The return matrix is of size n x m  where n is the length of source_particles, 
    * and m is the size of the basis. 
    */
-  vector<vector<double>>
-  operator() (size_t const particleB, vector<size_t> const& source_particles) {
-    vector<vector<double>> result;
->>>>>>> 4c29bb26
+  vector<Weights_t>
+  operator() (size_t const particleB, vector<unsigned int> const& source_particles) {
+    vector<Weights_t> result;
     result.reserve(source_particles.size());
     
     switch (estimate_) {
