--- conflicted
+++ resolved
@@ -4,15 +4,8 @@
     https://github.com/laristra/portage/blob/master/LICENSE
 */
 
-<<<<<<< HEAD
-#ifndef SRC_DRIVER_DRIVER_H_
-#define SRC_DRIVER_DRIVER_H_
-=======
-
-
 #ifndef SRC_DRIVER_SWARM_H_
 #define SRC_DRIVER_SWARM_H_
->>>>>>> 6a094e39
 
 #include <sys/time.h>
 
