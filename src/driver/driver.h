--- conflicted
+++ resolved
@@ -5,26 +5,16 @@
 
 #ifndef SRC_DRIVER_DRIVER_H_
 #define SRC_DRIVER_DRIVER_H_
-<<<<<<< HEAD
-
-#include<sys/time.h>
-
-#include<algorithm>
-#include<vector>
-#include<iterator>
-#include<tuple>
-#include<string>
-#include<utility>
-=======
 
 #include <sys/time.h>
+
 #include <algorithm>
 #include <vector>
 #include <iterator>
+#include <tuple>
 #include <string>
-#include <tuple>
 #include <utility>
->>>>>>> f31ee431
+#include <stdexcept>
 
 #include "portage/support/portage.h"
 #include "portage/wrappers/state/jali/jali_state_wrapper.h"
@@ -83,7 +73,6 @@
   typedef std::pair<double, double> xypair;
   /*!
     @brief Gets the coordinates of the cell centroid in the dual mesh.
-<<<<<<< HEAD
     @param[in] dualcellid The dual cell id (i.e. the node id in the original
     mesh).
     @param[in,out] xylist The list of (x,y) coordinate pairs for each node of
@@ -91,15 +80,6 @@
   */
   void cell_get_coordinates(int const dualcellid,
                             std::vector<xypair> *xylist) const {
-=======
-    @param[in] dualcellid The dual cell id (i.e. the node id in the original mesh).
-    @param[in,out] xylist The list of (x,y) coordinate pairs for each node of the
-    dual cell given by @c dualcellid
-  */
-  void cell_get_coordinates(int const dualcellid,
-                            std::vector<std::pair<double,double>> *
-                            xylist) const {
->>>>>>> f31ee431
     w_.dual_cell_get_coordinates(dualcellid, xylist);
   }
 
@@ -112,12 +92,7 @@
     of the dual cell given by @c dualcellid.
   */
   void cell_get_coordinates(int const dualcellid,
-<<<<<<< HEAD
                             std::vector<xyztuple> *xyzlist) const {
-=======
-                            std::vector<std::tuple<double,double,double>> *
-                            xyzlist) const {
->>>>>>> f31ee431
     w_.dual_cell_get_coordinates(dualcellid, xyzlist);
   }
 
@@ -126,13 +101,8 @@
     objects in the dual mesh.
     @param[in] entity Which type of data do you want to iterate over (e.g.
     @c CELL, @c NODE, etc.)
-<<<<<<< HEAD
-    @return An iterator pointing to the beginning of the list of @c entity
-    data for this mesh.
-=======
     @return An iterator pointing to the beginning of the list of @c entity data
     for this mesh.
->>>>>>> f31ee431
   */
   counting_iterator begin(Entity_kind const entity) const {
     if (entity == NODE) return w_.begin(CELL);
@@ -160,11 +130,7 @@
     dual cell given by @c dualcellid
     @todo Remove this in favor of @c cell_get_coordinates() ?
   */
-<<<<<<< HEAD
   std::vector<xypair> cellToXY(int const dualcellID) const {
-=======
-  std::vector<std::pair<double, double> > cellToXY(int dualcellID) const {
->>>>>>> f31ee431
     std::vector<std::pair<double, double> > cellPoints;
     cell_get_coordinates(dualcellID, &cellPoints);
     return cellPoints;
@@ -213,13 +179,8 @@
     @param[in] dualcellID ID of the cell in the dual mesh.
     @param[in,out] centroid (x,y,z) coordinates of the cell center (for 3d).
   */
-<<<<<<< HEAD
-  void cell_centroid(int const dualcellID,
-                     std::vector<double> *centroid) const {
-=======
   void cell_centroid(int const dualcellID, std::vector<double> *centroid)
       const {
->>>>>>> f31ee431
     w_.dual_cell_centroid(dualcellID, centroid);
   }
 
@@ -229,13 +190,8 @@
     @param[in,out] centroid (x,y,z) coordinates of the cell center (for 3d).
     @todo Clarify this wrt to @c MeshWrapperDual::cell_centroid().
   */
-<<<<<<< HEAD
-  void dual_cell_centroid(int const dualnodeID,
-                          std::vector<double> *centroid) const {
-=======
   void dual_cell_centroid(int const dualnodeID, std::vector<double> *centroid)
       const {
->>>>>>> f31ee431
     w_.cell_centroid(dualnodeID, centroid);
   }
 
@@ -251,12 +207,7 @@
     comprise the tetrahedron that is the wedge.
   */
   void wedges_get_coordinates(int const dualcellid,
-<<<<<<< HEAD
                               std::vector<wedgeCoords> *wcoords) const {
-=======
-                              std::vector<std::array<std::array<double,3>,4>> *
-                              wcoords) const {
->>>>>>> f31ee431
     w_.dual_wedges_get_coordinates(dualcellid, wcoords);
   }
 
@@ -284,32 +235,18 @@
     @param[in] sourceState A state manager for the data that lives on the
     source mesh.
     @param[in] targetMesh A @c Mesh_Wrapper to the target mesh.
-<<<<<<< HEAD
     @param[in,out] targetState A state manager for the data that will be
     mapped to the target mesh.
-=======
-    @param[in,out] targetState A state manager for the data that will be mapped to
-    the target mesh.
->>>>>>> f31ee431
   */
   Driver(Entity_kind const remapEntity,
          Mesh_Wrapper const & sourceMesh,
          Jali_State_Wrapper const & sourceState,
          Mesh_Wrapper const & targetMesh,
-<<<<<<< HEAD
          Jali_State_Wrapper const & targetState)
       : remap_entity_(remapEntity),
       source_mesh_(sourceMesh), source_state_(sourceState),
       target_mesh_(targetMesh), target_state_(targetState),
       remap_order_(1), dim_(sourceMesh.space_dimension()) {
-=======
-         Jali_State_Wrapper & targetState)
-      : remap_entity_(remapEntity),
-        source_mesh_(sourceMesh), source_state_(sourceState),
-        target_mesh_(targetMesh), target_state_(targetState),
-        remap_order_(1), dim_(sourceMesh.space_dimension()) {
-
->>>>>>> f31ee431
     assert(sourceMesh.space_dimension() == targetMesh.space_dimension());
   }
 
@@ -324,21 +261,12 @@
 
   /*!
     @brief Specify the names of the variables to be remapped
-<<<<<<< HEAD
     @param[in] remap_var_names_in A list of variable names of the variables to
     remap from the source mesh to the target mesh.
-=======
-    @param[in] remap_var_names_in A list of variable names of the variables to remap
-    from the source mesh to the target mesh.
->>>>>>> f31ee431
   */
   void set_remap_var_names(std::vector<std::string> const &remap_var_names_in) {
     remap_var_names_ = remap_var_names_in;
   }
-<<<<<<< HEAD
-=======
-
->>>>>>> f31ee431
 
   /*!
     @brief Get the names of the variables to be remapped.
@@ -365,76 +293,11 @@
     @brief Get the dimensionality of the meshes.
     @return The dimensionality of the meshes.
   */
-<<<<<<< HEAD
   unsigned int dim() const {
-=======
-  unsigned int dim() {
->>>>>>> f31ee431
     return dim_;
   }
 
   /*!
-
-<<<<<<< HEAD
-    Most of the heavy lifting in this routine is via a Portage::transform()
-    over the cells in the target mesh, applying a custom composerFunctor()
-    that specifies how the search, intersect, and remap calculations should be
-    performed.
-  */
-  void run() {
-    std::printf("in Driver::run()...\n");
-
-    // FIXME: most of this is duplicated for 3d...
-    if (dim() == 2) {
-      // 2d
-
-      // Get an instance of the desired search algorithm type
-      const SearchKDTree2<Mesh_Wrapper, Mesh_Wrapper>
-          search(source_mesh_, target_mesh_);
-
-      // Get an instance of the desired intersect algorithm type
-      const IntersectClipper<Mesh_Wrapper, Mesh_Wrapper>
-          intersect{source_mesh_, target_mesh_};
-
-      const int numTargetCells = target_mesh_.num_owned_cells();
-      std::cout << "Number of target cells in target mesh "
-                << numTargetCells << std::endl;
-
-      // Ask for a StateVector with the name remap_var_names_[0] to be
-      // added to the targetState_. If it is already present, the
-      // existing StateVector reference is returned. If its not present,
-      // it is added. This logic needs to be reversed. The find function
-      // should add it if it is not found (if so requested).
-
-      double *target_field_raw = nullptr;
-      target_state_.get_data(remap_entity_, remap_var_names_[0],
-                             &target_field_raw);
-      Portage::pointer<double> target_field(target_field_raw);
-
-      // Check order of accuracy of remap and do the appropriate thing
-
-      if (remap_order() == 1) {
-        std::cout << "Remapping variable " << remap_var_names_[0]
-                  << " using a 1st order accurate algorithm" << std::endl;
-
-        // Eventually put this in a loop over remap variable names as well
-        // Assume for now that we are only doing cell-based remap
-        const Remap_1stOrder<Mesh_Wrapper, Jali_State_Wrapper, Entity_kind>
-            remap(source_mesh_, source_state_,
-                  remap_entity_, remap_var_names_[0]);
-
-        composerFunctor<SearchKDTree2<Mesh_Wrapper, Mesh_Wrapper>,
-            IntersectClipper<Mesh_Wrapper, Mesh_Wrapper>,
-            Remap_1stOrder<Mesh_Wrapper, Jali_State_Wrapper, Entity_kind> >
-            composer(&search, &intersect, &remap, remap_var_names_[0]);
-
-        // This populates targetField with the doubles returned from
-        // the final remap For some reason (perhaps some code outside
-        // portage is pulling in a "using thrust" command), the
-        // compiler is not able to disambiguate Portage::transform and
-        // thrust::transform here. So, be explicit that we want
-        // Portage::transform
-=======
     @brief This method calls specialized functions to do the remapping
     based on the dimensionality of the mesh, the type of data and the
     order of remapping.
@@ -445,7 +308,6 @@
     over the cells in the target mesh, applying a custom @c
     composerFunctor() (defined below) that specifies how the search,
     intersect, and remap calculations should be performed.
-
   */
 
   void run() {
@@ -456,7 +318,7 @@
               << numTargetCells << std::endl;
 
     // Get raw pointer to the data from the state manager
-    double *target_field_raw = NULL;
+    double *target_field_raw = nullptr;
     target_state_.get_data(remap_entity_, remap_var_names_[0],
                            &target_field_raw);
     Portage::pointer<double> target_field(target_field_raw);
@@ -501,8 +363,7 @@
             break;
           }
           default: {
-            std::cerr << "Remap only implemented for CELLS and NODES\n";
-            exit(-1);
+            std::runtime_error("Remap only implemented for CELLS and NODES");
           }
         }
         break;
@@ -540,12 +401,10 @@
   Entity_kind const remap_entity_;
   unsigned int remap_order_;
   unsigned int dim_;
-
 };  // class Driver
 
 
-/// @brief 1st order remap of cell centered data on 2D meshes
-
+// 1st order remap of cell centered data on 2D meshes
 template<class Mesh_Wrapper>
 void
 Driver<Mesh_Wrapper>::run_2D_CELL_order1(Portage::pointer<double>
@@ -573,80 +432,33 @@
 
   // This populates targetField with the doubles returned from
   // the final remap
->>>>>>> f31ee431
 
 #ifdef ENABLE_PROFILE
   __itt_resume();
 #endif
 
-<<<<<<< HEAD
-        struct timeval begin, end, diff;
-        gettimeofday(&begin, 0);
-
-        Portage::transform((counting_iterator)(target_mesh_.begin(CELL)),
-                           (counting_iterator)(target_mesh_.end(CELL)),
-                           target_field, composer);
-=======
   struct timeval begin, end, diff;
   gettimeofday(&begin, 0);
 
   Portage::transform((counting_iterator)(target_mesh_.begin(CELL)),
                      (counting_iterator)(target_mesh_.end(CELL)),
                      target_field, composer);
->>>>>>> f31ee431
 
 #ifdef ENABLE_PROFILE
   __itt_pause();
 #endif
 
-<<<<<<< HEAD
-        gettimeofday(&end, 0);
-        timersub(&end, &begin, &diff);
-        const float seconds = diff.tv_sec + 1.0E-6*diff.tv_usec;
-        std::cout << "Transform Time: " << seconds << std::endl;
-
-      } else {  // done first order remap
-        if (remap_order() != 2) {
-          std::cerr << "Remap order can be 1 or 2 only. "
-                    << "Doing 2nd order remap" << std::endl;
-        }
-
-        std::cout << "Remapping variable " << remap_var_names_[0]
-                  << " using a 2nd order accurate algorithm" << std::endl;
-
-        /*!
-          @todo Eventually put this in a loop over remap variable names as
-          well
-        */
-        // Assume for now that we are only doing cell-based remap
-        const Remap_2ndOrder<Mesh_Wrapper, Jali_State_Wrapper, Entity_kind>
-            remap(source_mesh_, source_state_,
-                  remap_entity_, remap_var_names_[0],
-                  NOLIMITER);
-
-        composerFunctor<SearchKDTree2<Mesh_Wrapper, Mesh_Wrapper>,
-            IntersectClipper<Mesh_Wrapper, Mesh_Wrapper>,
-            Remap_2ndOrder<Mesh_Wrapper, Jali_State_Wrapper, Entity_kind> >
-            composer(&search, &intersect, &remap, remap_var_names_[0]);
-
-        // This populates targetField with the doubles returned from
-        // the final remap For some reason (perhaps some code outside
-        // portage is pulling in a "using thrust" command), the
-        // compiler is not able to disambiguate Portage::transform and
-        // thrust::transform here. So, be explicit that we want
-        // Portage::transform
-=======
   gettimeofday(&end, 0);
   timersub(&end, &begin, &diff);
   float seconds = diff.tv_sec + 1.0E-6*diff.tv_usec;
   std::cout << "Transform Time: " << seconds << std::endl;
 }
 
-/// @brief 2nd order remap of cell centered data on 2D meshes
-
+// 2nd order remap of cell centered data on 2D meshes
 template<class Mesh_Wrapper>
 void
-Driver<Mesh_Wrapper>::run_2D_CELL_order2(Portage::pointer<double> target_field) {
+Driver<Mesh_Wrapper>::run_2D_CELL_order2(
+    Portage::pointer<double> target_field) {
   // Get an instance of the desired search algorithm type
   const SearchKDTree2<Mesh_Wrapper, Mesh_Wrapper>
       search(source_mesh_, target_mesh_);
@@ -671,181 +483,33 @@
 
   // This populates targetField with the doubles returned from
   // the final remap
->>>>>>> f31ee431
 
 #ifdef ENABLE_PROFILE
   __itt_resume();
 #endif
 
-<<<<<<< HEAD
-        struct timeval begin, end, diff;
-        gettimeofday(&begin, 0);
-
-        Portage::transform((counting_iterator)(target_mesh_.begin(CELL)),
-                           (counting_iterator)(target_mesh_.end(CELL)),
-                           target_field, composer);
-=======
   struct timeval begin, end, diff;
   gettimeofday(&begin, 0);
 
   Portage::transform((counting_iterator)(target_mesh_.begin(CELL)),
                      (counting_iterator)(target_mesh_.end(CELL)),
                      target_field, composer);
->>>>>>> f31ee431
 
 #ifdef ENABLE_PROFILE
   __itt_pause();
 #endif
 
-<<<<<<< HEAD
-        gettimeofday(&end, 0);
-        timersub(&end, &begin, &diff);
-        const float seconds = diff.tv_sec + 1.0E-6*diff.tv_usec;
-        std::cout << "Transform Time: " << seconds << std::endl;
-      }  // done remap order test
-
-    } else {  // done 2d test
-      // 3d
-
-      // Get an instance of the desired search algorithm type
-      const SearchKDTree3<Mesh_Wrapper, Mesh_Wrapper>
-          search(source_mesh_, target_mesh_);
-
-      // Get an instance of the desired intersect algorithm type
-      const IntersectR3D<Mesh_Wrapper, Mesh_Wrapper>
-          intersect{source_mesh_, target_mesh_};
-
-      const int numTargetCells = target_mesh_.num_owned_cells();
-      std::cout << "Number of target cells in target mesh "
-                << numTargetCells << std::endl;
-
-      // Ask for a StateVector with the name remap_var_names_[0] to be
-      // added to the targetState_. If it is already present, the
-      // existing StateVector reference is returned. If its not present,
-      // it is added. This logic needs to be reversed. The find function
-      // should add it if it is not found (if so requested).
-
-      double *target_field_raw = nullptr;
-      target_state_.get_data(remap_entity_, remap_var_names_[0],
-                             &target_field_raw);
-      Portage::pointer<double> target_field(target_field_raw);
-
-      // Check order of accuracy of remap and do the appropriate thing
-
-      if (remap_order() == 1) {
-        std::cout << "Remapping variable " << remap_var_names_[0]
-                  << " using a 1st order accurate algorithm" << std::endl;
-
-        // Eventually put this in a loop over remap variable names as well
-        // Assume for now that we are only doing cell-based remap
-        const Remap_1stOrder<Mesh_Wrapper, Jali_State_Wrapper, Entity_kind>
-            remap(source_mesh_, source_state_,
-                  remap_entity_, remap_var_names_[0]);
-
-        composerFunctor<SearchKDTree3<Mesh_Wrapper, Mesh_Wrapper>,
-            IntersectR3D<Mesh_Wrapper, Mesh_Wrapper>,
-            Remap_1stOrder<Mesh_Wrapper, Jali_State_Wrapper, Entity_kind> >
-            composer(&search, &intersect, &remap, remap_var_names_[0]);
-
-        // This populates targetField with the doubles returned from
-        // the final remap For some reason (perhaps some code outside
-        // portage is pulling in a "using thrust" command), the
-        // compiler is not able to disambiguate Portage::transform and
-        // thrust::transform here. So, be explicit that we want
-        // Portage::transform
-
-#ifdef ENABLE_PROFILE
-        __itt_resume();
-#endif
-
-        struct timeval begin, end, diff;
-        gettimeofday(&begin, 0);
-
-        Portage::transform((counting_iterator)(target_mesh_.begin(CELL)),
-                           (counting_iterator)(target_mesh_.end(CELL)),
-                           target_field, composer);
-
-#ifdef ENABLE_PROFILE
-        __itt_pause();
-#endif
-
-        gettimeofday(&end, 0);
-        timersub(&end, &begin, &diff);
-        const float seconds = diff.tv_sec + 1.0E-6*diff.tv_usec;
-        std::cout << "Transform Time: " << seconds << std::endl;
-      } else {  // done first order remap
-        if (remap_order() != 2)
-          std::cerr << "Remap order can be 1 or 2 only. "
-                    << "Doing 2nd order remap" <<  std::endl;
-
-        std::cout << "Remapping variable " << remap_var_names_[0]
-                  << " using a 2nd order accurate algorithm" << std::endl;
-
-        // Eventually put this in a loop over remap variable names as well
-        // Assume for now that we are only doing cell-based remap
-        const Remap_2ndOrder<Mesh_Wrapper, Jali_State_Wrapper, Entity_kind>
-            remap(source_mesh_, source_state_,
-                  remap_entity_, remap_var_names_[0],
-                  NOLIMITER);
-
-        composerFunctor<SearchKDTree3<Mesh_Wrapper, Mesh_Wrapper>,
-            IntersectR3D<Mesh_Wrapper, Mesh_Wrapper>,
-            Remap_2ndOrder<Mesh_Wrapper, Jali_State_Wrapper, Entity_kind> >
-            composer(&search, &intersect, &remap, remap_var_names_[0]);
-
-        // This populates targetField with the doubles returned from
-        // the final remap For some reason (perhaps some code outside
-        // portage is pulling in a "using thrust" command), the
-        // compiler is not able to disambiguate Portage::transform and
-        // thrust::transform here. So, be explicit that we want
-        // Portage::transform
-
-#ifdef ENABLE_PROFILE
-        __itt_resume();
-#endif
-
-        struct timeval begin, end, diff;
-        gettimeofday(&begin, 0);
-
-        Portage::transform((counting_iterator)(target_mesh_.begin(CELL)),
-                           (counting_iterator)(target_mesh_.end(CELL)),
-                           target_field, composer);
-
-#ifdef ENABLE_PROFILE
-        __itt_pause();
-#endif
-
-        gettimeofday(&end, 0);
-        timersub(&end, &begin, &diff);
-        const float seconds = diff.tv_sec + 1.0E-6*diff.tv_usec;
-        std::cout << "Transform Time: " << seconds << std::endl;
-      }  // done remap test
-    }  // done 3d test
-  }  // run()
-
- private:
-  Mesh_Wrapper  const & source_mesh_;
-  Mesh_Wrapper const & target_mesh_;
-  Jali_State_Wrapper const & source_state_;
-  Jali_State_Wrapper const & target_state_;
-  std::vector<std::string> remap_var_names_;
-  Entity_kind remap_entity_;
-  unsigned int remap_order_;
-  unsigned int const dim_;
-};  // class Driver
-=======
   gettimeofday(&end, 0);
   timersub(&end, &begin, &diff);
   float seconds = diff.tv_sec + 1.0E-6*diff.tv_usec;
   std::cout << "Transform Time: " << seconds << std::endl;
 }
 
-
-/// 1st order remap of cell centered data on 3D meshes
-
+// 1st order remap of cell centered data on 3D meshes
 template<class Mesh_Wrapper>
 void
-Driver<Mesh_Wrapper>::run_3D_CELL_order1(Portage::pointer<double> target_field) {
+Driver<Mesh_Wrapper>::run_3D_CELL_order1(
+    Portage::pointer<double> target_field) {
   // Get an instance of the desired search algorithm type
   const SearchKDTree3<Mesh_Wrapper, Mesh_Wrapper>
       search(source_mesh_, target_mesh_);
@@ -891,11 +555,11 @@
   std::cout << "Transform Time: " << seconds << std::endl;
 }
 
-/// 2nd order remap of cell centered data on 3D meshes
-
+// 2nd order remap of cell centered data on 3D meshes
 template<class Mesh_Wrapper>
 void
-Driver<Mesh_Wrapper>::run_3D_CELL_order2(Portage::pointer<double> target_field) {
+Driver<Mesh_Wrapper>::run_3D_CELL_order2(
+    Portage::pointer<double> target_field) {
   // Get an instance of the desired search algorithm type
   const SearchKDTree3<Mesh_Wrapper, Mesh_Wrapper>
       search(source_mesh_, target_mesh_);
@@ -942,12 +606,11 @@
   std::cout << "Transform Time: " << seconds << std::endl;
 }
 
-
-/// @brief 1st order remap of node centered data on 2D meshes
-
+// 1st order remap of node centered data on 2D meshes
 template<class Mesh_Wrapper>
 void
-Driver<Mesh_Wrapper>::run_2D_NODE_order1(Portage::pointer<double> target_field) {
+Driver<Mesh_Wrapper>::run_2D_NODE_order1(
+    Portage::pointer<double> target_field) {
   MeshWrapperDual source_mesh_dual(source_mesh_);
   MeshWrapperDual target_mesh_dual(target_mesh_);
 
@@ -996,11 +659,11 @@
   std::cout << "Transform Time: " << seconds << std::endl;
 }
 
-/// @brief 2nd order remap of cell centered data on 2D meshes
-
+// 2nd order remap of cell centered data on 2D meshes
 template<class Mesh_Wrapper>
 void
-Driver<Mesh_Wrapper>::run_2D_NODE_order2(Portage::pointer<double> target_field) {
+Driver<Mesh_Wrapper>::run_2D_NODE_order2(
+    Portage::pointer<double> target_field) {
   MeshWrapperDual source_mesh_dual(source_mesh_);
   MeshWrapperDual target_mesh_dual(target_mesh_);
 
@@ -1051,11 +714,11 @@
 }
 
 
-/// 1st order remap of cell centered data on 3D meshes
-
+// 1st order remap of cell centered data on 3D meshes
 template<class Mesh_Wrapper>
 void
-Driver<Mesh_Wrapper>::run_3D_NODE_order1(Portage::pointer<double> target_field) {
+Driver<Mesh_Wrapper>::run_3D_NODE_order1(
+    Portage::pointer<double> target_field) {
   MeshWrapperDual source_mesh_dual(source_mesh_);
   MeshWrapperDual target_mesh_dual(target_mesh_);
 
@@ -1104,11 +767,11 @@
   std::cout << "Transform Time: " << seconds << std::endl;
 }
 
-/// 2nd order remap of cell centered data on 3D meshes
-
+// 2nd order remap of cell centered data on 3D meshes
 template<class Mesh_Wrapper>
 void
-Driver<Mesh_Wrapper>::run_3D_NODE_order2(Portage::pointer<double> target_field) {
+Driver<Mesh_Wrapper>::run_3D_NODE_order2(
+    Portage::pointer<double> target_field) {
   MeshWrapperDual source_mesh_dual(source_mesh_);
   MeshWrapperDual target_mesh_dual(target_mesh_);
 
@@ -1157,11 +820,6 @@
   float seconds = diff.tv_sec + 1.0E-6*diff.tv_usec;
   std::cout << "Transform Time: " << seconds << std::endl;
 }
-
-
-
-
->>>>>>> f31ee431
 
 
 /*!
@@ -1171,35 +829,8 @@
   @tparam SearchType The type of search method (e.g. SearchSimple or
   SearchKDTree3).
   @tparam IsectType The type of intersect method (e.g. IntersectClipper).
-<<<<<<< HEAD
   @tparam RemapType The type of remap method (e.g. Remap_1stOrder or
   Remap_2ndOrder).
-*/
-template <typename SearchType, typename IsectType, typename RemapType>
-struct composerFunctor {
-  const SearchType* search_;
-  const IsectType* intersect_;
-  const RemapType* remap_;
-  const std::string remap_var_name_;
-
-  /*!
-    @brief Constructor.
-    @param[in] searcher The search method to use (e.g. SearchSimple)
-    @param[in] intersecter The intersect method to use (e.g.
-    IntersectClipper)
-    @param[in] remapper The remap method to use (e.g. Remap_2ndOrder)
-    @param[in] remap_var_name The name of the variable to remap
-  */
-  composerFunctor(const SearchType* searcher, const IsectType* intersecter,
-                  const RemapType* remapper,
-                  const std::string remap_var_name)
-  : search_(searcher), intersect_(intersecter),
-    remap_(remapper),
-    remap_var_name_(remap_var_name) { }
-
-  /*!
-=======
-  @tparam RemapType The type of remap method (e.g. Remap_1stOrder or Remap_2ndOrder).
 */
 template <typename SearchType, typename IsectType, typename RemapType>
 struct composerFunctor {
@@ -1207,7 +838,6 @@
   const IsectType* intersect_;     ///< intersect method (e.g. IntersectClipper)
   const RemapType* remap_;         ///< remap method (e.g. Remap_2ndOrder)
   const std::string remap_var_name_;  ///< variable name to remap
-  //----------------------------------------
 
   /*!
     @brief Constructor.
@@ -1218,51 +848,30 @@
   */
   composerFunctor(const SearchType* searcher, const IsectType* intersecter,
                   const RemapType* remapper, const std::string remap_var_name)
-      : search_(searcher), intersect_(intersecter), remap_(remapper),
-        remap_var_name_(remap_var_name) { }
-
-  /*!
->>>>>>> f31ee431
+  : search_(searcher), intersect_(intersecter), remap_(remapper),
+    remap_var_name_(remap_var_name) { }
+
+  /*!
     @brief Operator for making this struct a functor
 
     This is called from within a Portage::transform() operation that iterates
     over the cells in a target mesh.
 
-<<<<<<< HEAD
-    @param[in] targetCellindex The cell ID in the target mesh that this
-    functor is currently operating on.
-
-    @return Value of the field @c remap_var_name in the target mesh cell
-    with ID @c targetCellIndex.
+    @param[in] targetCellindex The cell ID in the target mesh that this functor
+    is currently operating on.
+
+    @return Value of the field @c remap_var_name in the target mesh cell with ID
+    @c targetCellIndex.
   */
   double operator()(int const targetCellIndex) {
     // Search for candidates and return their cells indices
     std::vector<int> candidates;
-    search_->search(targetCellIndex, &candidates);
-
-    // Intersect target cell with cells of source mesh and return the
-    // moments of intersection
-    std::vector<std::vector<std::vector<double> > >
-        moments(candidates.size());
-    for (int i=0; i < candidates.size(); ++i)
-=======
-    @param[in] targetCellindex The cell ID in the target mesh that this functor
-    is currently operating on.
-
-    @return Value of the field @c remap_var_name in the target mesh cell with ID
-    @c targetCellIndex.
-  */
-  double operator()(int const targetCellIndex) {
-
-    // Search for candidates and return their cells indices
-    std::vector<int> candidates;
     (*search_)(targetCellIndex, &candidates);
 
     // Intersect target cell with cells of source mesh and return the
     // moments of intersection
     std::vector<std::vector<std::vector<double>>> moments(candidates.size());
-    for (int i = 0; i < candidates.size(); i++)
->>>>>>> f31ee431
+    for (int i = 0; i < candidates.size(); ++i)
       moments[i] = (*intersect_)(candidates[i], targetCellIndex);
 
     // Compute new value on target cell based on source mesh
@@ -1275,17 +884,9 @@
     // nested std::vector form with duplicate candidate entries if
     // need be
     int nalloc = 0;
-<<<<<<< HEAD
     for (const auto &moment : moments)
       nalloc += moment.size();
 
-=======
-    for (int i = 0; i < candidates.size(); ++i) {
-      nalloc += moments[i].size();  // number of moment sets generated by
-      //                            // intersection of target cell with
-      //                            // candidate cell i
-    }
->>>>>>> f31ee431
     std::vector<int> candidates_dup(nalloc);
     std::vector< std::vector<double> > remap_moments(nalloc);
 
@@ -1293,25 +894,15 @@
     for (int i = 0; i < candidates.size(); ++i) {
       std::vector< std::vector<double> > & candidate_moments = moments[i];
       int num_moment_sets = candidate_moments.size();
-<<<<<<< HEAD
       for (const auto & candidate_moment : candidate_moments) {
         candidates_dup[ninserted] = candidates[i];  // repeated as needed
         remap_moments[ninserted] = candidate_moment;
-=======
-      for (int j = 0; j < num_moment_sets; j++) {
-        candidates_dup[ninserted] = candidates[i];  // repeated as needed
-        remap_moments[ninserted] = candidate_moments[j];
->>>>>>> f31ee431
         ++ninserted;
       }
     }
 
     std::pair< std::vector<int> const &,
-<<<<<<< HEAD
         std::vector< std::vector<double> > const & >
-=======
-               std::vector< std::vector<double>> const &>
->>>>>>> f31ee431
         source_cells_and_weights(candidates_dup, remap_moments);
 
     double remappedValue = (*remap_)(source_cells_and_weights);
