/*---------------------------------------------------------------------------~*
 * Copyright (c) 2014 Los Alamos National Security, LLC
 * All rights reserved.
 *---------------------------------------------------------------------------~*/

#ifndef DRIVER_H
#define DRIVER_H

#include<algorithm>
#include<vector>
#include<iterator>
<<<<<<< HEAD
#include<cstdlib>
=======
#include <sys/time.h>
>>>>>>> 5cfa3376

#include "portage/support/portage.h"
#include "portage/wrappers/state/jali/jali_state_wrapper.h"
#include "portage/wrappers/mesh/jali/jali_mesh_wrapper.h"
#include "portage/search/search_kdtree2.h"
#include "portage/search/search_kdtree3.h"
#include "portage/intersect/intersectClipper.h"
#include "portage/intersect/intersect_r3d.h"
#include "portage/remap/remap_1st_order.h"
#include "portage/remap/remap_2nd_order.h"

namespace Portage {

/*! 
    @class MeshWrapperDual "driver.h"
    @brief Wrapper for dual mesh.

    Utilizes a Jali_Mesh_Wrapper to the original mesh, but treats
    the nodes of the original mesh as the centroids of the dual mesh.
 */

class MeshWrapperDual { // cellid is the dual cell (i.e. node) id
 public:

  /*!
    @brief Constructor of a wrapper to a 2d mesh.
    @param[in] w Jali_Mesh_Wrapper to original mesh.
  */
  MeshWrapperDual(const Jali_Mesh_Wrapper &w) : w_(w) {}

  //! Get the spatial dimensions of the mesh.
  int space_dimension() const { return w_.space_dimension(); }


  //! Get the number of cells on this processor.
  int num_owned_cells() const { return w_.num_owned_nodes(); }

  /*!
    @brief Get the number of ghost (at domain boundaries @e and processor boundaries)
    cells for this processor.
  */
  int num_ghost_cells() const { return w_.num_ghost_nodes(); }

<<<<<<< HEAD
  /*!
    @brief Gets the coordinates of the cell centroid in the dual mesh.
    @param[in] dualcellid The dual cell id (i.e. the node id in the original mesh).
    @param[in,out] xylist The list of (x,y) coordinate pairs for each node of the
    dual cell given by @e dualcellid
   */
=======
  // 2d version
>>>>>>> 5cfa3376
  void cell_get_coordinates(int const dualcellid,
                            std::vector<std::pair<double,double> > *xylist) const {
    w_.dual_cell_get_coordinates(dualcellid, xylist);
  }
<<<<<<< HEAD

  /*!
    @brief Get an iterator to the start of the vector of @e entity-type objects in the
    dual mesh.
    @param[in] entity Which type of data do you want to iterate over (e.g. CELL,
    NODE, etc.)
   */
=======
  // 3d version
  void cell_get_coordinates(int const dualcellid,
			    std::vector<std::tuple<double,double,double> > *xyzlist) const {
    w_.dual_cell_get_coordinates(dualcellid, xyzlist);
  }
  
>>>>>>> 5cfa3376
  counting_iterator begin(Entity_kind const entity) const {
    if (entity == NODE) return w_.begin(CELL);
    return w_.begin(NODE);
  }
  
  /*!
    @brief Get an iterator to the end of the vector of @e entity-type objects in the
    dual mesh.
    @param[in] entity Which type of data do you want to iterate over (e.g. CELL,
    NODE, etc.)
   */
  counting_iterator end(Entity_kind const entity) const {
    if (entity == NODE) return w_.end(CELL);
    return w_.end(NODE);
  }

  /*!
    @brief Gets the coordinates of the cell centroid in the dual mesh.
    @param[in] dualcellid The dual cell id (i.e. the node id in the original mesh).
    @return The list of (x,y) coordinate pairs for each node of the
    dual cell given by @e dualcellid
    @todo Remove this in favor of @c cell_get_coordinates() ?
   */
  std::vector<std::pair<double, double> > cellToXY(int dualcellID) const{
    std::vector<std::pair<double, double> > cellPoints;
    cell_get_coordinates(dualcellID, &cellPoints);
    return cellPoints;
  }

  /*!
    @brief Get the IDs of all cells that share a node with the specified cell
    <em> of the original mesh </em>.

    Sharing of cells is determined from the Parallel_type (e.g. OWNED, GHOST, ALL).
    
    @param[in] dualcellID The cell ID for which you would like to find the neighbors.
    @param[in] ptype The type of data you want (@e OWNED, @e GHOST, @e ALL)
    @param[in,out] adjcells List of IDs of adjacent cells.
   */
  void cell_get_node_adj_cells(int const dualcellID,
                               Parallel_type const ptype,
                               std::vector<int> *adjcells) const {
    w_.node_get_cell_adj_nodes(dualcellID,ptype,adjcells);
  }
  
  /*!
    @brief Get the IDs of all cells that share a node with the specified cell of the
    <em> dual mesh </em>.

    Sharing of cells is determined from the Parallel_type (e.g. OWNED, GHOST, ALL).
    
    @param[in] dualnodeID The cell ID for which you would like to find the neighbors.
    @param[in] ptype The type of data you want (@e OWNED, @e GHOST, @e ALL)
    @param[in,out] adjnodes List of IDs of adjacent cells.

    @todo Clarify this wrt to @c MeshWrapperDual::cell_get_node_adj_cells()
   */
  void dual_cell_get_node_adj_cells(int const dualnodeID,
                                    Parallel_type const ptype,
                                    std::vector<int> *adjnodes) const {
    w_.cell_get_node_adj_cells(dualnodeID,ptype,adjnodes);
  }

  /*!
    @brief Get the coordinates of the centroid of a given dual mesh cell ID.
    @param[in] dualcellID ID of the cell in the dual mesh.
    @param[in,out] centroid (x,y,z) coordinates of the cell center (for 3d).
   */
  void cell_centroid(int const dualcellID, std::vector<double> *centroid) const {
    w_.dual_cell_centroid(dualcellID, centroid); 
  }

  /*!
    @brief Get the coordinates of the centroid of a given dual mesh cell ID.
    @param[in] dualcellID ID of the cell in the dual mesh.
    @param[in,out] centroid (x,y,z) coordinates of the cell center (for 3d).
    @todo Clarify this wrt to @c MeshWrapperDual::cell_centroid().
   */
  void dual_cell_centroid(int const dualnodeID, std::vector<double> *centroid) const {
    w_.cell_centroid(dualnodeID, centroid);
  }
  void wedges_get_coordinates(int const dualcellid,
			      std::vector<std::array<std::array<double, 3>, 4> > *wcoords) const {
    w_.dual_wedges_get_coordinates(dualcellid, wcoords);
  }

private:
    const Jali_Mesh_Wrapper &w_;
};


// Forward definition
template <typename SearchType, typename IsectType, typename RemapType>
struct composerFunctor;


/*!
    @class Driver "driver.h"
    @brief Driver provides the API to mapping from one mesh to another.
    @tparam Mesh_Wrapper A lightweight wrapper to a specific mesh implementation
    that provides certain functionality.  See Jali_Mesh_Wrapper for an example.
 */
template <class Mesh_Wrapper>
class Driver
{
 public:
  
  /*!
    @brief Constructor for running the remap driver.
    @param[in] sourceMesh A @c Mesh_Wrapper to the source mesh.
    @param[in] sourceState A state manager for the data that lives on the source mesh.
    @param[in] targetMesh A @c Mesh_Wrapper to the target mesh.
    @param[in,out] targetState A state manager for the data that will be mapped to
    the target mesh.
   */
  Driver(Entity_kind remapEntity, 
         Mesh_Wrapper const & sourceMesh, 
         Jali_State_Wrapper const & sourceState,           
         Mesh_Wrapper const & targetMesh,
         Jali_State_Wrapper & targetState) 
      : remap_entity_(remapEntity), 
        source_mesh_(sourceMesh), source_state_(sourceState),
        target_mesh_(targetMesh), target_state_(targetState),
        remap_order_(1), dim_(sourceMesh.space_dimension())
  {
    assert(sourceMesh.space_dimension() == targetMesh.space_dimension());
  }
  
  //! Copy constructor (disabled)
  Driver(const Driver &) = delete;
  
  //! Assignment operator (disabled)
  Driver & operator = (const Driver &) = delete;
  
  //! Destructor
  ~Driver() {}
  
  /*!
    @brief Specify the names of the variables to be remapped
    @param[in] remap_var_names_in A list of variable names of the variables to remap
    from the source mesh to the target mesh.
   */
  void set_remap_var_names(std::vector<std::string> &remap_var_names_in) {
    remap_var_names_ = remap_var_names_in;
  }
  

  //! Get the names of the variables to be remapped
  std::vector<std::string> remap_var_names() {
    return remap_var_names_;
  }
  
  //! Set the order of accuracy of remap
  void set_remap_order(unsigned int const order) {
    remap_order_ = order;
  }
  
  //! Get the order of accuracy of remap
  unsigned int remap_order() {
    return remap_order_;
  }

  unsigned int dim() {
    return dim_;
  }
  
  /*!
    @brief This method calls the search, intersect, and remap routines
    needed to map one mesh to another.

    Most of the heavy lifting in this routine is via a Portage::transform() over
    the cells in the target mesh, applying a custom composerFunctor() that specifyies
    how the search, intersect, and remap calculations should be performed.
  */
  void run()
  {
    std::printf("in Driver::run()...\n");

    // FIXME: most of this is duplicated for 3d...
    if (dim() == 2) {
      // 2d
    
      // Get an instance of the desired search algorithm type
      const SearchKDTree2<Mesh_Wrapper,Mesh_Wrapper>
        search(source_mesh_, target_mesh_);
    
      // Get an instance of the desired intersect algorithm type
      const IntersectClipper<Mesh_Wrapper, Mesh_Wrapper>
        intersect{source_mesh_, target_mesh_};
    
      int numTargetCells = target_mesh_.num_owned_cells();
      std::cout << "Number of target cells in target mesh "
		<< numTargetCells << std::endl;
    
      // Ask for a StateVector with the name remap_var_names_[0] to be
      // added to the targetState_. If it is already present, the
      // existing StateVector reference is returned. If its not present,
      // it is added. This logic needs to be reversed. The find function
      // should add it if it is not found (if so requested).
    
      double *target_field_raw = NULL;
      target_state_.get_data(remap_entity_,remap_var_names_[0],&target_field_raw);
      Portage::pointer<double> target_field(target_field_raw);

      // Check order of accuracy of remap and do the appropriate thing

      if (remap_order() == 1) {

	std::cout << "Remapping variable " << remap_var_names_[0]
		  << " using a 1st order accurate algorithm" << std::endl;

	// Eventually put this in a loop over remap variable names as well
	// Assume for now that we are only doing cell-based remap
	const Remap_1stOrder<Mesh_Wrapper,Jali_State_Wrapper,Entity_kind> 
          remap(source_mesh_, source_state_, remap_entity_, remap_var_names_[0]);
      
	composerFunctor<SearchKDTree2<Mesh_Wrapper,Mesh_Wrapper>,
	                IntersectClipper<Mesh_Wrapper, Mesh_Wrapper>,
	                Remap_1stOrder<Mesh_Wrapper,Jali_State_Wrapper,Entity_kind> >
          composer(&search, &intersect, &remap, remap_var_names_[0]);

	// This populates targetField with the doubles returned from
	// the final remap For some reason (perhaps some code outside
	// portage is pulling in a "using thrust" command), the
	// compiler is not able to disambiguate Portage::transform and
	// thrust::transform here. So, be explicit that we want
	// Portage::transform

#ifdef ENABLE_PROFILE
        __itt_resume();
#endif

	struct timeval begin, end, diff;
	gettimeofday(&begin, 0);

	Portage::transform((counting_iterator)(target_mesh_.begin(CELL)),
			   (counting_iterator)(target_mesh_.end(CELL)),
			   target_field,composer);
      
#ifdef ENABLE_PROFILE
        __itt_pause();
#endif

	gettimeofday(&end, 0);
	timersub(&end, &begin, &diff);
	float seconds = diff.tv_sec + 1.0E-6*diff.tv_usec;
	std::cout << "Transform Time: " << seconds << std::endl;
	
      } // done first order remap
      else {
      
<<<<<<< HEAD
      if (remap_order() != 2) {
        std::cerr << 
=======
	if (remap_order() != 2)
	  std::cerr << 
>>>>>>> 5cfa3376
            "Remap order can be 1 or 2 only. Doing 2nd order remap" << 
            std::endl;
	std::exit(1);
      }


	std::cout << "Remapping variable " << remap_var_names_[0]
		  << " using a 2nd order accurate algorithm" << std::endl;
      
<<<<<<< HEAD
      /// @todo Eventually put this in a loop over remap variable names as well
      // Assume for now that we are only doing cell-based remap
      const Remap_2ndOrder<Mesh_Wrapper,Jali_State_Wrapper,Entity_kind> 
=======
	// Eventually put this in a loop over remap variable names as well
	// Assume for now that we are only doing cell-based remap
	const Remap_2ndOrder<Mesh_Wrapper,Jali_State_Wrapper,Entity_kind> 
>>>>>>> 5cfa3376
          remap(source_mesh_, source_state_, remap_entity_, remap_var_names_[0],
                NOLIMITER);
          
	composerFunctor<SearchKDTree2<Mesh_Wrapper,Mesh_Wrapper>,
	  IntersectClipper<Mesh_Wrapper, Mesh_Wrapper>,
	  Remap_2ndOrder<Mesh_Wrapper,Jali_State_Wrapper,Entity_kind> >
          composer(&search, &intersect, &remap, remap_var_names_[0]);
      
	// This populates targetField with the doubles returned from
	// the final remap For some reason (perhaps some code outside
	// portage is pulling in a "using thrust" command), the
	// compiler is not able to disambiguate Portage::transform and
	// thrust::transform here. So, be explicit that we want
	// Portage::transform
      
#ifdef ENABLE_PROFILE
        __itt_resume();
#endif

	struct timeval begin, end, diff;
	gettimeofday(&begin, 0);

	Portage::transform((counting_iterator)(target_mesh_.begin(CELL)),
			   (counting_iterator)(target_mesh_.end(CELL)),
			   target_field,composer);

#ifdef ENABLE_PROFILE
        __itt_pause();
#endif

	gettimeofday(&end, 0);
	timersub(&end, &begin, &diff);
	float seconds = diff.tv_sec + 1.0E-6*diff.tv_usec;
	std::cout << "Transform Time: " << seconds << std::endl;
      }

    }   // done 2d test
    else {
      // 3d
      
      // Get an instance of the desired search algorithm type
      const SearchKDTree3<Mesh_Wrapper,Mesh_Wrapper>
        search(source_mesh_, target_mesh_);
    
      // Get an instance of the desired intersect algorithm type
      const IntersectR3D<Mesh_Wrapper, Mesh_Wrapper>
        intersect{source_mesh_, target_mesh_};
    
      int numTargetCells = target_mesh_.num_owned_cells();
      std::cout << "Number of target cells in target mesh "
		<< numTargetCells << std::endl;
    
      // Ask for a StateVector with the name remap_var_names_[0] to be
      // added to the targetState_. If it is already present, the
      // existing StateVector reference is returned. If its not present,
      // it is added. This logic needs to be reversed. The find function
      // should add it if it is not found (if so requested).
    
      double *target_field_raw = NULL;
      target_state_.get_data(remap_entity_,remap_var_names_[0],&target_field_raw);
      Portage::pointer<double> target_field(target_field_raw);

      // Check order of accuracy of remap and do the appropriate thing

      if (remap_order() == 1) {

	std::cout << "Remapping variable " << remap_var_names_[0]
		  << " using a 1st order accurate algorithm" << std::endl;

	// Eventually put this in a loop over remap variable names as well
	// Assume for now that we are only doing cell-based remap
	const Remap_1stOrder<Mesh_Wrapper,Jali_State_Wrapper,Entity_kind> 
          remap(source_mesh_, source_state_, remap_entity_, remap_var_names_[0]);
      
          
	composerFunctor<SearchKDTree3<Mesh_Wrapper,Mesh_Wrapper>,
	                IntersectR3D<Mesh_Wrapper, Mesh_Wrapper>,
	                Remap_1stOrder<Mesh_Wrapper,Jali_State_Wrapper,Entity_kind> >
          composer(&search, &intersect, &remap, remap_var_names_[0]);

	// This populates targetField with the doubles returned from
	// the final remap For some reason (perhaps some code outside
	// portage is pulling in a "using thrust" command), the
	// compiler is not able to disambiguate Portage::transform and
	// thrust::transform here. So, be explicit that we want
	// Portage::transform

#ifdef ENABLE_PROFILE
	__itt_resume();
#endif

	struct timeval begin, end, diff;
	gettimeofday(&begin, 0);

	Portage::transform((counting_iterator)(target_mesh_.begin(CELL)),
			   (counting_iterator)(target_mesh_.end(CELL)),
			   target_field,composer);

#ifdef ENABLE_PROFILE
	__itt_pause();
#endif

	gettimeofday(&end, 0);
	timersub(&end, &begin, &diff);
	float seconds = diff.tv_sec + 1.0E-6*diff.tv_usec;
	std::cout << "Transform Time: " << seconds << std::endl;
      } // done first order remap
      else {
      
      	if (remap_order() != 2)
      	  std::cerr <<
            "Remap order can be 1 or 2 only. Doing 2nd order remap" <<
            std::endl;

      	std::cout << "Remapping variable " << remap_var_names_[0]
		  << " using a 2nd order accurate algorithm" << std::endl;
      
      	// Eventually put this in a loop over remap variable names as well
      	// Assume for now that we are only doing cell-based remap
      	const Remap_2ndOrder<Mesh_Wrapper,Jali_State_Wrapper,Entity_kind>
          remap(source_mesh_, source_state_, remap_entity_, remap_var_names_[0],
                NOLIMITER);
      
          
      	composerFunctor<SearchKDTree3<Mesh_Wrapper,Mesh_Wrapper>,
      	                IntersectR3D<Mesh_Wrapper, Mesh_Wrapper>,
      	                Remap_2ndOrder<Mesh_Wrapper,Jali_State_Wrapper,Entity_kind> >
          composer(&search, &intersect, &remap, remap_var_names_[0]);
      
      	// This populates targetField with the doubles returned from
      	// the final remap For some reason (perhaps some code outside
      	// portage is pulling in a "using thrust" command), the
      	// compiler is not able to disambiguate Portage::transform and
      	// thrust::transform here. So, be explicit that we want
      	// Portage::transform

#ifdef ENABLE_PROFILE
	__itt_resume();
#endif

	struct timeval begin, end, diff;
	gettimeofday(&begin, 0);

	Portage::transform((counting_iterator)(target_mesh_.begin(CELL)),
			   (counting_iterator)(target_mesh_.end(CELL)),
			   target_field,composer);

#ifdef ENABLE_PROFILE
	__itt_pause();
#endif

        gettimeofday(&end, 0);
	timersub(&end, &begin, &diff);
	float seconds = diff.tv_sec + 1.0E-6*diff.tv_usec;
	std::cout << "Transform Time: " << seconds << std::endl;
      }
    } // done 3d test
  }

private:
  
    Mesh_Wrapper  const & source_mesh_;
    Mesh_Wrapper const & target_mesh_;
    Jali_State_Wrapper const & source_state_;
    Jali_State_Wrapper & target_state_;
    std::vector<std::string> remap_var_names_;
    Entity_kind remap_entity_;
    unsigned int remap_order_;
<<<<<<< HEAD
=======
    unsigned int dim_;
>>>>>>> 5cfa3376

}; // class Driver


/*!
  @struct composerFunctor "driver.h"
  @brief This functor is used inside a Portage::transform() inside Driver::run() to
  actually do the search, intersect, and remap calculations.
  @tparam SearchType The type of search method (e.g. SearchSimple or SearchKDTree3).
  @tparam IsectType The type of intersect method (e.g. IntersectClipper).
  @tparam RemapType The type of remap method (e.g. Remap_1stOrder or Remap_2ndOrder).
 */
template <typename SearchType, typename IsectType, typename RemapType>
struct composerFunctor
{
    const SearchType* search_;         ///< search method (e.g. SearchSimple)
    const IsectType* intersect_;       ///< intersect method (e.g. IntersectClipper)
    const RemapType* remap_;           ///< remap method (e.g. Remap_2ndOrder)
    const std::string remap_var_name_; ///< variable name to remap
    //----------------------------------------

    /*!
      @brief Constructor.
      @param[in] searcher The search method to use (e.g. SearchSimple)
      @param[in] intersecter The intersect method to use (e.g. IntersectClipper)
      @param[in] remapper The remap method to use (e.g. Remap_2ndOrder)
      @param[in] remap_var_name The name of the variable to remap
     */
    composerFunctor(const SearchType* searcher, const IsectType* intersecter, 
                    const RemapType* remapper, const std::string remap_var_name)
			: search_(searcher), intersect_(intersecter), remap_(remapper), 
              remap_var_name_(remap_var_name) { }

     /*!
       @brief Operator for making this struct a functor

       This is called from within a Portage::transform() operation that iterates
       over the cells in a target mesh.  

       @param[in] targetCellindex The cell ID in the target mesh that this functor
       is currently operating on.

       @return Value of the field @e remap_var_name in the target mesh cell with ID
       @e targetCellIndex.
      */
    double operator()(int const targetCellIndex)
    {

        // Search for candidates and return their cells indices
        std::vector<int> candidates;
        search_->search(targetCellIndex, &candidates);

        // Intersect target cell with cells of source mesh and return the
        // moments of intersection
        std::vector<std::vector<std::vector<double> > > 
                moments(candidates.size());
        for (int i=0;i<candidates.size();i++)
            moments[i] = (*intersect_)(candidates[i], targetCellIndex);

        // Compute new value on target cell based on source mesh
        // values and intersection moments
		
        // Each cell-cell intersection can result in multiple
        // disjointed pieces if one of the cells in non-convex.
        // therefore, there may be more than one set of moments per
        // cell pair. Transform the 3 nested std::vector form to 2
        // nested std::vector form with duplicate candidate entries if
        // need be 
        int nalloc = 0;
        for (int i = 0; i < candidates.size(); ++i) {
            nalloc += moments[i].size(); // number of moment sets generated by
            //                           // intersection of target cell with
            //                           // candidate cell i
        }
        std::vector<int> candidates_dup(nalloc);
        std::vector< std::vector<double> > remap_moments(nalloc);
  
        int ninserted = 0;
        for (int i = 0; i < candidates.size(); ++i) {
            std::vector< std::vector<double> > & candidate_moments = moments[i];
            int num_moment_sets = candidate_moments.size();
            for (int j = 0; j < num_moment_sets; j++) {
                candidates_dup[ninserted] = candidates[i]; // repeated as needed 
                remap_moments[ninserted] = candidate_moments[j];
                ++ninserted;
            }
        }
        
        std::pair< std::vector<int> const &, 
                   std::vector< std::vector<double> > const & >
                source_cells_and_weights(candidates_dup,remap_moments);
        
        double remappedValue = (*remap_)(source_cells_and_weights);
        
        return remappedValue;

    }
};  // struct composerFunctor

} // namespace Portage

#endif // DRIVER_H
<|MERGE_RESOLUTION|>--- conflicted
+++ resolved
@@ -9,11 +9,7 @@
 #include<algorithm>
 #include<vector>
 #include<iterator>
-<<<<<<< HEAD
-#include<cstdlib>
-=======
 #include <sys/time.h>
->>>>>>> 5cfa3376
 
 #include "portage/support/portage.h"
 #include "portage/wrappers/state/jali/jali_state_wrapper.h"
@@ -57,21 +53,22 @@
   */
   int num_ghost_cells() const { return w_.num_ghost_nodes(); }
 
-<<<<<<< HEAD
   /*!
     @brief Gets the coordinates of the cell centroid in the dual mesh.
     @param[in] dualcellid The dual cell id (i.e. the node id in the original mesh).
     @param[in,out] xylist The list of (x,y) coordinate pairs for each node of the
     dual cell given by @e dualcellid
    */
-=======
-  // 2d version
->>>>>>> 5cfa3376
   void cell_get_coordinates(int const dualcellid,
                             std::vector<std::pair<double,double> > *xylist) const {
     w_.dual_cell_get_coordinates(dualcellid, xylist);
   }
-<<<<<<< HEAD
+
+  // 3d version
+  void cell_get_coordinates(int const dualcellid,
+			    std::vector<std::tuple<double,double,double> > *xyzlist) const {
+    w_.dual_cell_get_coordinates(dualcellid, xyzlist);
+  }
 
   /*!
     @brief Get an iterator to the start of the vector of @e entity-type objects in the
@@ -79,14 +76,6 @@
     @param[in] entity Which type of data do you want to iterate over (e.g. CELL,
     NODE, etc.)
    */
-=======
-  // 3d version
-  void cell_get_coordinates(int const dualcellid,
-			    std::vector<std::tuple<double,double,double> > *xyzlist) const {
-    w_.dual_cell_get_coordinates(dualcellid, xyzlist);
-  }
-  
->>>>>>> 5cfa3376
   counting_iterator begin(Entity_kind const entity) const {
     if (entity == NODE) return w_.begin(CELL);
     return w_.begin(NODE);
@@ -338,13 +327,8 @@
       } // done first order remap
       else {
       
-<<<<<<< HEAD
-      if (remap_order() != 2) {
-        std::cerr << 
-=======
 	if (remap_order() != 2)
 	  std::cerr << 
->>>>>>> 5cfa3376
             "Remap order can be 1 or 2 only. Doing 2nd order remap" << 
             std::endl;
 	std::exit(1);
@@ -354,16 +338,10 @@
 	std::cout << "Remapping variable " << remap_var_names_[0]
 		  << " using a 2nd order accurate algorithm" << std::endl;
       
-<<<<<<< HEAD
       /// @todo Eventually put this in a loop over remap variable names as well
       // Assume for now that we are only doing cell-based remap
       const Remap_2ndOrder<Mesh_Wrapper,Jali_State_Wrapper,Entity_kind> 
-=======
-	// Eventually put this in a loop over remap variable names as well
-	// Assume for now that we are only doing cell-based remap
-	const Remap_2ndOrder<Mesh_Wrapper,Jali_State_Wrapper,Entity_kind> 
->>>>>>> 5cfa3376
-          remap(source_mesh_, source_state_, remap_entity_, remap_var_names_[0],
+	remap(source_mesh_, source_state_, remap_entity_, remap_var_names_[0],
                 NOLIMITER);
           
 	composerFunctor<SearchKDTree2<Mesh_Wrapper,Mesh_Wrapper>,
@@ -531,10 +509,7 @@
     std::vector<std::string> remap_var_names_;
     Entity_kind remap_entity_;
     unsigned int remap_order_;
-<<<<<<< HEAD
-=======
     unsigned int dim_;
->>>>>>> 5cfa3376
 
 }; // class Driver
 
