/*---------------------------------------------------------------------------~*
 * Copyright (c) 2014 Los Alamos National Security, LLC
 * All rights reserved.
 *---------------------------------------------------------------------------~*/

#ifndef DRIVER_H
#define DRIVER_H

#include<algorithm>
#include<vector>
#include<iterator>
#include <sys/time.h>

#include "portage/support/portage.h"
#include "portage/wrappers/state/jali/jali_state_wrapper.h"
#include "portage/wrappers/mesh/jali/jali_mesh_wrapper.h"
#include "portage/search/search_kdtree2.h"
#include "portage/search/search_kdtree3.h"
#include "portage/intersect/intersectClipper.h"
#include "portage/intersect/intersect_r3d.h"
#include "portage/remap/remap_1st_order.h"
#include "portage/remap/remap_2nd_order.h"

namespace Portage {

/*! 
    \class MeshWrapperDual driver.h
    \brief Wrapper for dual mesh
 */

class MeshWrapperDual { // cellid is the dual cell (i.e. node) id
 public:
  MeshWrapperDual(const Jali_Mesh_Wrapper &w) : w_(w) {}
  int space_dimension() const { return w_.space_dimension(); }
  int num_owned_cells() const { return w_.num_owned_nodes(); }
  int num_ghost_cells() const { return w_.num_ghost_nodes(); }

  // 2d version
  void cell_get_coordinates(int const dualcellid,
                            std::vector<std::pair<double,double> > *xylist) const {
    w_.dual_cell_get_coordinates(dualcellid, xylist);
  }
  // 3d version
  void cell_get_coordinates(int const dualcellid,
			    std::vector<std::tuple<double,double,double> > *xyzlist) const {
    w_.dual_cell_get_coordinates(dualcellid, xyzlist);
  }
  
  counting_iterator begin(Entity_kind const entity) const {
    if (entity == NODE) return w_.begin(CELL);
    return w_.begin(NODE);
  }
  
  counting_iterator end(Entity_kind const entity) const {
    if (entity == NODE) return w_.end(CELL);
    return w_.end(NODE);
  }
  std::vector<std::pair<double, double> > cellToXY(int dualcellID) const{
    std::vector<std::pair<double, double> > cellPoints;
    cell_get_coordinates(dualcellID, &cellPoints);
    return cellPoints;
  }
  void cell_get_node_adj_cells(int const dualcellID,
                               Parallel_type const ptype,
                               std::vector<int> *adjcells) const {
    w_.node_get_cell_adj_nodes(dualcellID,ptype,adjcells);
  }
  void dual_cell_get_node_adj_cells(int const dualnodeID,
                                    Parallel_type const ptype,
                                    std::vector<int> *adjnodes) const {
    w_.cell_get_node_adj_cells(dualnodeID,ptype,adjnodes);
  }
  void cell_centroid(int const dualcellID, std::vector<double> *centroid) const {
    w_.dual_cell_centroid(dualcellID, centroid); 
  }
  void dual_cell_centroid(int const dualnodeID, std::vector<double> *centroid) const {
    w_.cell_centroid(dualnodeID, centroid);
  }
  void wedges_get_coordinates(int const dualcellid,
			      std::vector<std::array<std::array<double, 3>, 4> > *wcoords) const {
    w_.dual_wedges_get_coordinates(dualcellid, wcoords);
  }

private:
    const Jali_Mesh_Wrapper &w_;
};


// Forward definition
template <typename SearchType, typename IsectType, typename RemapType>
struct composerFunctor;


/*!
    \class Driver driver.h
    \brief Driver provides the API to mapping from one mesh to another.
 */

template <class Mesh_Wrapper>
class Driver
{
 public:
  
  //! Constructor - takes in wrapper classes for source/target mesh and state
  
  Driver(Entity_kind remapEntity, 
         Mesh_Wrapper const & sourceMesh, 
         Jali_State_Wrapper const & sourceState,           
         Mesh_Wrapper const & targetMesh,
         Jali_State_Wrapper & targetState) 
      : remap_entity_(remapEntity), 
        source_mesh_(sourceMesh), source_state_(sourceState),
        target_mesh_(targetMesh), target_state_(targetState),
        remap_order_(1), dim_(sourceMesh.space_dimension())
  {
    assert(sourceMesh.space_dimension() == targetMesh.space_dimension());
  }
  
  //! Copy constructor (disabled)
  Driver(const Driver &) = delete;
  
  //! Assignment operator (disabled)
  Driver & operator = (const Driver &) = delete;
  
  //! Destructor
  ~Driver() {}
  
  
  // Specify the names of the variables to be remapped
  
  void set_remap_var_names(std::vector<std::string> &remap_var_names_in) {
    remap_var_names_ = remap_var_names_in;
  }
  
  // Get the names of the variables to be remapped
  
  std::vector<std::string> remap_var_names() {
    return remap_var_names_;
  }
  
  // Set the order of accuracy of remap
  
  void set_remap_order(unsigned int const order) {
    remap_order_ = order;
  }
  
  // Get the order of accuracy of remap
  
  unsigned int remap_order() {
    return remap_order_;
  }

  unsigned int dim() {
    return dim_;
  }
  
  /*!
    \brief This method calls the search, intersect, and remap routines
    needed to map one mesh to another.
  */
  void run()
  {
    std::printf("in Driver::run()...\n");

    // FIXME: most of this is duplicated for 3d...
    if (dim() == 2) {
      // 2d
    
      // Get an instance of the desired search algorithm type
      const SearchKDTree2<Mesh_Wrapper,Mesh_Wrapper>
        search(source_mesh_, target_mesh_);
    
      // Get an instance of the desired intersect algorithm type
      const IntersectClipper<Mesh_Wrapper, Mesh_Wrapper>
        intersect{source_mesh_, target_mesh_};
    
      int numTargetCells = target_mesh_.num_owned_cells();
      std::cout << "Number of target cells in target mesh "
		<< numTargetCells << std::endl;
    
      // Ask for a StateVector with the name remap_var_names_[0] to be
      // added to the targetState_. If it is already present, the
      // existing StateVector reference is returned. If its not present,
      // it is added. This logic needs to be reversed. The find function
      // should add it if it is not found (if so requested).
    
      double *target_field_raw = NULL;
      target_state_.get_data(remap_entity_,remap_var_names_[0],&target_field_raw);
      Portage::pointer<double> target_field(target_field_raw);

      // Check order of accuracy of remap and do the appropriate thing

      if (remap_order() == 1) {

	std::cout << "Remapping variable " << remap_var_names_[0] << 
          " using a 1st order accurate algorithm" << std::endl;

	// Eventually put this in a loop over remap variable names as well
	// Assume for now that we are only doing cell-based remap
	const Remap_1stOrder<Mesh_Wrapper,Jali_State_Wrapper,Entity_kind> 
          remap(source_mesh_, source_state_, remap_entity_, remap_var_names_[0]);
      
          
	composerFunctor<SearchKDTree2<Mesh_Wrapper,Mesh_Wrapper>,
	  IntersectClipper<Mesh_Wrapper, Mesh_Wrapper>,
	  Remap_1stOrder<Mesh_Wrapper,Jali_State_Wrapper,Entity_kind> >
          composer(&search, &intersect, &remap, remap_var_names_[0]);

<<<<<<< HEAD
	// This populates targetField with the doubles returned from
	// the final remap For some reason (perhaps some code outside
	// portage is pulling in a "using thrust" command), the
	// compiler is not able to disambiguate Portage::transform and
	// thrust::transform here. So, be explicit that we want
	// Portage::transform
      
	Portage::transform((counting_iterator)target_mesh_.begin(CELL),
			   (counting_iterator)target_mesh_.end(CELL),
			   target_field,composer);
      
      }
      else {
=======
      // This populates targetField with the doubles returned from
      // the final remap For some reason (perhaps some code outside
      // portage is pulling in a "using thrust" command), the
      // compiler is not able to disambiguate Portage::transform and
      // thrust::transform here. So, be explicit that we want
      // Portage::transform

      #ifdef ENABLE_PROFILE
        __itt_resume();
      #endif

      struct timeval begin, end, diff;
      gettimeofday(&begin, 0);

      Portage::transform((counting_iterator)(target_mesh_.begin(CELL)),
                         (counting_iterator)target_mesh_.end(CELL),
                         target_field,composer);
      
      #ifdef ENABLE_PROFILE
        __itt_pause();
      #endif

      gettimeofday(&end, 0);
      timersub(&end, &begin, &diff);
      float seconds = diff.tv_sec + 1.0E-6*diff.tv_usec;
      std::cout << "Transform Time: " << seconds << std::endl;
    }
    else {
>>>>>>> a68d3cf5
      
	if (remap_order() != 2)
	  std::cerr << 
            "Remap order can be 1 or 2 only. Doing 2nd order remap" << 
            std::endl;


	std::cout << "Remapping variable " << remap_var_names_[0] << 
          " using a 2nd order accurate algorithm" << std::endl;
      
	// Eventually put this in a loop over remap variable names as well
	// Assume for now that we are only doing cell-based remap
	const Remap_2ndOrder<Mesh_Wrapper,Jali_State_Wrapper,Entity_kind> 
          remap(source_mesh_, source_state_, remap_entity_, remap_var_names_[0],
                NOLIMITER);
      
          
	composerFunctor<SearchKDTree2<Mesh_Wrapper,Mesh_Wrapper>,
	  IntersectClipper<Mesh_Wrapper, Mesh_Wrapper>,
	  Remap_2ndOrder<Mesh_Wrapper,Jali_State_Wrapper,Entity_kind> >
          composer(&search, &intersect, &remap, remap_var_names_[0]);
      
	// This populates targetField with the doubles returned from
	// the final remap For some reason (perhaps some code outside
	// portage is pulling in a "using thrust" command), the
	// compiler is not able to disambiguate Portage::transform and
	// thrust::transform here. So, be explicit that we want
	// Portage::transform
      
<<<<<<< HEAD
	Portage::transform((counting_iterator)target_mesh_.begin(CELL),
			   (counting_iterator)target_mesh_.end(CELL),
			   target_field,composer);
      
      }
      
    }   // done 2d test
    else {
      // 3d
      
      // Get an instance of the desired search algorithm type
      const SearchKDTree3<Mesh_Wrapper,Mesh_Wrapper>
        search(source_mesh_, target_mesh_);
    
      // Get an instance of the desired intersect algorithm type
      const IntersectR3D<Mesh_Wrapper, Mesh_Wrapper>
        intersect{source_mesh_, target_mesh_};
    
      int numTargetCells = target_mesh_.num_owned_cells();
      std::cout << "Number of target cells in target mesh "
		<< numTargetCells << std::endl;
    
      // Ask for a StateVector with the name remap_var_names_[0] to be
      // added to the targetState_. If it is already present, the
      // existing StateVector reference is returned. If its not present,
      // it is added. This logic needs to be reversed. The find function
      // should add it if it is not found (if so requested).
    
      double *target_field_raw = NULL;
      target_state_.get_data(remap_entity_,remap_var_names_[0],&target_field_raw);
      Portage::pointer<double> target_field(target_field_raw);

      // Check order of accuracy of remap and do the appropriate thing

      if (remap_order() == 1) {
=======
      #ifdef ENABLE_PROFILE
        __itt_resume();
      #endif

      struct timeval begin, end, diff;
      gettimeofday(&begin, 0);

      Portage::transform((counting_iterator)(target_mesh_.begin(CELL)),
                         (counting_iterator)target_mesh_.end(CELL),
                         target_field,composer);

      #ifdef ENABLE_PROFILE
        __itt_pause();
      #endif

      gettimeofday(&end, 0);
      timersub(&end, &begin, &diff);
      float seconds = diff.tv_sec + 1.0E-6*diff.tv_usec;
      std::cout << "Transform Time: " << seconds << std::endl;
    }
>>>>>>> a68d3cf5

	std::cout << "Remapping variable " << remap_var_names_[0] << 
          " using a 1st order accurate algorithm" << std::endl;

	// Eventually put this in a loop over remap variable names as well
	// Assume for now that we are only doing cell-based remap
	const Remap_1stOrder<Mesh_Wrapper,Jali_State_Wrapper,Entity_kind> 
          remap(source_mesh_, source_state_, remap_entity_, remap_var_names_[0]);
      
          
	composerFunctor<SearchKDTree3<Mesh_Wrapper,Mesh_Wrapper>,
	                IntersectR3D<Mesh_Wrapper, Mesh_Wrapper>,
	                Remap_1stOrder<Mesh_Wrapper,Jali_State_Wrapper,Entity_kind> >
          composer(&search, &intersect, &remap, remap_var_names_[0]);

	// This populates targetField with the doubles returned from
	// the final remap For some reason (perhaps some code outside
	// portage is pulling in a "using thrust" command), the
	// compiler is not able to disambiguate Portage::transform and
	// thrust::transform here. So, be explicit that we want
	// Portage::transform
      
	Portage::transform((counting_iterator)target_mesh_.begin(CELL),
			   (counting_iterator)target_mesh_.end(CELL),
			   target_field,composer);
      
      }
      else {
      
      	if (remap_order() != 2)
      	  std::cerr <<
            "Remap order can be 1 or 2 only. Doing 2nd order remap" <<
            std::endl;


      	std::cout << "Remapping variable " << remap_var_names_[0] <<
          " using a 2nd order accurate algorithm" << std::endl;
      
      	// Eventually put this in a loop over remap variable names as well
      	// Assume for now that we are only doing cell-based remap
      	const Remap_2ndOrder<Mesh_Wrapper,Jali_State_Wrapper,Entity_kind>
          remap(source_mesh_, source_state_, remap_entity_, remap_var_names_[0],
                NOLIMITER);
      
          
      	composerFunctor<SearchKDTree3<Mesh_Wrapper,Mesh_Wrapper>,
      	                IntersectR3D<Mesh_Wrapper, Mesh_Wrapper>,
      	                Remap_2ndOrder<Mesh_Wrapper,Jali_State_Wrapper,Entity_kind> >
          composer(&search, &intersect, &remap, remap_var_names_[0]);
      
      	// This populates targetField with the doubles returned from
      	// the final remap For some reason (perhaps some code outside
      	// portage is pulling in a "using thrust" command), the
      	// compiler is not able to disambiguate Portage::transform and
      	// thrust::transform here. So, be explicit that we want
      	// Portage::transform
      
      	Portage::transform((counting_iterator)target_mesh_.begin(CELL),
      			   (counting_iterator)target_mesh_.end(CELL),
      			   target_field,composer);
      }
    } // done 3d test
  }

private:
  
    Mesh_Wrapper  const & source_mesh_;
    Mesh_Wrapper const & target_mesh_;
    Jali_State_Wrapper const & source_state_;
    Jali_State_Wrapper & target_state_;
    std::vector<std::string> remap_var_names_;
    Entity_kind remap_entity_;
    unsigned int remap_order_;
    unsigned int dim_;

}; // class Driver

// This functor is used inside a std::transform inside Driver::run

template <typename SearchType, typename IsectType, typename RemapType>
struct composerFunctor
{
    const SearchType* search_;
    const IsectType* intersect_;
    const RemapType* remap_;
    const std::string remap_var_name_;
    //----------------------------------------
   
    composerFunctor(const SearchType* searcher, const IsectType* intersecter, 
                    const RemapType* remapper, const std::string remap_var_name)
			: search_(searcher), intersect_(intersecter), remap_(remapper), 
              remap_var_name_(remap_var_name) { }

    double operator()(int const targetCellIndex)
    {

        // Search for candidates and return their cells indices
        std::vector<int> candidates;
        search_->search(targetCellIndex, &candidates);

        // Intersect target cell with cells of source mesh and return the
        // moments of intersection
        std::vector<std::vector<std::vector<double> > > 
                moments(candidates.size());
        for (int i=0;i<candidates.size();i++)
            moments[i] = (*intersect_)(candidates[i], targetCellIndex);

        // Compute new value on target cell based on source mesh
        // values and intersection moments
		
        // Each cell-cell intersection can result in multiple
        // disjointed pieces if one of the cells in non-convex.
        // therefore, there may be more than one set of moments per
        // cell pair. Transform the 3 nested std::vector form to 2
        // nested std::vector form with duplicate candidate entries if
        // need be 
        int nalloc = 0;
        for (int i = 0; i < candidates.size(); ++i) {
            nalloc += moments[i].size(); // number of moment sets generated by
            //                           // intersection of target cell with
            //                           // candidate cell i
        }
        std::vector<int> candidates_dup(nalloc);
        std::vector< std::vector<double> > remap_moments(nalloc);
  
        int ninserted = 0;
        for (int i = 0; i < candidates.size(); ++i) {
            std::vector< std::vector<double> > & candidate_moments = moments[i];
            int num_moment_sets = candidate_moments.size();
            for (int j = 0; j < num_moment_sets; j++) {
                candidates_dup[ninserted] = candidates[i]; // repeated as needed 
                remap_moments[ninserted] = candidate_moments[j];
                ++ninserted;
            }
        }
        
        std::pair< std::vector<int> const &, 
                   std::vector< std::vector<double> > const & >
                source_cells_and_weights(candidates_dup,remap_moments);
        
        double remappedValue = (*remap_)(source_cells_and_weights);
        
        return remappedValue;

    }
};  // struct composerFunctor

} // namespace Portage

#endif // DRIVER_H
<|MERGE_RESOLUTION|>--- conflicted
+++ resolved
@@ -192,64 +192,48 @@
 
       if (remap_order() == 1) {
 
-	std::cout << "Remapping variable " << remap_var_names_[0] << 
-          " using a 1st order accurate algorithm" << std::endl;
+	std::cout << "Remapping variable " << remap_var_names_[0]
+		  << " using a 1st order accurate algorithm" << std::endl;
 
 	// Eventually put this in a loop over remap variable names as well
 	// Assume for now that we are only doing cell-based remap
 	const Remap_1stOrder<Mesh_Wrapper,Jali_State_Wrapper,Entity_kind> 
           remap(source_mesh_, source_state_, remap_entity_, remap_var_names_[0]);
       
-          
 	composerFunctor<SearchKDTree2<Mesh_Wrapper,Mesh_Wrapper>,
-	  IntersectClipper<Mesh_Wrapper, Mesh_Wrapper>,
-	  Remap_1stOrder<Mesh_Wrapper,Jali_State_Wrapper,Entity_kind> >
+	                IntersectClipper<Mesh_Wrapper, Mesh_Wrapper>,
+	                Remap_1stOrder<Mesh_Wrapper,Jali_State_Wrapper,Entity_kind> >
           composer(&search, &intersect, &remap, remap_var_names_[0]);
 
-<<<<<<< HEAD
 	// This populates targetField with the doubles returned from
 	// the final remap For some reason (perhaps some code outside
 	// portage is pulling in a "using thrust" command), the
 	// compiler is not able to disambiguate Portage::transform and
 	// thrust::transform here. So, be explicit that we want
 	// Portage::transform
-      
-	Portage::transform((counting_iterator)target_mesh_.begin(CELL),
-			   (counting_iterator)target_mesh_.end(CELL),
+
+#ifdef ENABLE_PROFILE
+        __itt_resume();
+#endif
+
+	struct timeval begin, end, diff;
+	gettimeofday(&begin, 0);
+
+	Portage::transform((counting_iterator)(target_mesh_.begin(CELL)),
+			   (counting_iterator)(target_mesh_.end(CELL)),
 			   target_field,composer);
       
-      }
+#ifdef ENABLE_PROFILE
+        __itt_pause();
+#endif
+
+	gettimeofday(&end, 0);
+	timersub(&end, &begin, &diff);
+	float seconds = diff.tv_sec + 1.0E-6*diff.tv_usec;
+	std::cout << "Transform Time: " << seconds << std::endl;
+	
+      } // done first order remap
       else {
-=======
-      // This populates targetField with the doubles returned from
-      // the final remap For some reason (perhaps some code outside
-      // portage is pulling in a "using thrust" command), the
-      // compiler is not able to disambiguate Portage::transform and
-      // thrust::transform here. So, be explicit that we want
-      // Portage::transform
-
-      #ifdef ENABLE_PROFILE
-        __itt_resume();
-      #endif
-
-      struct timeval begin, end, diff;
-      gettimeofday(&begin, 0);
-
-      Portage::transform((counting_iterator)(target_mesh_.begin(CELL)),
-                         (counting_iterator)target_mesh_.end(CELL),
-                         target_field,composer);
-      
-      #ifdef ENABLE_PROFILE
-        __itt_pause();
-      #endif
-
-      gettimeofday(&end, 0);
-      timersub(&end, &begin, &diff);
-      float seconds = diff.tv_sec + 1.0E-6*diff.tv_usec;
-      std::cout << "Transform Time: " << seconds << std::endl;
-    }
-    else {
->>>>>>> a68d3cf5
       
 	if (remap_order() != 2)
 	  std::cerr << 
@@ -257,15 +241,14 @@
             std::endl;
 
 
-	std::cout << "Remapping variable " << remap_var_names_[0] << 
-          " using a 2nd order accurate algorithm" << std::endl;
+	std::cout << "Remapping variable " << remap_var_names_[0]
+		  << " using a 2nd order accurate algorithm" << std::endl;
       
 	// Eventually put this in a loop over remap variable names as well
 	// Assume for now that we are only doing cell-based remap
 	const Remap_2ndOrder<Mesh_Wrapper,Jali_State_Wrapper,Entity_kind> 
           remap(source_mesh_, source_state_, remap_entity_, remap_var_names_[0],
                 NOLIMITER);
-      
           
 	composerFunctor<SearchKDTree2<Mesh_Wrapper,Mesh_Wrapper>,
 	  IntersectClipper<Mesh_Wrapper, Mesh_Wrapper>,
@@ -279,13 +262,27 @@
 	// thrust::transform here. So, be explicit that we want
 	// Portage::transform
       
-<<<<<<< HEAD
-	Portage::transform((counting_iterator)target_mesh_.begin(CELL),
-			   (counting_iterator)target_mesh_.end(CELL),
+#ifdef ENABLE_PROFILE
+        __itt_resume();
+#endif
+
+	struct timeval begin, end, diff;
+	gettimeofday(&begin, 0);
+
+	Portage::transform((counting_iterator)(target_mesh_.begin(CELL)),
+			   (counting_iterator)(target_mesh_.end(CELL)),
 			   target_field,composer);
-      
+
+#ifdef ENABLE_PROFILE
+        __itt_pause();
+#endif
+
+	gettimeofday(&end, 0);
+	timersub(&end, &begin, &diff);
+	float seconds = diff.tv_sec + 1.0E-6*diff.tv_usec;
+	std::cout << "Transform Time: " << seconds << std::endl;
       }
-      
+
     }   // done 2d test
     else {
       // 3d
@@ -315,31 +312,9 @@
       // Check order of accuracy of remap and do the appropriate thing
 
       if (remap_order() == 1) {
-=======
-      #ifdef ENABLE_PROFILE
-        __itt_resume();
-      #endif
-
-      struct timeval begin, end, diff;
-      gettimeofday(&begin, 0);
-
-      Portage::transform((counting_iterator)(target_mesh_.begin(CELL)),
-                         (counting_iterator)target_mesh_.end(CELL),
-                         target_field,composer);
-
-      #ifdef ENABLE_PROFILE
-        __itt_pause();
-      #endif
-
-      gettimeofday(&end, 0);
-      timersub(&end, &begin, &diff);
-      float seconds = diff.tv_sec + 1.0E-6*diff.tv_usec;
-      std::cout << "Transform Time: " << seconds << std::endl;
-    }
->>>>>>> a68d3cf5
-
-	std::cout << "Remapping variable " << remap_var_names_[0] << 
-          " using a 1st order accurate algorithm" << std::endl;
+
+	std::cout << "Remapping variable " << remap_var_names_[0]
+		  << " using a 1st order accurate algorithm" << std::endl;
 
 	// Eventually put this in a loop over remap variable names as well
 	// Assume for now that we are only doing cell-based remap
@@ -358,12 +333,27 @@
 	// compiler is not able to disambiguate Portage::transform and
 	// thrust::transform here. So, be explicit that we want
 	// Portage::transform
-      
-	Portage::transform((counting_iterator)target_mesh_.begin(CELL),
-			   (counting_iterator)target_mesh_.end(CELL),
+
+#ifdef ENABLE_PROFILE
+	__itt_resume();
+#endif
+
+	struct timeval begin, end, diff;
+	gettimeofday(&begin, 0);
+
+	Portage::transform((counting_iterator)(target_mesh_.begin(CELL)),
+			   (counting_iterator)(target_mesh_.end(CELL)),
 			   target_field,composer);
-      
-      }
+
+#ifdef ENABLE_PROFILE
+	__itt_pause();
+#endif
+
+	gettimeofday(&end, 0);
+	timersub(&end, &begin, &diff);
+	float seconds = diff.tv_sec + 1.0E-6*diff.tv_usec;
+	std::cout << "Transform Time: " << seconds << std::endl;
+      } // done first order remap
       else {
       
       	if (remap_order() != 2)
@@ -371,9 +361,8 @@
             "Remap order can be 1 or 2 only. Doing 2nd order remap" <<
             std::endl;
 
-
-      	std::cout << "Remapping variable " << remap_var_names_[0] <<
-          " using a 2nd order accurate algorithm" << std::endl;
+      	std::cout << "Remapping variable " << remap_var_names_[0]
+		  << " using a 2nd order accurate algorithm" << std::endl;
       
       	// Eventually put this in a loop over remap variable names as well
       	// Assume for now that we are only doing cell-based remap
@@ -393,10 +382,26 @@
       	// compiler is not able to disambiguate Portage::transform and
       	// thrust::transform here. So, be explicit that we want
       	// Portage::transform
-      
-      	Portage::transform((counting_iterator)target_mesh_.begin(CELL),
-      			   (counting_iterator)target_mesh_.end(CELL),
-      			   target_field,composer);
+
+#ifdef ENABLE_PROFILE
+	__itt_resume();
+#endif
+
+	struct timeval begin, end, diff;
+	gettimeofday(&begin, 0);
+
+	Portage::transform((counting_iterator)(target_mesh_.begin(CELL)),
+			   (counting_iterator)(target_mesh_.end(CELL)),
+			   target_field,composer);
+
+#ifdef ENABLE_PROFILE
+	__itt_pause();
+#endif
+
+        gettimeofday(&end, 0);
+	timersub(&end, &begin, &diff);
+	float seconds = diff.tv_sec + 1.0E-6*diff.tv_usec;
+	std::cout << "Transform Time: " << seconds << std::endl;
       }
     } // done 3d test
   }
