--- conflicted
+++ resolved
@@ -557,8 +557,7 @@
 
           if (typeid(interpolate) ==
               typeid(Interpolate_1stOrder<SourceMesh_Wrapper,
-                     TargetMesh_Wrapper, SourceState_Wrapper,
-                     CELL, Dim>))
+                     TargetMesh_Wrapper, SourceState_Wrapper, CELL, Dim>))
             interpolate.set_interpolation_variable(source_cellvar_names[i]);
           else
             interpolate.set_interpolation_variable(source_cellvar_names[i],
@@ -587,8 +586,7 @@
                                         << " to variable " << target_cellvar_names[i] << std::endl;
           if (typeid(interpolate) ==
               typeid(Interpolate_1stOrder<SourceMesh_Wrapper,
-                     TargetMesh_Wrapper, SourceState_Wrapper,
-                     CELL, Dim>))
+                     TargetMesh_Wrapper, SourceState_Wrapper, CELL, Dim>))
             interpolate.set_interpolation_variable(source_cellvar_names[i]);
           else
             interpolate.set_interpolation_variable(source_cellvar_names[i],
@@ -769,7 +767,6 @@
       if (comm_rank == 0) std::cout << "number of node variables to remap is " << nvars << std::endl;
 
       if (distributed) {
-<<<<<<< HEAD
 
 #ifdef ENABLE_MPI
         Interpolate<Flat_Mesh_Wrapper<>, TargetMesh_Wrapper, Flat_State_Wrapper<>, NODE, Dim>
@@ -779,8 +776,7 @@
 
         if (typeid(interpolate) ==
             typeid(Interpolate_1stOrder<SourceMesh_Wrapper,
-                   TargetMesh_Wrapper, SourceState_Wrapper,
-                   NODE, Dim>))
+                   TargetMesh_Wrapper, SourceState_Wrapper, NODE, Dim>))
           interpolate.set_interpolation_variable(source_nodevar_names[i]);
         else
           interpolate.set_interpolation_variable(source_nodevar_names[i],
@@ -810,41 +806,15 @@
           Interpolate<SourceMesh_Wrapper, TargetMesh_Wrapper,
                       SourceState_Wrapper, NODE, Dim>
                 interpolate(source_mesh_, target_mesh_, source_state_);
+
+        if (typeid(interpolate) ==
+            typeid(Interpolate_1stOrder<SourceMesh_Wrapper,
+                   TargetMesh_Wrapper, SourceState_Wrapper, NODE, Dim>))
           interpolate.set_interpolation_variable(source_nodevar_names[i]);
-
-=======
-
-#ifndef PORTAGE_SERIAL_ONLY
-        Interpolate<Flat_Mesh_Wrapper<>, TargetMesh_Wrapper, Flat_State_Wrapper<>, NODE, Dim>
-            interpolate(source_mesh_flat, target_mesh_, source_state_flat);
-
-        for (int i = 0; i < nvars; ++i) {
-
-          interpolate.set_interpolation_variable(source_nodevar_names[i]);
-
-          double *target_field_raw = nullptr;
-          target_state_.get_data(NODE, target_nodevar_names[i], &target_field_raw);
-          Portage::pointer<double> target_field(target_field_raw);
-
-          Portage::transform(target_mesh_.begin(NODE, PARALLEL_OWNED),
-                             target_mesh_.end(NODE, PARALLEL_OWNED),
-                             source_cells_and_weights.begin(),
-                             target_field, interpolate);
-        }
-#endif
-      }
-      else {
-
-        for (int i = 0; i < nvars; ++i) {
-          if (comm_rank == 0) std::cout << "Remapping node variable " << source_nodevar_names[i]
-                 << " to variable " << target_nodevar_names[i] << std::endl;
-
-          Interpolate<SourceMesh_Wrapper, TargetMesh_Wrapper,
-                      SourceState_Wrapper, NODE, Dim>
-                interpolate(source_mesh_, target_mesh_, source_state_);
-          interpolate.set_interpolation_variable(source_nodevar_names[i]);
-
->>>>>>> 4e7dfd3d
+        else
+          interpolate.set_interpolation_variable(source_nodevar_names[i],
+                                                 limiters_[i]);
+
           // This populates targetField with the values returned by the
           // interpolate operator
 
