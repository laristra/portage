/*---------------------------------------------------------------------------~*
 * Copyright (c) 2014 Los Alamos National Security, LLC
 * All rights reserved.
 *---------------------------------------------------------------------------~*/

#ifndef DRIVER_H
#define DRIVER_H

#include<algorithm>
#include<vector>
#include<iterator>

#include "Mesh.hh"
#include "portage/state/state.h"

/*!
    \class Driver driver.h
    \brief Driver provides the API to mapping from one mesh to another.
 */

namespace Portage {

//This needs to be moved; maybe into Jali?? amh
//Convert a vector of JaliGeometry::Points to a vector of std::pair
struct pointToXY
{
	pointToXY() { }
	std::vector<std::pair<double,double> > operator()(const std::vector<JaliGeometry::Point> ptList){    
		
		std::vector<std::pair<double, double> > xyList;
		std::for_each(ptList.begin(), ptList.end(), [&xyList](JaliGeometry::Point pt){xyList.emplace_back(pt.x(), pt.y());});								     
		return xyList;								    
	}
};

class Driver
{
public:
  
    //! Constructor uses established meshes for remap
    Driver(Jali::Mesh const & sourceMesh,State const & sourceState,
           Jali::Mesh const & targetMesh, State & targetState) 
        : sourceMesh_(sourceMesh), sourceState_(sourceState),
          targetMesh_(targetMesh), targetState_(targetState) {}
  
    //! Copy constructor (disabled)
    Driver(const Driver &) = delete;
  
    //! Assignment operator (disabled)
    Driver & operator = (const Driver &) = delete;
  
    //! Destructor
    ~Driver() {}
  
  
    // Specify the names of the variables to be remapped

    void set_remap_var_names(std::vector<std::string> &remap_var_names_in) {
        remap_var_names_ = remap_var_names_in;
    }

    // Get the names of the variables to be remapped

    std::vector<std::string> remap_var_names() {
        return remap_var_names_;
    }

    /*!
      \brief This method calls the search, intersect, and remap routines
      needed to map one mesh to another.
    */
    void run();


private:
  
    Jali::Mesh const & sourceMesh_;
    Jali::Mesh const & targetMesh_;
    State const & sourceState_;
    State & targetState_;
    std::vector<std::string> remap_var_names_;

}; // class Driver

<<<<<<< HEAD
	// This functor is used inside a std::transform inside Driver::run
	template <typename SearchType, typename IsectType, typename RemapType>
	struct composerFunctor
	{
		const SearchType* search_;
		const IsectType* intersect_;
		const RemapType* remap_;
		// CMM: These seem redundant with Driver...
		const Jali::Mesh* sourceMesh_;
		const Jali::Mesh* targetMesh_;
		const std::string remap_var_name_;
		//----------------------------------------
		composerFunctor(const SearchType* s, const IsectType* i, 
						const RemapType* r,
						const Jali::Mesh* sourceMesh, 
						const Jali::Mesh* targetMesh,
						const std::string remap_var_name)
			: search_(s), intersect_(i), remap_(r), sourceMesh_(sourceMesh), 
			  targetMesh_(targetMesh), remap_var_name_(remap_var_name) { }

		// CMM: this should probably be somewhere else - perhaps part of Jali?
		// RVG: The issue here is that this assumes a 2D point 

		double operator()(Jali::Entity_ID const targetCellIndex)
		{
			// Search for candidates and return their cell indices
			Jali::Entity_ID_List candidates;
			search_->search(targetCellIndex, &candidates);

			// Get the target cell's (x,y) coordinates from the Jali Point 
			// datastructure.
			std::vector<JaliGeometry::Point> targetCellPoints;
			targetMesh_->cell_get_coordinates(targetCellIndex, 
			 								  &targetCellPoints);

			// Get the Jali Points for each candidate cells
			std::vector<std::vector<JaliGeometry::Point> > 
				candidateCellsPoints(candidates.size());
			std::transform(candidates.begin(), candidates.end(),
						   candidateCellsPoints.begin(),
						   // given a candidate cell, get its Points
						   [&](Jali::Entity_ID candidateCellIndex) 
						   -> std::vector<JaliGeometry::Point>
						   {
							   std::vector<JaliGeometry::Point> ret;
							   sourceMesh_->cell_get_coordinates(candidateCellIndex, 
																 &ret);
							   return ret;
						   }
						   );

			std::vector<std::vector<std::vector<double> > > moments(candidates.size());
			// CMM: To do a std::transform here instead, we need to use 
			//      std::tuple's (I think) both here and in 
			//      IntersectClipper::operator()
			for (int i = 0; i < candidateCellsPoints.size(); i++)
				{
					// awkward syntax...
					moments[i] = (*intersect_)(candidateCellsPoints[i], 
											   targetCellPoints);
				}

			// Remap
			
			// RVG - Need to reconcile how moments are returned and
			// how remap expects them - for now create a dummy vector
			// that conforms to what remap functor expects assuming
			// that the intersection of each pair of cells results in
			// only domain of intersection and that we only care about
			// the 0th order moments (area)

			std::vector<double> remap_moments(candidates.size(),0.0);
			
			for (int i = 0; i < candidates.size(); ++i) {
				std::vector< std::vector<double> > & candidate_moments = moments[i];
				std::vector<double> & piece_moments = candidate_moments[0];
				remap_moments[i] = piece_moments[0];
			}
			
			std::pair< std::vector<int> const &, std::vector<double> const & >
					source_cells_and_weights(candidates,remap_moments);

			// Compute the remap value from all the candidate cells and weights

			double remappedValue = (*remap_)(source_cells_and_weights);
						   
			return remappedValue;
		}
	};
=======
    // This functor is used inside a std::transform inside Driver::run
    template <typename SearchType, typename IsectType, typename RemapType>
    struct composerFunctor
    {
        const SearchType* search_;
        const IsectType* intersect_;
        const RemapType* remap_;
        // CMM: These seem redundant with Driver...
        const Jali::Mesh* sourceMesh_;
        const Jali::Mesh* targetMesh_;
        const std::string remap_var_name_;
        //----------------------------------------
        composerFunctor(const SearchType* s, const IsectType* i, 
                        const RemapType* r,
                        const Jali::Mesh* sourceMesh, 
                        const Jali::Mesh* targetMesh,
                        const std::string remap_var_name)
            : search_(s), intersect_(i), remap_(r), sourceMesh_(sourceMesh), 
              targetMesh_(targetMesh), remap_var_name_(remap_var_name) { }

        // CMM: this should probably be somewhere else - perhaps part of Jali?
        // RVG: The issue here is that this assumes a 2D point 
        struct pointToXY
        {
            pointToXY() { }
            std::pair<double,double> operator()(const JaliGeometry::Point pt)
            {
                return std::make_pair(pt.x(), pt.y());
            }
        };

        double operator()(Jali::Entity_ID const targetCellIndex)
        {
            // Search for candidates and return their cell indices
            Jali::Entity_ID_List candidates;
            search_->search(targetCellIndex, &candidates);

            // Get the target cell's (x,y) coordinates from the Jali Point 
            // datastructure.
            std::vector<JaliGeometry::Point> targetCellPoints;
            targetMesh_->cell_get_coordinates(targetCellIndex, 
                                              &targetCellPoints);
            // Convert the Jali Points to (x,y) coordinates
            std::vector<std::pair<double, double> > 
                targetCellCoords(targetCellPoints.size());
            std::transform(targetCellPoints.begin(), targetCellPoints.end(),
                           targetCellCoords.begin(), pointToXY());

            // Intersect routine wants candidates' node coordinates
            // First, get the Jali Points for each candidate cells
            std::vector<std::vector<JaliGeometry::Point> > 
                candidateCellsPoints(candidates.size());
            std::transform(candidates.begin(), candidates.end(),
                           candidateCellsPoints.begin(),
                           // given a candidate cell, get its Points
                           [&](Jali::Entity_ID candidateCellIndex) 
                           -> std::vector<JaliGeometry::Point>
                           {
                               std::vector<JaliGeometry::Point> ret;
                               sourceMesh_->cell_get_coordinates(candidateCellIndex, 
                                                                 &ret);
                               return ret;
                           }
                           );
            // Now get the (x,y) coordinates from each Point for each candidate 
            // cell
            std::vector<std::vector<std::pair<double, double> > > 
                candidateCellsCoords(candidates.size());
            std::transform(candidateCellsPoints.begin(), 
                           candidateCellsPoints.end(),
                           candidateCellsCoords.begin(),
                           [&](std::vector<JaliGeometry::Point> points) ->
                           std::vector<std::pair<double, double> >
                           {
                               std::vector<std::pair<double, double> > 
                                   ret(points.size());
                               std::transform(points.begin(), points.end(),
                                              ret.begin(),
                                              pointToXY());
                               return ret;
                           });

            // Calculate the intersection of each candidate with the target Cell
            // For each polygon-polygon intersection, IntersectClipper returns a 
            // std::vector<std::vector<double>>
            std::vector<std::vector<std::vector<double> > > moments(candidates.size());
            // CMM: To do a std::transform here instead, we need to use 
            //      std::tuple's (I think) both here and in 
            //      IntersectClipper::operator()
            for (int i = 0; i < candidateCellsCoords.size(); i++)
                {
                    // awkward syntax...
                    moments[i] = (*intersect_)(candidateCellsCoords[i], 
                                               targetCellCoords);
                }

            // Remap
            
            // RVG - Need to reconcile how moments are returned and
            // how remap expects them - for now create a dummy vector
            // that conforms to what remap functor expects assuming
            // that the intersection of each pair of cells results in
            // only domain of intersection and that we only care about
            // the 0th order moments (area)

            std::vector<double> remap_moments(candidates.size(),0.0);
            
            for (int i = 0; i < candidates.size(); ++i) {
                std::vector< std::vector<double> > & candidate_moments = moments[i];
                std::vector<double> & piece_moments = candidate_moments[0];
                remap_moments[i] = piece_moments[0];
            }
            
            std::pair< std::vector<int> const &, std::vector<double> const & >
                    source_cells_and_weights(candidates,remap_moments);

            // Compute the remap value from all the candidate cells and weights

            double remappedValue = (*remap_)(source_cells_and_weights);
                           
            return remappedValue;
        }
    };
>>>>>>> cfb6ec58

} // namespace Portage

#endif // DRIVER_H

/*--------------------------------------------------------------------------~-*
 * Formatting options for Emacs and vim.
 *
 * Local Variables:
 * mode:c++
 * indent-tabs-mode:nil
 * c-basic-offset:4
 * tab-width:4
 * End:
 * vim: set tabstop=4 shiftwidth=4 expandtab :
 *--------------------------------------------------------------------------~-*/<|MERGE_RESOLUTION|>--- conflicted
+++ resolved
@@ -82,7 +82,6 @@
 
 }; // class Driver
 
-<<<<<<< HEAD
 	// This functor is used inside a std::transform inside Driver::run
 	template <typename SearchType, typename IsectType, typename RemapType>
 	struct composerFunctor
@@ -172,131 +171,6 @@
 			return remappedValue;
 		}
 	};
-=======
-    // This functor is used inside a std::transform inside Driver::run
-    template <typename SearchType, typename IsectType, typename RemapType>
-    struct composerFunctor
-    {
-        const SearchType* search_;
-        const IsectType* intersect_;
-        const RemapType* remap_;
-        // CMM: These seem redundant with Driver...
-        const Jali::Mesh* sourceMesh_;
-        const Jali::Mesh* targetMesh_;
-        const std::string remap_var_name_;
-        //----------------------------------------
-        composerFunctor(const SearchType* s, const IsectType* i, 
-                        const RemapType* r,
-                        const Jali::Mesh* sourceMesh, 
-                        const Jali::Mesh* targetMesh,
-                        const std::string remap_var_name)
-            : search_(s), intersect_(i), remap_(r), sourceMesh_(sourceMesh), 
-              targetMesh_(targetMesh), remap_var_name_(remap_var_name) { }
-
-        // CMM: this should probably be somewhere else - perhaps part of Jali?
-        // RVG: The issue here is that this assumes a 2D point 
-        struct pointToXY
-        {
-            pointToXY() { }
-            std::pair<double,double> operator()(const JaliGeometry::Point pt)
-            {
-                return std::make_pair(pt.x(), pt.y());
-            }
-        };
-
-        double operator()(Jali::Entity_ID const targetCellIndex)
-        {
-            // Search for candidates and return their cell indices
-            Jali::Entity_ID_List candidates;
-            search_->search(targetCellIndex, &candidates);
-
-            // Get the target cell's (x,y) coordinates from the Jali Point 
-            // datastructure.
-            std::vector<JaliGeometry::Point> targetCellPoints;
-            targetMesh_->cell_get_coordinates(targetCellIndex, 
-                                              &targetCellPoints);
-            // Convert the Jali Points to (x,y) coordinates
-            std::vector<std::pair<double, double> > 
-                targetCellCoords(targetCellPoints.size());
-            std::transform(targetCellPoints.begin(), targetCellPoints.end(),
-                           targetCellCoords.begin(), pointToXY());
-
-            // Intersect routine wants candidates' node coordinates
-            // First, get the Jali Points for each candidate cells
-            std::vector<std::vector<JaliGeometry::Point> > 
-                candidateCellsPoints(candidates.size());
-            std::transform(candidates.begin(), candidates.end(),
-                           candidateCellsPoints.begin(),
-                           // given a candidate cell, get its Points
-                           [&](Jali::Entity_ID candidateCellIndex) 
-                           -> std::vector<JaliGeometry::Point>
-                           {
-                               std::vector<JaliGeometry::Point> ret;
-                               sourceMesh_->cell_get_coordinates(candidateCellIndex, 
-                                                                 &ret);
-                               return ret;
-                           }
-                           );
-            // Now get the (x,y) coordinates from each Point for each candidate 
-            // cell
-            std::vector<std::vector<std::pair<double, double> > > 
-                candidateCellsCoords(candidates.size());
-            std::transform(candidateCellsPoints.begin(), 
-                           candidateCellsPoints.end(),
-                           candidateCellsCoords.begin(),
-                           [&](std::vector<JaliGeometry::Point> points) ->
-                           std::vector<std::pair<double, double> >
-                           {
-                               std::vector<std::pair<double, double> > 
-                                   ret(points.size());
-                               std::transform(points.begin(), points.end(),
-                                              ret.begin(),
-                                              pointToXY());
-                               return ret;
-                           });
-
-            // Calculate the intersection of each candidate with the target Cell
-            // For each polygon-polygon intersection, IntersectClipper returns a 
-            // std::vector<std::vector<double>>
-            std::vector<std::vector<std::vector<double> > > moments(candidates.size());
-            // CMM: To do a std::transform here instead, we need to use 
-            //      std::tuple's (I think) both here and in 
-            //      IntersectClipper::operator()
-            for (int i = 0; i < candidateCellsCoords.size(); i++)
-                {
-                    // awkward syntax...
-                    moments[i] = (*intersect_)(candidateCellsCoords[i], 
-                                               targetCellCoords);
-                }
-
-            // Remap
-            
-            // RVG - Need to reconcile how moments are returned and
-            // how remap expects them - for now create a dummy vector
-            // that conforms to what remap functor expects assuming
-            // that the intersection of each pair of cells results in
-            // only domain of intersection and that we only care about
-            // the 0th order moments (area)
-
-            std::vector<double> remap_moments(candidates.size(),0.0);
-            
-            for (int i = 0; i < candidates.size(); ++i) {
-                std::vector< std::vector<double> > & candidate_moments = moments[i];
-                std::vector<double> & piece_moments = candidate_moments[0];
-                remap_moments[i] = piece_moments[0];
-            }
-            
-            std::pair< std::vector<int> const &, std::vector<double> const & >
-                    source_cells_and_weights(candidates,remap_moments);
-
-            // Compute the remap value from all the candidate cells and weights
-
-            double remappedValue = (*remap_)(source_cells_and_weights);
-                           
-            return remappedValue;
-        }
-    };
->>>>>>> cfb6ec58
 
 } // namespace Portage
 
