--- conflicted
+++ resolved
@@ -139,16 +139,9 @@
         // it is added. This logic needs to be reversed. The find function
         // should add it if it is not found (if so requested).
 
-<<<<<<< HEAD
-        std::vector<double> dummyvals(numTargetCells,0);
-        double *target_field = NULL;
-        target_state_.get_data((Entity_kind)remap_entity_,
-                               remap_var_names_[0],&target_field);
-=======
         double *target_field_raw = NULL;
         target_state_.get_data(remap_entity_,remap_var_names_[0],&target_field_raw);
         Portage::pointer<double> target_field(target_field_raw);
->>>>>>> ddd47851
 
         // Create a cellIndices vector and populates with a sequence of
         // ints starting at 0.  
@@ -157,7 +150,6 @@
             Remap_1stOrder<Mesh_Wrapper,Jali_State_Wrapper,Entity_kind> >
                 composer(&search, &intersect, &remap, remap_var_names_[0]);
 
-<<<<<<< HEAD
         // This populates targetField with the doubles returned from
         // the final remap For some reason (perhaps some code outside
         // portage is pulling in a "using thrust" command), the
@@ -169,13 +161,6 @@
                   (counting_iterator)target_mesh_.end(CELL),
                   target_field,composer);
 
-=======
-        // This populates targetField with the doubles returned from the final remap
-        Portage::transform(target_mesh_.begin(Jali::CELL),
-		    target_mesh_.end(Jali::CELL),
-                    target_field, 
-		    composer);
->>>>>>> ddd47851
     }
 
 
