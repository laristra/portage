--- conflicted
+++ resolved
@@ -23,7 +23,6 @@
 {
     std::printf("in Driver::run()...\n");
 
-<<<<<<< HEAD
 	const SearchSimple search(&sourceMesh_, &targetMesh_);
 
 	//Get an instance of the desired intersect algorithm type
@@ -33,27 +32,12 @@
 	// Assume for now that we are only doing cell-based remap
 	const Remap_1stOrder remap(sourceMesh_, sourceState_, 
 							   remap_var_names_[0], Jali::CELL);
-=======
-    const SearchSimple search(&sourceMesh_, &targetMesh_);
-    const IntersectClipper intersect;
-
-    // Eventually put this in a loop over remap variable names as well
-    // Assume for now that we are only doing cell-based remap
-
-    const Remap_1stOrder remap(sourceMesh_, sourceState_, 
-                               remap_var_names_[0], Jali::CELL);
->>>>>>> cfb6ec58
 
     int numTargetCells = targetMesh_.num_entities(Jali::CELL,Jali::OWNED);
     std::cout << "Number of target cells in target mesh "
               << numTargetCells << std::endl;
 
-<<<<<<< HEAD
 	// Ask for a StateVector with the name remap_var_names_[0] to be added to the targetState_. If it is already present, the existing StateVector reference is returned. If its not present, it is added. This logic needs to be reversed. The find function should add it if it is not found (if so requested).
-=======
-
-    // Ask for a StateVector with the name remap_var_names_[0] to be added to the targetState_. If it is already present, the existing StateVector reference is returned. If its not present, it is added. This logic needs to be reversed. The find function should add it if it is not found (if so requested).
->>>>>>> cfb6ec58
 
     std::vector<double> dummyvals(numTargetCells,0);
     Portage::StateVector & targetField = 
@@ -66,17 +50,10 @@
     std::vector<int> cellIndices(numTargetCells);
     std::iota(cellIndices.begin(), cellIndices.end(), 0);
 
-<<<<<<< HEAD
 	composerFunctor<SearchSimple, IntersectClipper<std::vector<JaliGeometry::Point> >, Remap_1stOrder> 
 		composer(&search, &intersect, &remap,
 				 &sourceMesh_, &targetMesh_,
 				 remap_var_names_[0]);
-=======
-    composerFunctor<SearchSimple, IntersectClipper, Remap_1stOrder> 
-        composer(&search, &intersect, &remap,
-                 &sourceMesh_, &targetMesh_,
-                 remap_var_names_[0]);
->>>>>>> cfb6ec58
 
     // this populates targetField with the doubles returned from the final remap
     std::transform(cellIndices.begin(), cellIndices.end(),
