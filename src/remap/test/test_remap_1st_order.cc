--- conflicted
+++ resolved
@@ -31,19 +31,11 @@
   if (Jali::framework_available(Jali::MSTK))
     mf.preference(pref);
 
-<<<<<<< HEAD
-  auto source_mesh = std::unique_ptr<Jali::Mesh>(mf(0.0, 0.0, 1.0, 1.0, 4, 4));
-  auto target_mesh = std::unique_ptr<Jali::Mesh>(mf(0.0, 0.0, 1.0, 1.0, 5, 5));
+  std::unique_ptr<Jali::Mesh> source_mesh = mf(0.0, 0.0, 1.0, 1.0, 4, 4);
+  std::unique_ptr<Jali::Mesh> target_mesh = mf(0.0, 0.0, 1.0, 1.0, 5, 5);
 
   const int ncells_source = source_mesh->num_entities(Jali::CELL, Jali::OWNED);
   const int ncells_target = target_mesh->num_entities(Jali::CELL, Jali::OWNED);
-=======
-  std::unique_ptr<Jali::Mesh> source_mesh = mf(0.0, 0.0, 1.0, 1.0, 4, 4);
-  std::unique_ptr<Jali::Mesh> target_mesh = mf(0.0, 0.0, 1.0, 1.0, 5, 5);
-
-  int ncells_source = source_mesh->num_entities(Jali::CELL, Jali::OWNED);
-  int ncells_target = target_mesh->num_entities(Jali::CELL, Jali::OWNED);
->>>>>>> f31ee431
 
   // Create a state object
 
@@ -52,15 +44,9 @@
   // Define a state vectors with constant value
 
   std::vector<double> data(ncells_source, 1.25);
-<<<<<<< HEAD
   Jali::StateVector<double> myvec("cellvars", Jali::CELL,
                                   source_mesh.get(), &(data[0]));
   source_state.add(myvec);
-=======
-  Jali::StateVector<double> myvec("cellvars", Jali::CELL, source_mesh.get(),
-                                  &(data[0]));
-  Jali::StateVector<double> &addvec = source_state.add(myvec);
->>>>>>> f31ee431
 
   // Create Remap object
 
@@ -68,32 +54,16 @@
   Portage::Jali_State_Wrapper sourceStateWrapper(source_state);
 
   Portage::Remap_1stOrder<Portage::Jali_Mesh_Wrapper,
-<<<<<<< HEAD
-      Portage::Jali_State_Wrapper,
-      Portage::Entity_kind>
-      remapper(sourceMeshWrapper, sourceStateWrapper,
-               Portage::CELL, "cellvars");
-=======
                           Portage::Jali_State_Wrapper,
                           Portage::CELL>
       remapper(sourceMeshWrapper, sourceStateWrapper, "cellvars");
 
->>>>>>> f31ee431
-
   // Gather the cell coordinates for source and target meshes for intersection
 
   std::vector<std::vector<JaliGeometry::Point>>
       source_cell_coords(ncells_source);
   std::vector<std::vector<JaliGeometry::Point>>
       target_cell_coords(ncells_target);
-<<<<<<< HEAD
-=======
-
-  for (int c = 0; c < ncells_source; c++)
-    source_mesh->cell_get_coordinates(c, &(source_cell_coords[c]));
-  for (int c = 0; c < ncells_target; c++)
-    target_mesh->cell_get_coordinates(c, &(target_cell_coords[c]));
->>>>>>> f31ee431
 
   for (int c = 0; c < ncells_source; ++c)
     source_mesh->cell_get_coordinates(c, &(source_cell_coords[c]));
@@ -108,20 +78,12 @@
     std::vector<int> xcells;
     std::vector<std::vector<double>> xwts;
 
-<<<<<<< HEAD
-    intersection_moments(target_cell_coords[c], source_cell_coords,
-                         &xcells, &xwts);
-
-    std::pair< std::vector<int> const &,
-        std::vector< std::vector<double> > const & >
-=======
     BOX_INTERSECT::intersection_moments(target_cell_coords[c],
                                         source_cell_coords,
                                         &xcells, &xwts);
 
     std::pair< std::vector<int> const &,
                std::vector< std::vector<double> > const & >
->>>>>>> f31ee431
         cells_and_weights(xcells, xwts);
 
     outvals[c] = remapper(cells_and_weights);
@@ -134,11 +96,7 @@
 }
 
 
-<<<<<<< HEAD
-// Remap of Linear, Cell-centered field - 2D
-=======
 /// First order remap of linear cell-centered field in 2D
->>>>>>> f31ee431
 
 TEST(Remap_1st_Order, Cell_Ctr_Lin_2D) {
   Jali::MeshFactory mf(MPI_COMM_WORLD);
@@ -147,19 +105,11 @@
   if (Jali::framework_available(Jali::MSTK))
     mf.preference(pref);
 
-<<<<<<< HEAD
-  auto source_mesh = std::unique_ptr<Jali::Mesh>(mf(0.0, 0.0, 1.0, 1.0, 4, 4));
-  auto target_mesh = std::unique_ptr<Jali::Mesh>(mf(0.0, 0.0, 1.0, 1.0, 2, 2));
+  std::unique_ptr<Jali::Mesh> source_mesh = mf(0.0, 0.0, 1.0, 1.0, 4, 4);
+  std::unique_ptr<Jali::Mesh> target_mesh = mf(0.0, 0.0, 1.0, 1.0, 2, 2);
 
   const int ncells_source = source_mesh->num_entities(Jali::CELL, Jali::OWNED);
   const int ncells_target = target_mesh->num_entities(Jali::CELL, Jali::OWNED);
-=======
-  std::unique_ptr<Jali::Mesh> source_mesh = mf(0.0, 0.0, 1.0, 1.0, 4, 4);
-  std::unique_ptr<Jali::Mesh> target_mesh = mf(0.0, 0.0, 1.0, 1.0, 2, 2);
-
-  int ncells_source = source_mesh->num_entities(Jali::CELL, Jali::OWNED);
-  int ncells_target = target_mesh->num_entities(Jali::CELL, Jali::OWNED);
->>>>>>> f31ee431
 
   // Create a state object
 
@@ -173,15 +123,9 @@
     source_mesh->cell_centroid(c, &cen);
     data[c] = cen[0]+cen[1];
   }
-<<<<<<< HEAD
   Jali::StateVector<double> myvec("cellvars", Jali::CELL,
                                   source_mesh.get(), &(data[0]));
   source_state.add(myvec);
-=======
-  Jali::StateVector<double> myvec("cellvars", Jali::CELL, source_mesh.get(),
-                                  &(data[0]));
-  Jali::StateVector<double> &addvec = source_state.add(myvec);
->>>>>>> f31ee431
 
   // Create Remap objects
 
@@ -190,14 +134,8 @@
 
   Portage::Remap_1stOrder<Portage::Jali_Mesh_Wrapper,
                           Portage::Jali_State_Wrapper,
-<<<<<<< HEAD
-                          Portage::Entity_kind>
-      remapper(sourceMeshWrapper, sourceStateWrapper,
-               Portage::CELL, "cellvars");
-=======
                           Portage::CELL>
       remapper(sourceMeshWrapper, sourceStateWrapper, "cellvars");
->>>>>>> f31ee431
 
   // Gather the cell coordinates for source and target meshes for intersection
 
@@ -205,14 +143,6 @@
       source_cell_coords(ncells_source);
   std::vector<std::vector<JaliGeometry::Point>>
       target_cell_coords(ncells_target);
-<<<<<<< HEAD
-=======
-
-  for (int c = 0; c < ncells_source; c++)
-    source_mesh->cell_get_coordinates(c, &(source_cell_coords[c]));
-  for (int c = 0; c < ncells_target; c++)
-    target_mesh->cell_get_coordinates(c, &(target_cell_coords[c]));
->>>>>>> f31ee431
 
   for (int c = 0; c < ncells_source; ++c)
     source_mesh->cell_get_coordinates(c, &(source_cell_coords[c]));
@@ -227,20 +157,12 @@
     std::vector<int> xcells;
     std::vector<std::vector<double>> xwts;
 
-<<<<<<< HEAD
-    intersection_moments(target_cell_coords[c], source_cell_coords,
-                         &xcells, &xwts);
-
-    std::pair< std::vector<int> const &,
-        std::vector< std::vector<double> > const & >
-=======
     BOX_INTERSECT::intersection_moments(target_cell_coords[c],
                                         source_cell_coords,
                                         &xcells, &xwts);
 
     std::pair< std::vector<int> const &,
                std::vector< std::vector<double> > const & >
->>>>>>> f31ee431
         cells_and_weights(xcells, xwts);
 
     outvals[c] = remapper(cells_and_weights);
@@ -259,21 +181,12 @@
     stdvals[c] = cen[0]+cen[1];
   }
 
-<<<<<<< HEAD
-  for (int c = 0; c < ncells_target; ++c)
-=======
-  for (int c = 0; c < ncells_target; c++)
->>>>>>> f31ee431
+  for (int c = 0; c < ncells_target; ++c)
     ASSERT_DOUBLE_EQ(stdvals[c], outvals[c]);
 }
 
 
-<<<<<<< HEAD
-// Remap of constant, node-centered field - 2D
-=======
-
 /// First order remap of constant node-centered field in 2D
->>>>>>> f31ee431
 
 TEST(Remap_1st_Order, Node_Ctr_Const_2D) {
   Jali::MeshFactory mf(MPI_COMM_WORLD);
@@ -282,47 +195,26 @@
   if (Jali::framework_available(Jali::MSTK))
     mf.preference(pref);
 
-<<<<<<< HEAD
-  auto source_mesh = std::unique_ptr<Jali::Mesh>(mf(0.0, 0.0, 1.0, 1.0, 4, 4,
-                                                    NULL,
-                                                    true, true, true, true));
-  auto target_mesh = std::unique_ptr<Jali::Mesh>(mf(0.0, 0.0, 1.0, 1.0, 5, 5,
-                                                    NULL,
-                                                    true, true, true, true));
-
-  const int nnodes_source = source_mesh->num_entities(Jali::NODE, Jali::OWNED);
-  const int nnodes_target = target_mesh->num_entities(Jali::NODE, Jali::OWNED);
-=======
   std::unique_ptr<Jali::Mesh> source_mesh = mf(0.0, 0.0, 1.0, 1.0, 4, 4, NULL,
                                                true, true, true, true);
   std::unique_ptr<Jali::Mesh> target_mesh = mf(0.0, 0.0, 1.0, 1.0, 5, 5, NULL,
                                                true, true, true, true);
 
-  int nnodes_source = source_mesh->num_entities(Jali::NODE, Jali::OWNED);
-  int nnodes_target = target_mesh->num_entities(Jali::NODE, Jali::OWNED);
->>>>>>> f31ee431
+  const int nnodes_source = source_mesh->num_entities(Jali::NODE, Jali::OWNED);
+  const int nnodes_target = target_mesh->num_entities(Jali::NODE, Jali::OWNED);
+
 
   // Create a state object and add the first two vectors to it
 
   Jali::State source_state(source_mesh.get());
-<<<<<<< HEAD
-=======
-
->>>>>>> f31ee431
 
   // Define two state vectors, one with constant value, the other
   // with a linear function
 
   std::vector<double> data(nnodes_source, 1.5);
-<<<<<<< HEAD
   Jali::StateVector<double> myvec("nodevars", Jali::NODE,
                                   source_mesh.get(), &(data[0]));
   source_state.add(myvec);
-=======
-  Jali::StateVector<double> myvec("nodevars", Jali::NODE, source_mesh.get(),
-                                  &(data[0]));
-  Jali::StateVector<double> &addvec = source_state.add(myvec);
->>>>>>> f31ee431
 
   // Create Remap objects
 
@@ -331,22 +223,12 @@
 
   Portage::Remap_1stOrder<Portage::Jali_Mesh_Wrapper,
                           Portage::Jali_State_Wrapper,
-<<<<<<< HEAD
-                          Portage::Entity_kind>
-      remapper(sourceMeshWrapper, sourceStateWrapper,
-               Portage::NODE, "nodevars");
-=======
                           Portage::NODE>
       remapper(sourceMeshWrapper, sourceStateWrapper, "nodevars");
->>>>>>> f31ee431
 
   // Remap from source to target mesh
 
   std::vector<double> outvals(nnodes_target);
-<<<<<<< HEAD
-=======
-
->>>>>>> f31ee431
 
   // Gather the dual cell coordinates for source and target meshes for
   // intersection
@@ -389,28 +271,16 @@
     }
   }
 
-<<<<<<< HEAD
-=======
-
->>>>>>> f31ee431
   for (int n = 0; n < nnodes_target; ++n) {
     std::vector<int> xcells;
     std::vector<std::vector<double>> xwts;
 
-<<<<<<< HEAD
-    intersection_moments(target_dualcell_coords[n], source_dualcell_coords,
-                         &xcells, &xwts);
-
-    std::pair< std::vector<int> const &,
-        std::vector< std::vector<double> > const & >
-=======
     BOX_INTERSECT::intersection_moments(target_dualcell_coords[n],
                                         source_dualcell_coords,
                                         &xcells, &xwts);
 
     std::pair< std::vector<int> const &,
                std::vector< std::vector<double> > const & >
->>>>>>> f31ee431
         nodes_and_weights(xcells, xwts);
 
     outvals[n] = remapper(nodes_and_weights);
@@ -424,11 +294,7 @@
 }
 
 
-<<<<<<< HEAD
-// Remap of constant, cell centered field - 3D
-=======
 /// First order remap of constant cell-centered field in 3D
->>>>>>> f31ee431
 
 TEST(Remap_1st_Order, Cell_Ctr_Const_3D) {
   Jali::MeshFactory mf(MPI_COMM_WORLD);
@@ -437,21 +303,13 @@
   if (Jali::framework_available(Jali::MSTK))
     mf.preference(pref);
 
-<<<<<<< HEAD
-  Jali::Mesh *source_mesh = mf(0.0, 0.0, 0.0, 1.0, 1.0, 1.0, 4, 4, 4);
-  Jali::Mesh *target_mesh = mf(0.0, 0.0, 0.0, 1.0, 1.0, 1.0, 5, 5, 5);
-
-  const int ncells_source = source_mesh->num_entities(Jali::CELL, Jali::OWNED);
-  const int ncells_target = target_mesh->num_entities(Jali::CELL, Jali::OWNED);
-=======
   std::unique_ptr<Jali::Mesh> source_mesh = mf(0.0, 0.0, 0.0, 1.0, 1.0, 1.0,
                                                4, 4, 4);
   std::unique_ptr<Jali::Mesh> target_mesh = mf(0.0, 0.0, 0.0, 1.0, 1.0, 1.0,
                                                5, 5, 5);
 
-  int ncells_source = source_mesh->num_entities(Jali::CELL, Jali::OWNED);
-  int ncells_target = target_mesh->num_entities(Jali::CELL, Jali::OWNED);
->>>>>>> f31ee431
+  const int ncells_source = source_mesh->num_entities(Jali::CELL, Jali::OWNED);
+  const int ncells_target = target_mesh->num_entities(Jali::CELL, Jali::OWNED);
 
   // Create a state object
 
@@ -460,14 +318,9 @@
   // Define a state vectors with constant value
 
   std::vector<double> data(ncells_source, 1.25);
-<<<<<<< HEAD
   Jali::StateVector<double> myvec("cellvars", Jali::CELL,
                                   source_mesh, &(data[0]));
-=======
-  Jali::StateVector<double> myvec("cellvars", Jali::CELL, source_mesh.get(),
-                                  &(data[0]));
->>>>>>> f31ee431
-  Jali::StateVector<double> &addvec = source_state.add(myvec);
+  source_state.add(myvec);
 
   // Create Remap object
 
@@ -476,30 +329,15 @@
 
   Portage::Remap_1stOrder<Portage::Jali_Mesh_Wrapper,
                           Portage::Jali_State_Wrapper,
-<<<<<<< HEAD
-                          Portage::Entity_kind>
-      remapper(sourceMeshWrapper, sourceStateWrapper,
-               Portage::CELL, "cellvars");
-=======
                           Portage::CELL>
       remapper(sourceMeshWrapper, sourceStateWrapper, "cellvars");
 
->>>>>>> f31ee431
-
   // Gather the cell coordinates for source and target meshes for intersection
 
   std::vector<std::vector<JaliGeometry::Point>>
       source_cell_coords(ncells_source);
   std::vector<std::vector<JaliGeometry::Point>>
       target_cell_coords(ncells_target);
-<<<<<<< HEAD
-=======
-
-  for (int c = 0; c < ncells_source; c++)
-    source_mesh->cell_get_coordinates(c, &(source_cell_coords[c]));
-  for (int c = 0; c < ncells_target; c++)
-    target_mesh->cell_get_coordinates(c, &(target_cell_coords[c]));
->>>>>>> f31ee431
 
   for (int c = 0; c < ncells_source; ++c)
     source_mesh->cell_get_coordinates(c, &(source_cell_coords[c]));
@@ -514,14 +352,9 @@
     std::vector<int> xcells;
     std::vector<std::vector<double>> xwts;
 
-<<<<<<< HEAD
-    intersection_moments(target_cell_coords[c], source_cell_coords,
-                         &xcells, &xwts);
-=======
     BOX_INTERSECT::intersection_moments(target_cell_coords[c],
                                         source_cell_coords,
                                         &xcells, &xwts);
->>>>>>> f31ee431
 
     std::pair< std::vector<int> const &,
                std::vector< std::vector<double> > const & >
@@ -537,11 +370,7 @@
 }
 
 
-<<<<<<< HEAD
-// Remap of linear, cell-centered field - 3D
-=======
 /// First order remap of linear cell-centered field in 3D
->>>>>>> f31ee431
 
 TEST(Remap_1st_Order, Cell_Ctr_Lin_3D) {
   Jali::MeshFactory mf(MPI_COMM_WORLD);
@@ -550,21 +379,13 @@
   if (Jali::framework_available(Jali::MSTK))
     mf.preference(pref);
 
-<<<<<<< HEAD
-  Jali::Mesh *source_mesh = mf(0.0, 0.0, 0.0, 1.0, 1.0, 1.0, 4, 4, 4);
-  Jali::Mesh *target_mesh = mf(0.0, 0.0, 0.0, 1.0, 1.0, 1.0, 2, 2, 2);
-
-  const int ncells_source = source_mesh->num_entities(Jali::CELL, Jali::OWNED);
-  const int ncells_target = target_mesh->num_entities(Jali::CELL, Jali::OWNED);
-=======
   std::unique_ptr<Jali::Mesh> source_mesh = mf(0.0, 0.0, 0.0, 1.0, 1.0, 1.0,
                                                4, 4, 4);
   std::unique_ptr<Jali::Mesh> target_mesh = mf(0.0, 0.0, 0.0, 1.0, 1.0, 1.0,
                                                2, 2, 2);
 
-  int ncells_source = source_mesh->num_entities(Jali::CELL, Jali::OWNED);
-  int ncells_target = target_mesh->num_entities(Jali::CELL, Jali::OWNED);
->>>>>>> f31ee431
+  const int ncells_source = source_mesh->num_entities(Jali::CELL, Jali::OWNED);
+  const int ncells_target = target_mesh->num_entities(Jali::CELL, Jali::OWNED);
 
   // Create a state object
 
@@ -578,14 +399,9 @@
     source_mesh->cell_centroid(c, &cen);
     data[c] = cen[0]+cen[1];
   }
-<<<<<<< HEAD
   Jali::StateVector<double> myvec("cellvars", Jali::CELL,
                                   source_mesh, &(data[0]));
-=======
-  Jali::StateVector<double> myvec("cellvars", Jali::CELL, source_mesh.get(),
-                                  &(data[0]));
->>>>>>> f31ee431
-  Jali::StateVector<double> &addvec = source_state.add(myvec);
+  source_state.add(myvec);
 
   // Create Remap objects
 
@@ -594,14 +410,8 @@
 
   Portage::Remap_1stOrder<Portage::Jali_Mesh_Wrapper,
                           Portage::Jali_State_Wrapper,
-<<<<<<< HEAD
-                          Portage::Entity_kind>
-      remapper(sourceMeshWrapper, sourceStateWrapper,
-               Portage::CELL, "cellvars");
-=======
                           Portage::CELL>
       remapper(sourceMeshWrapper, sourceStateWrapper, "cellvars");
->>>>>>> f31ee431
 
   // Gather the cell coordinates for source and target meshes for intersection
 
@@ -609,14 +419,6 @@
       source_cell_coords(ncells_source);
   std::vector<std::vector<JaliGeometry::Point>>
       target_cell_coords(ncells_target);
-<<<<<<< HEAD
-=======
-
-  for (int c = 0; c < ncells_source; c++)
-    source_mesh->cell_get_coordinates(c, &(source_cell_coords[c]));
-  for (int c = 0; c < ncells_target; c++)
-    target_mesh->cell_get_coordinates(c, &(target_cell_coords[c]));
->>>>>>> f31ee431
 
   for (int c = 0; c < ncells_source; ++c)
     source_mesh->cell_get_coordinates(c, &(source_cell_coords[c]));
@@ -631,14 +433,9 @@
     std::vector<int> xcells;
     std::vector<std::vector<double>> xwts;
 
-<<<<<<< HEAD
-    intersection_moments(target_cell_coords[c], source_cell_coords,
-                         &xcells, &xwts);
-=======
     BOX_INTERSECT::intersection_moments(target_cell_coords[c],
                                         source_cell_coords,
                                         &xcells, &xwts);
->>>>>>> f31ee431
 
     std::pair< std::vector<int> const &,
                std::vector< std::vector<double> > const & >
@@ -660,20 +457,12 @@
     stdvals[c] = cen[0]+cen[1];
   }
 
-<<<<<<< HEAD
-  for (int c = 0; c < ncells_target; ++c)
-=======
-  for (int c = 0; c < ncells_target; c++)
->>>>>>> f31ee431
+  for (int c = 0; c < ncells_target; ++c)
     ASSERT_DOUBLE_EQ(stdvals[c], outvals[c]);
 }
 
 
-<<<<<<< HEAD
-// Remap of constant, node-centered field - 3D
-=======
 /// First order remap of constant node-centered field in 3D
->>>>>>> f31ee431
 
 TEST(Remap_1st_Order, Node_Ctr_Const_3D) {
   Jali::MeshFactory mf(MPI_COMM_WORLD);
@@ -682,25 +471,15 @@
   if (Jali::framework_available(Jali::MSTK))
     mf.preference(pref);
 
-<<<<<<< HEAD
-  Jali::Mesh *source_mesh = mf(0.0, 0.0, 0.0, 1.0, 1.0, 1.0, 4, 4, 4,
-                               NULL, true, true, true, true);
-  Jali::Mesh *target_mesh = mf(0.0, 0.0, 0.0, 1.0, 1.0, 1.0, 5, 5, 5,
-                               NULL, true, true, true, true);
-
-  const int nnodes_source = source_mesh->num_entities(Jali::NODE, Jali::OWNED);
-  const int nnodes_target = target_mesh->num_entities(Jali::NODE, Jali::OWNED);
-=======
   std::unique_ptr<Jali::Mesh> source_mesh = mf(0.0, 0.0, 0.0, 1.0, 1.0, 1.0,
                                                4, 4, 4, NULL,
                                                true, true, true, true);
   std::unique_ptr<Jali::Mesh> target_mesh = mf(0.0, 0.0, 0.0, 1.0, 1.0, 1.0,
                                                5, 5, 5, NULL,
                                                true, true, true, true);
-  
-  int nnodes_source = source_mesh->num_entities(Jali::NODE, Jali::OWNED);
-  int nnodes_target = target_mesh->num_entities(Jali::NODE, Jali::OWNED);
->>>>>>> f31ee431
+
+  const int nnodes_source = source_mesh->num_entities(Jali::NODE, Jali::OWNED);
+  const int nnodes_target = target_mesh->num_entities(Jali::NODE, Jali::OWNED);
 
   // Create a state object and add the first two vectors to it
 
@@ -710,14 +489,9 @@
   // with a linear function
 
   std::vector<double> data(nnodes_source, 1.5);
-<<<<<<< HEAD
   Jali::StateVector<double> myvec("nodevars", Jali::NODE,
                                   source_mesh, &(data[0]));
-=======
-  Jali::StateVector<double> myvec("nodevars", Jali::NODE, source_mesh.get(),
-                                  &(data[0]));
->>>>>>> f31ee431
-  Jali::StateVector<double> &addvec = source_state.add(myvec);
+  source_state.add(myvec);
 
   // Create Remap objects
 
@@ -726,22 +500,12 @@
 
   Portage::Remap_1stOrder<Portage::Jali_Mesh_Wrapper,
                           Portage::Jali_State_Wrapper,
-<<<<<<< HEAD
-                          Portage::Entity_kind>
-      remapper(sourceMeshWrapper, sourceStateWrapper,
-               Portage::NODE, "nodevars");
-=======
                           Portage::NODE>
       remapper(sourceMeshWrapper, sourceStateWrapper, "nodevars");
->>>>>>> f31ee431
 
   // Remap from source to target mesh
 
   std::vector<double> outvals(nnodes_target);
-<<<<<<< HEAD
-=======
-
->>>>>>> f31ee431
 
   // Gather the dual cell coordinates for source and target meshes for
   // intersection
@@ -784,22 +548,13 @@
     }
   }
 
-<<<<<<< HEAD
-=======
-
->>>>>>> f31ee431
   for (int n = 0; n < nnodes_target; ++n) {
     std::vector<int> xcells;
     std::vector<std::vector<double>> xwts;
 
-<<<<<<< HEAD
-    intersection_moments(target_dualcell_coords[n], source_dualcell_coords,
-                         &xcells, &xwts);
-=======
     BOX_INTERSECT::intersection_moments(target_dualcell_coords[n],
                                         source_dualcell_coords,
                                         &xcells, &xwts);
->>>>>>> f31ee431
 
     std::pair< std::vector<int> const &,
                std::vector< std::vector<double> > const & >
@@ -812,11 +567,5 @@
 
   const double stdval = data[0];
   for (int n = 0; n < nnodes_target; ++n)
-<<<<<<< HEAD
-    ASSERT_DOUBLE_EQ(stdval,  outvals[n]);
-}
-=======
     ASSERT_DOUBLE_EQ(stdval, outvals[n]);
 }
-
->>>>>>> f31ee431
