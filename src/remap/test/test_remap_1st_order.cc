--- conflicted
+++ resolved
@@ -35,13 +35,8 @@
   if (Jali::framework_available(Jali::MSTK))
     mf.preference(pref);
 
-<<<<<<< HEAD
-  Jali::Mesh *source_mesh = mf(0.0, 0.0, 1.0, 1.0, 4, 4);
-  Jali::Mesh *target_mesh = mf(0.0, 0.0, 1.0, 1.0, 5, 5);
-=======
-  std::unique_ptr<Jali::Mesh> source_mesh = mf(0.0,0.0,1.0,1.0,4,4);
-  std::unique_ptr<Jali::Mesh> target_mesh = mf(0.0,0.0,1.0,1.0,5,5);
->>>>>>> d61d7ee6
+  std::unique_ptr<Jali::Mesh> source_mesh = mf(0.0, 0.0, 1.0, 1.0, 4, 4);
+  std::unique_ptr<Jali::Mesh> target_mesh = mf(0.0, 0.0, 1.0, 1.0, 5, 5);
 
   int ncells_source = source_mesh->num_entities(Jali::CELL, Jali::OWNED);
   int ncells_target = target_mesh->num_entities(Jali::CELL, Jali::OWNED);
@@ -52,14 +47,9 @@
 
   // Define a state vectors with constant value
 
-<<<<<<< HEAD
   std::vector<double> data(ncells_source, 1.25);
-  Jali::StateVector<double> myvec("cellvars", Jali::CELL, source_mesh,
+  Jali::StateVector<double> myvec("cellvars", Jali::CELL, source_mesh.get(),
                                   &(data[0]));
-=======
-  std::vector<double> data(ncells_source,1.25);
-  Jali::StateVector<double> myvec("cellvars",Jali::CELL,source_mesh.get(),&(data[0]));
->>>>>>> d61d7ee6
   Jali::StateVector<double> &addvec = source_state.add(myvec);
 
   // Create Remap object
@@ -122,13 +112,8 @@
   if (Jali::framework_available(Jali::MSTK))
     mf.preference(pref);
 
-<<<<<<< HEAD
-  Jali::Mesh *source_mesh = mf(0.0, 0.0, 1.0, 1.0, 4, 4);
-  Jali::Mesh *target_mesh = mf(0.0, 0.0, 1.0, 1.0, 2, 2);
-=======
-  std::unique_ptr<Jali::Mesh> source_mesh = mf(0.0,0.0,1.0,1.0,4,4);
-  std::unique_ptr<Jali::Mesh> target_mesh = mf(0.0,0.0,1.0,1.0,2,2);
->>>>>>> d61d7ee6
+  std::unique_ptr<Jali::Mesh> source_mesh = mf(0.0, 0.0, 1.0, 1.0, 4, 4);
+  std::unique_ptr<Jali::Mesh> target_mesh = mf(0.0, 0.0, 1.0, 1.0, 2, 2);
 
   int ncells_source = source_mesh->num_entities(Jali::CELL, Jali::OWNED);
   int ncells_target = target_mesh->num_entities(Jali::CELL, Jali::OWNED);
@@ -145,12 +130,8 @@
     source_mesh->cell_centroid(c, &cen);
     data[c] = cen[0]+cen[1];
   }
-<<<<<<< HEAD
-  Jali::StateVector<double> myvec("cellvars", Jali::CELL, source_mesh,
+  Jali::StateVector<double> myvec("cellvars", Jali::CELL, source_mesh.get(),
                                   &(data[0]));
-=======
-  Jali::StateVector<double> myvec("cellvars",Jali::CELL,source_mesh.get(),&(data[0]));
->>>>>>> d61d7ee6
   Jali::StateVector<double> &addvec = source_state.add(myvec);
 
   // Create Remap objects
@@ -224,15 +205,10 @@
   if (Jali::framework_available(Jali::MSTK))
     mf.preference(pref);
 
-<<<<<<< HEAD
-  Jali::Mesh *source_mesh = mf(0.0, 0.0, 1.0, 1.0, 4, 4, NULL,
-                               true, true, true, true);
-  Jali::Mesh *target_mesh = mf(0.0, 0.0, 1.0, 1.0, 5, 5, NULL,
-                               true, true, true, true);
-=======
-  std::unique_ptr<Jali::Mesh> source_mesh = mf(0.0,0.0,1.0,1.0,4,4,NULL,true,true,true,true);
-  std::unique_ptr<Jali::Mesh> target_mesh = mf(0.0,0.0,1.0,1.0,5,5,NULL,true,true,true,true);
->>>>>>> d61d7ee6
+  std::unique_ptr<Jali::Mesh> source_mesh = mf(0.0, 0.0, 1.0, 1.0, 4, 4, NULL,
+                                               true, true, true, true);
+  std::unique_ptr<Jali::Mesh> target_mesh = mf(0.0, 0.0, 1.0, 1.0, 5, 5, NULL,
+                                               true, true, true, true);
 
   int nnodes_source = source_mesh->num_entities(Jali::NODE, Jali::OWNED);
   int nnodes_target = target_mesh->num_entities(Jali::NODE, Jali::OWNED);
@@ -245,14 +221,9 @@
   // Define two state vectors, one with constant value, the other
   // with a linear function
 
-<<<<<<< HEAD
   std::vector<double> data(nnodes_source, 1.5);
-  Jali::StateVector<double> myvec("nodevars", Jali::NODE, source_mesh,
+  Jali::StateVector<double> myvec("nodevars", Jali::NODE, source_mesh.get(),
                                   &(data[0]));
-=======
-  std::vector<double> data(nnodes_source,1.5);
-  Jali::StateVector<double> myvec("nodevars",Jali::NODE,source_mesh.get(),&(data[0]));
->>>>>>> d61d7ee6
   Jali::StateVector<double> &addvec = source_state.add(myvec);
 
   // Create Remap objects
@@ -345,13 +316,10 @@
   if (Jali::framework_available(Jali::MSTK))
     mf.preference(pref);
 
-<<<<<<< HEAD
-  Jali::Mesh *source_mesh = mf(0.0, 0.0, 0.0, 1.0, 1.0, 1.0, 4, 4, 4);
-  Jali::Mesh *target_mesh = mf(0.0, 0.0, 0.0, 1.0, 1.0, 1.0, 5, 5, 5);
-=======
-  std::unique_ptr<Jali::Mesh> source_mesh = mf(0.0,0.0,0.0,1.0,1.0,1.0,4,4,4);
-  std::unique_ptr<Jali::Mesh> target_mesh = mf(0.0,0.0,0.0,1.0,1.0,1.0,5,5,5);
->>>>>>> d61d7ee6
+  std::unique_ptr<Jali::Mesh> source_mesh = mf(0.0, 0.0, 0.0, 1.0, 1.0, 1.0,
+                                               4, 4, 4);
+  std::unique_ptr<Jali::Mesh> target_mesh = mf(0.0, 0.0, 0.0, 1.0, 1.0, 1.0,
+                                               5, 5, 5);
 
   int ncells_source = source_mesh->num_entities(Jali::CELL, Jali::OWNED);
   int ncells_target = target_mesh->num_entities(Jali::CELL, Jali::OWNED);
@@ -362,14 +330,9 @@
 
   // Define a state vectors with constant value
 
-<<<<<<< HEAD
   std::vector<double> data(ncells_source, 1.25);
-  Jali::StateVector<double> myvec("cellvars", Jali::CELL, source_mesh,
+  Jali::StateVector<double> myvec("cellvars", Jali::CELL, source_mesh.get(),
                                   &(data[0]));
-=======
-  std::vector<double> data(ncells_source,1.25);
-  Jali::StateVector<double> myvec("cellvars",Jali::CELL,source_mesh.get(),&(data[0]));
->>>>>>> d61d7ee6
   Jali::StateVector<double> &addvec = source_state.add(myvec);
 
   // Create Remap object
@@ -433,13 +396,10 @@
   if (Jali::framework_available(Jali::MSTK))
     mf.preference(pref);
 
-<<<<<<< HEAD
-  Jali::Mesh *source_mesh = mf(0.0, 0.0, 0.0, 1.0, 1.0, 1.0, 4, 4, 4);
-  Jali::Mesh *target_mesh = mf(0.0, 0.0, 0.0, 1.0, 1.0, 1.0, 2, 2, 2);
-=======
-  std::unique_ptr<Jali::Mesh> source_mesh = mf(0.0,0.0,0.0,1.0,1.0,1.0,4,4,4);
-  std::unique_ptr<Jali::Mesh> target_mesh = mf(0.0,0.0,0.0,1.0,1.0,1.0,2,2,2);
->>>>>>> d61d7ee6
+  std::unique_ptr<Jali::Mesh> source_mesh = mf(0.0, 0.0, 0.0, 1.0, 1.0, 1.0,
+                                               4, 4, 4);
+  std::unique_ptr<Jali::Mesh> target_mesh = mf(0.0, 0.0, 0.0, 1.0, 1.0, 1.0,
+                                               2, 2, 2);
 
   int ncells_source = source_mesh->num_entities(Jali::CELL, Jali::OWNED);
   int ncells_target = target_mesh->num_entities(Jali::CELL, Jali::OWNED);
@@ -456,12 +416,8 @@
     source_mesh->cell_centroid(c, &cen);
     data[c] = cen[0]+cen[1];
   }
-<<<<<<< HEAD
-  Jali::StateVector<double> myvec("cellvars", Jali::CELL, source_mesh,
+  Jali::StateVector<double> myvec("cellvars", Jali::CELL, source_mesh.get(),
                                   &(data[0]));
-=======
-  Jali::StateVector<double> myvec("cellvars",Jali::CELL,source_mesh.get(),&(data[0]));
->>>>>>> d61d7ee6
   Jali::StateVector<double> &addvec = source_state.add(myvec);
 
   // Create Remap objects
@@ -534,16 +490,13 @@
   if (Jali::framework_available(Jali::MSTK))
     mf.preference(pref);
 
-<<<<<<< HEAD
-  Jali::Mesh *source_mesh = mf(0.0, 0.0, 0.0, 1.0, 1.0, 1.0, 4, 4, 4, NULL,
-                               true, true, true, true);
-  Jali::Mesh *target_mesh = mf(0.0, 0.0, 0.0, 1.0, 1.0, 1.0, 5, 5, 5, NULL,
-                               true, true, true, true);
-=======
-  std::unique_ptr<Jali::Mesh> source_mesh = mf(0.0,0.0,0.0,1.0,1.0,1.0,4,4,4,NULL,true,true,true,true);
-  std::unique_ptr<Jali::Mesh> target_mesh = mf(0.0,0.0,0.0,1.0,1.0,1.0,5,5,5,NULL,true,true,true,true);
->>>>>>> d61d7ee6
-
+  std::unique_ptr<Jali::Mesh> source_mesh = mf(0.0, 0.0, 0.0, 1.0, 1.0, 1.0,
+                                               4, 4, 4, NULL,
+                                               true, true, true, true);
+  std::unique_ptr<Jali::Mesh> target_mesh = mf(0.0, 0.0, 0.0, 1.0, 1.0, 1.0,
+                                               5, 5, 5, NULL,
+                                               true, true, true, true);
+  
   int nnodes_source = source_mesh->num_entities(Jali::NODE, Jali::OWNED);
   int nnodes_target = target_mesh->num_entities(Jali::NODE, Jali::OWNED);
 
@@ -555,14 +508,9 @@
   // Define two state vectors, one with constant value, the other
   // with a linear function
 
-<<<<<<< HEAD
   std::vector<double> data(nnodes_source, 1.5);
-  Jali::StateVector<double> myvec("nodevars", Jali::NODE, source_mesh,
+  Jali::StateVector<double> myvec("nodevars", Jali::NODE, source_mesh.get(),
                                   &(data[0]));
-=======
-  std::vector<double> data(nnodes_source,1.5);
-  Jali::StateVector<double> myvec("nodevars",Jali::NODE,source_mesh.get(),&(data[0]));
->>>>>>> d61d7ee6
   Jali::StateVector<double> &addvec = source_state.add(myvec);
 
   // Create Remap objects
@@ -642,6 +590,5 @@
   double stdval = data[0];
   for (int n = 0; n < nnodes_target; ++n)
     ASSERT_DOUBLE_EQ(stdval, outvals[n]);
-
 }
 
