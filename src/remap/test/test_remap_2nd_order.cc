/*---------------------------------------------------------------------------~*
 * Copyright (c) 2015 Los Alamos National Security, LLC
 * All rights reserved.
 *---------------------------------------------------------------------------~*/

#include <iostream>

#include "portage/support/portage.h"
#include "portage/remap/remap_2nd_order.h"
#include "portage/wrappers/mesh/jali/jali_mesh_wrapper.h"
#include "portage/wrappers/state/jali/jali_state_wrapper.h"
#include "portage/driver/driver.h"


#include "gtest/gtest.h"
#include "mpi.h"

// Jali includes
#include "Mesh.hh"
#include "MeshFactory.hh"
#include "FrameworkTraits.hh"
#include "MeshFramework.hh"
#include "JaliState.h"
#include "JaliStateVector.h"
#include "Point.hh"

// Local include
#include "simple_intersect_for_tests.h"


/// Second order remap of constant cell-centered field with no limiter in 2D

TEST(Remap_2nd_Order, Cell_Ctr_Const_No_Limiter_2D) {

  Jali::MeshFactory mf(MPI_COMM_WORLD);

  Jali::FrameworkPreference pref;
  pref.push_back(Jali::MSTK);
  if (Jali::framework_available(Jali::MSTK))
    mf.preference(pref);
<<<<<<< HEAD

  Jali::Mesh *source_mesh = mf(0.0, 0.0, 1.0, 1.0, 4, 4);
  Jali::Mesh *target_mesh = mf(0.0, 0.0, 1.0, 1.0, 5, 5);
  Jali::State source_state(source_mesh);
  Jali::State target_state(target_mesh);

=======
  
  std::unique_ptr<Jali::Mesh> source_mesh = mf(0.0,0.0,1.0,1.0,4,4);
  std::unique_ptr<Jali::Mesh> target_mesh = mf(0.0,0.0,1.0,1.0,5,5);
  Jali::State source_state(source_mesh.get());
  Jali::State target_state(target_mesh.get());
  
>>>>>>> d61d7ee6
  // Define two state vectors, one with constant value and the other
  // with a linear function that is x+y

<<<<<<< HEAD
  int ncells_source = source_mesh->num_entities(Jali::CELL, Jali::OWNED);
  std::vector<double> data(ncells_source, 1.25);
  Jali::StateVector<double> myvec("cellvars", Jali::CELL, source_mesh,
                                  &(data[0]));
=======
  int ncells_source = source_mesh->num_entities(Jali::CELL,Jali::OWNED);
  std::vector<double> data(ncells_source);
  for (int c = 0; c < ncells_source; ++c)
    data[c] = 1.25;
  Jali::StateVector<double> myvec("cellvars",Jali::CELL,source_mesh.get(),&(data[0]));
>>>>>>> d61d7ee6
  Jali::StateVector<double> &addvec = source_state.add(myvec);

  int ncells_target = target_mesh->num_entities(Jali::CELL, Jali::OWNED);


  // Create Remap objects
  Portage::Jali_Mesh_Wrapper sourceMeshWrapper(*source_mesh);
  Portage::Jali_State_Wrapper sourceStateWrapper(source_state);

  Portage::Remap_2ndOrder<Portage::Jali_Mesh_Wrapper,
                          Portage::Jali_State_Wrapper,
                          Portage::CELL>
      remapper(sourceMeshWrapper, sourceStateWrapper, "cellvars",
               Portage::NOLIMITER);


  // Gather the cell coordinates for source and target meshes for intersection

  std::vector<std::vector<JaliGeometry::Point>>
      source_cell_coords(ncells_source);
  std::vector<std::vector<JaliGeometry::Point>>
      target_cell_coords(ncells_target);

  for (int c = 0; c < ncells_source; c++)
    source_mesh->cell_get_coordinates(c, &(source_cell_coords[c]));
  for (int c = 0; c < ncells_target; c++)
    target_mesh->cell_get_coordinates(c, &(target_cell_coords[c]));

  // Remap from source to target mesh

  std::vector<double> outvals(ncells_target);  // field values on target mesh
  for (int c = 0; c < ncells_target; ++c) {
    std::vector<int> xcells;
    std::vector<std::vector<double>> xweights;

    BOX_INTERSECT::intersection_moments(target_cell_coords[c],
                                        source_cell_coords,
                                        &xcells, &xweights);

    std::pair< std::vector<int> const &,
               std::vector<std::vector<double>> const &>
        cells_and_weights(xcells, xweights);

    outvals[c] = remapper(cells_and_weights);
  }

  // Make sure we retrieved the correct value for each cell on the target

  double stdval = data[0];
  for (int c = 0; c < ncells_target; ++c)
    ASSERT_NEAR(stdval, outvals[c], 1.0e-10);
}


/// Second order remap of linear cell-centered field with no limiting in 2D

TEST(Remap_2nd_Order, Cell_Ctr_Lin_No_Limiter_2D) {

  Jali::MeshFactory mf(MPI_COMM_WORLD);

  Jali::FrameworkPreference pref;
  pref.push_back(Jali::MSTK);
  if (Jali::framework_available(Jali::MSTK))
    mf.preference(pref);
<<<<<<< HEAD

  Jali::Mesh *source_mesh = mf(0.0, 0.0, 1.0, 1.0, 4, 4);
  Jali::Mesh *target_mesh = mf(0.0, 0.0, 1.0, 1.0, 5, 5);
  Jali::State source_state(source_mesh);
  Jali::State target_state(target_mesh);
=======
  
  std::unique_ptr<Jali::Mesh> source_mesh = mf(0.0,0.0,1.0,1.0,4,4);
  std::unique_ptr<Jali::Mesh> target_mesh = mf(0.0,0.0,1.0,1.0,5,5);
  Jali::State source_state(source_mesh.get());
  Jali::State target_state(target_mesh.get());
  
  // Define a state vectors, with a linear function that is x+y 
>>>>>>> d61d7ee6

  // Define a state vectors, with a linear function that is x+y

  int ncells_source = source_mesh->num_entities(Jali::CELL, Jali::OWNED);
  std::vector<double> data(ncells_source);
  for (int c = 0; c < ncells_source; c++) {
    JaliGeometry::Point ccen = source_mesh->cell_centroid(c);
    data[c] = ccen[0]+ccen[1];
  }


<<<<<<< HEAD
  Jali::StateVector<double> myvec("cellvars", Jali::CELL, source_mesh,
                                  &(data[0]));
=======
  Jali::StateVector<double> myvec("cellvars",Jali::CELL,source_mesh.get(),&(data[0]));
>>>>>>> d61d7ee6
  Jali::StateVector<double> &addvec = source_state.add(myvec);

  // Create Remap objects

  Portage::Jali_Mesh_Wrapper sourceMeshWrapper(*source_mesh);
  Portage::Jali_State_Wrapper sourceStateWrapper(source_state);

  Portage::Remap_2ndOrder<Portage::Jali_Mesh_Wrapper,
                          Portage::Jali_State_Wrapper,
                          Portage::CELL>
      remapper(sourceMeshWrapper, sourceStateWrapper, "cellvars",
               Portage::NOLIMITER);

  // Gather the cell coordinates for source and target meshes for intersection

  int ncells_target = target_mesh->num_entities(Jali::CELL, Jali::OWNED);
  std::vector<std::vector<JaliGeometry::Point>>
      source_cell_coords(ncells_source);
  std::vector<std::vector<JaliGeometry::Point>>
      target_cell_coords(ncells_target);

  for (int c = 0; c < ncells_source; c++)
    source_mesh->cell_get_coordinates(c, &(source_cell_coords[c]));
  for (int c = 0; c < ncells_target; c++)
    target_mesh->cell_get_coordinates(c, &(target_cell_coords[c]));


  // Remap from source to target mesh
  std::vector<double> outvals(ncells_target);

  for (int c = 0; c < ncells_target; ++c) {
    std::vector<int> xcells;
    std::vector<std::vector<double>> xweights;

    BOX_INTERSECT::intersection_moments(target_cell_coords[c],
                                        source_cell_coords,
                                        &xcells, &xweights);

    std::pair< std::vector<int> const &,
               std::vector<std::vector<double>> const &>
        cells_and_weights(xcells, xweights);

    outvals[c] = remapper(cells_and_weights);
  }

  // Make sure we retrieved the correct value for each cell on the target

  std::vector<double> stdvals(ncells_target);
  for (int c = 0; c < ncells_target; ++c) {
    JaliGeometry::Point ccen = target_mesh->cell_centroid(c);
    stdvals[c] = ccen[0]+ccen[1];
  }
  for (int c = 0; c < ncells_target; ++c)
    ASSERT_NEAR(stdvals[c], outvals[c], 1.0e-10);
}


/*!  @brief Second order remap of linear cell-centered field with
  Barth-Jespersen limiting in 2D */

TEST(Remap_2nd_Order, Cell_Ctr_Lin_BJ_Limiter_2D) {
  Jali::MeshFactory mf(MPI_COMM_WORLD);

  Jali::FrameworkPreference pref;
  pref.push_back(Jali::MSTK);
  if (Jali::framework_available(Jali::MSTK))
    mf.preference(pref);
<<<<<<< HEAD

  Jali::Mesh *source_mesh = mf(0.0, 0.0, 1.0, 1.0, 4, 4);
  Jali::Mesh *target_mesh = mf(0.0, 0.0, 1.0, 1.0, 5, 5);
  Jali::State source_state(source_mesh);
  Jali::State target_state(target_mesh);
=======
  
  std::unique_ptr<Jali::Mesh> source_mesh = mf(0.0,0.0,1.0,1.0,4,4);
  std::unique_ptr<Jali::Mesh> target_mesh = mf(0.0,0.0,1.0,1.0,5,5);
  Jali::State source_state(source_mesh.get());
  Jali::State target_state(target_mesh.get());
  
  // Define a state vectors, with a linear function that is x+y 
>>>>>>> d61d7ee6

  // Define a state vectors, with a linear function that is x+y

  int ncells_source = source_mesh->num_entities(Jali::CELL, Jali::OWNED);
  std::vector<double> data(ncells_source);
  double minval = 1e+10, maxval = -1e+10;
  for (int c = 0; c < ncells_source; c++) {
    JaliGeometry::Point ccen = source_mesh->cell_centroid(c);
    if (ccen[0] < 0.5)
      data[c] = ccen[0]+ccen[1];
    else
      data[c] = 100*ccen[0];
    if (data[c] < minval) minval = data[c];
    if (data[c] > maxval) maxval = data[c];
  }

<<<<<<< HEAD

  Jali::StateVector<double> myvec("cellvars", Jali::CELL, source_mesh,
                                  &(data[0]));
=======
  Jali::StateVector<double> myvec("cellvars",Jali::CELL,source_mesh.get(),&(data[0]));
>>>>>>> d61d7ee6
  Jali::StateVector<double> &addvec = source_state.add(myvec);

  // Create Remap objects - one with no limiter and one with limiter
  Portage::Jali_Mesh_Wrapper sourceMeshWrapper(*source_mesh);
  Portage::Jali_State_Wrapper sourceStateWrapper(source_state);


  Portage::Remap_2ndOrder<Portage::Jali_Mesh_Wrapper,
                          Portage::Jali_State_Wrapper,
                          Portage::CELL>
      remapper1(sourceMeshWrapper, sourceStateWrapper, "cellvars",
               Portage::NOLIMITER);
  Portage::Remap_2ndOrder<Portage::Jali_Mesh_Wrapper,
                          Portage::Jali_State_Wrapper,
                          Portage::CELL>
      remapper2(sourceMeshWrapper, sourceStateWrapper, "cellvars",
               Portage::BARTH_JESPERSEN);


  // Gather the cell coordinates for the source and target meshes for
  // intersection

  int ncells_target = target_mesh->num_entities(Jali::CELL, Jali::OWNED);
  std::vector<std::vector<JaliGeometry::Point>>
      source_cell_coords(ncells_source);
  std::vector<std::vector<JaliGeometry::Point>>
      target_cell_coords(ncells_target);

  for (int c = 0; c < ncells_source; c++)
    source_mesh->cell_get_coordinates(c, &(source_cell_coords[c]));
  for (int c = 0; c < ncells_target; c++)
    target_mesh->cell_get_coordinates(c, &(target_cell_coords[c]));


  std::vector<double> outvals1(ncells_target);
  std::vector<double> outvals2(ncells_target);

  // Remap from source to target mesh
  for (int c = 0; c < ncells_target; ++c) {
    std::vector<int> xcells;
    std::vector<std::vector<double>> xweights;

    BOX_INTERSECT::intersection_moments(target_cell_coords[c],
                                        source_cell_coords,
                                        &xcells, &xweights);

    std::pair< std::vector<int> const &,
               std::vector<std::vector<double>> const &>
        cells_and_weights(xcells, xweights);

    outvals1[c] = remapper1(cells_and_weights);
    outvals2[c] = remapper2(cells_and_weights);
  }

  // Check if we violated the bounds on at least one cell in the
  // unlimited remap and if we respected the bounds in all cells in
  // the limited case

  bool outofbounds_unlimited = false;
  for (int c = 0; c < ncells_target; ++c) {
    if (outvals1[c] < minval  || outvals1[c] > maxval) {
      outofbounds_unlimited = true;
      break;
    }
  }

  bool inbounds_limited = true;
  for (int c = 0; c < ncells_target; ++c) {
    if (outvals2[c] < minval  || outvals2[c] > maxval) {
      inbounds_limited = false;
      break;
    }
  }

  EXPECT_TRUE(outofbounds_unlimited && inbounds_limited);
}


/// Second order remap of constant node-centered field with no limiting in 2D

<<<<<<< HEAD
TEST(Remap_2nd_Order, Node_Ctr_Const_No_Limiter) {
=======
// TEST(Remap_2nd_Order, Node_Ctr_Const_No_Limiter) {

//   Jali::MeshFactory mf(MPI_COMM_WORLD);
//   Jali::FrameworkPreference pref;
//   pref.push_back(Jali::MSTK);
//   if (Jali::framework_available(Jali::MSTK))
//     mf.preference(pref);

//   std::unique_ptr<Jali::Mesh> source_mesh = mf(0.0,0.0,1.0,1.0,4,4,NULL,true,true,true,true);
//   std::unique_ptr<Jali::Mesh> target_mesh = mf(0.0,0.0,1.0,1.0,5,5,NULL,true,true,true,true);

//   int nnodes_source = source_mesh->num_entities(Jali::NODE,Jali::OWNED);
//   int nnodes_target = target_mesh->num_entities(Jali::NODE,Jali::OWNED);

//   // Create a state object and add the first two vectors to it

//   Jali::State source_state(source_mesh.get());
>>>>>>> d61d7ee6

  Jali::MeshFactory mf(MPI_COMM_WORLD);
  Jali::FrameworkPreference pref;
  pref.push_back(Jali::MSTK);
  if (Jali::framework_available(Jali::MSTK))
    mf.preference(pref);

  Jali::Mesh *source_mesh = mf(0.0, 0.0, 1.0, 1.0, 4, 4, NULL,
                               true, true, true, true);
  Jali::Mesh *target_mesh = mf(0.0, 0.0, 1.0, 1.0, 5, 5, NULL,
                               true, true, true, true);

<<<<<<< HEAD
  int nnodes_source = source_mesh->num_entities(Jali::NODE, Jali::OWNED);
  int nnodes_target = target_mesh->num_entities(Jali::NODE, Jali::OWNED);
=======
//   std::vector<double> data(nnodes_source,1.5);
//   Jali::StateVector<double> myvec("nodevars",Jali::NODE,source_mesh.get(),&(data[0]));
//   Jali::StateVector<double> &addvec = source_state.add(myvec);
>>>>>>> d61d7ee6

  // Create a state object and add the first two vectors to it

  Jali::State source_state(source_mesh);


  // Define two state vectors, one with constant value, the other
  // with a linear function

  std::vector<double> data(nnodes_source, 1.5);
  Jali::StateVector<double> myvec("nodevars", Jali::NODE, source_mesh,
                                  &(data[0]));
  Jali::StateVector<double> &addvec = source_state.add(myvec);

  // Create Remap objects
  Portage::Jali_Mesh_Wrapper sourceMeshWrapper(*source_mesh);
  Portage::Jali_State_Wrapper sourceStateWrapper(source_state);

  Portage::Remap_2ndOrder<Portage::Jali_Mesh_Wrapper,
                          Portage::Jali_State_Wrapper,
                          Portage::NODE>
      remapper(sourceMeshWrapper, sourceStateWrapper, "nodevars",
               Portage::NOLIMITER);

  // Remap from source to target mesh

  std::vector<double> outvals(nnodes_target);


  // Gather the dual cell coordinates for source and target meshes for
  // intersection

  std::vector<std::vector<JaliGeometry::Point>>
      source_dualcell_coords(nnodes_source);
  std::vector<std::vector<JaliGeometry::Point>>
      target_dualcell_coords(nnodes_target);

  // Because the meshes are rectangular we can get away with examining
  // the coordinates of the corners instead of the wedges

  // Also, because we will use only the bounding box of each cell to
  // do the search and intersection we can get away with adding all
  // the coordinates of the corners to list including duplicates

  for (int n = 0; n < nnodes_source; n++) {
    std::vector<JaliGeometry::Point> dualcoords;
    std::vector<int> corners;
    source_mesh->node_get_corners(n, Jali::ALL, &corners);

    for (auto cn : corners) {
      std::vector<JaliGeometry::Point> cncoords;
      source_mesh->corner_get_coordinates(cn, &cncoords);
      for (auto coord : cncoords)
        source_dualcell_coords[n].push_back(coord);
    }
  }

  for (int n = 0; n < nnodes_target; n++) {
    std::vector<JaliGeometry::Point> dualcoords;
    std::vector<int> corners;
    target_mesh->node_get_corners(n, Jali::ALL, &corners);

    for (auto cn : corners) {
      std::vector<JaliGeometry::Point> cncoords;
      target_mesh->corner_get_coordinates(cn, &cncoords);
      for (auto coord : cncoords)
        target_dualcell_coords[n].push_back(coord);
    }
  }


  for (int n = 0; n < nnodes_target; ++n) {
    std::vector<int> xcells;
    std::vector<std::vector<double>> xwts;

    BOX_INTERSECT::intersection_moments(target_dualcell_coords[n],
                                        source_dualcell_coords,
                                        &xcells, &xwts);
    
    std::pair< std::vector<int> const &,
               std::vector<std::vector<double>> const &>
        nodes_and_weights(xcells, xwts);

    outvals[n] = remapper(nodes_and_weights);
  }

  // Make sure we retrieved the correct value for each cell on the target

<<<<<<< HEAD
  double stdval = data[0];
  for (int n = 0; n < nnodes_target; ++n)
    ASSERT_DOUBLE_EQ(stdval, outvals[n]);
}
=======
//   std::unique_ptr<Jali::Mesh> source_mesh = mf(0.0,0.0,1.0,1.0,4,4,NULL,true,true,true,true);
//   std::unique_ptr<Jali::Mesh> target_mesh = mf(0.0,0.0,1.0,1.0,5,5,NULL,true,true,true,true);
>>>>>>> d61d7ee6


/// Second order remap of linear node-centered field with no limiting in 2D

<<<<<<< HEAD
TEST(Remap_2nd_Order, Node_Ctr_Lin_No_Limiter) {
=======
//   Jali::State source_state(source_mesh.get());
>>>>>>> d61d7ee6

  Jali::MeshFactory mf(MPI_COMM_WORLD);
  Jali::FrameworkPreference pref;
  pref.push_back(Jali::MSTK);
  if (Jali::framework_available(Jali::MSTK))
    mf.preference(pref);

  Jali::Mesh *source_mesh = mf(0.0, 0.0, 1.0, 1.0, 4, 4, NULL,
                               true, true, true, true);
  Jali::Mesh *target_mesh = mf(0.0, 0.0, 1.0, 1.0, 5, 5, NULL,
                               true, true, true, true);

<<<<<<< HEAD
  int nnodes_source = source_mesh->num_entities(Jali::NODE, Jali::OWNED);
  int nnodes_target = target_mesh->num_entities(Jali::NODE, Jali::OWNED);
=======
//   std::vector<double> data(nnodes_source);
//   for (int n = 0; n < nnodes_source; n++) {
//     JaliGeometry::Point coord;
//     source_mesh->node_get_coordinates(n,&coord);
//     data[n] = coord[0]+coord[1];
//   }
//   Jali::StateVector<double> myvec("nodevars",Jali::NODE,source_mesh.get(),&(data[0]));
//   Jali::StateVector<double> &addvec = source_state.add(myvec);
>>>>>>> d61d7ee6

  // Create a state object and add the first two vectors to it

  Jali::State source_state(source_mesh);

<<<<<<< HEAD
=======
//   Portage::MeshWrapper sourceMeshWrapper(source_mesh.get());
//   Portage::MeshWrapper targetMeshWrapper(target_mesh.get());
>>>>>>> d61d7ee6

  // Define a state vectors representing a linear function

  std::vector<double> data(nnodes_source);
  for (int n = 0; n < nnodes_source; n++) {
    JaliGeometry::Point coord;
    source_mesh->node_get_coordinates(n, &coord);
    data[n] = coord[0]+coord[1];
  }
  Jali::StateVector<double> myvec("nodevars", Jali::NODE, source_mesh,
                                  &(data[0]));
  Jali::StateVector<double> &addvec = source_state.add(myvec);


  // Create a mesh wrapper

  Portage::Jali_Mesh_Wrapper sourceMeshWrapper(*source_mesh);
  Portage::Jali_Mesh_Wrapper targetMeshWrapper(*target_mesh);

  // Create Remap objects

  Portage::Remap_2ndOrder<Portage::Jali_Mesh_Wrapper,
                          Portage::Jali_State_Wrapper,
                          Portage::NODE>
      remapper(sourceMeshWrapper, source_state, "nodevars",
               Portage::NOLIMITER);


  // Gather the dual cell coordinates for source and target meshes for
  // intersection

  std::vector<std::vector<JaliGeometry::Point>>
      source_dualcell_coords(nnodes_source);
  std::vector<std::vector<JaliGeometry::Point>>
      target_dualcell_coords(nnodes_target);

  // Because the meshes are rectangular we can get away with examining
  // the coordinates of the corners instead of the wedges

  // Also, because we will use only the bounding box of each cell to
  // do the search and intersection we can get away with adding all
  // the coordinates of the corners to list including duplicates

  for (int n = 0; n < nnodes_source; n++) {
    std::vector<JaliGeometry::Point> dualcoords;
    std::vector<int> corners;
    source_mesh->node_get_corners(n, Jali::ALL, &corners);

    for (auto cn : corners) {
      std::vector<JaliGeometry::Point> cncoords;
      source_mesh->corner_get_coordinates(cn, &cncoords);
      for (auto coord : cncoords)
        source_dualcell_coords[n].push_back(coord);
    }
  }

  for (int n = 0; n < nnodes_target; n++) {
    std::vector<JaliGeometry::Point> dualcoords;
    std::vector<int> corners;
    target_mesh->node_get_corners(n, Jali::ALL, &corners);

    for (auto cn : corners) {
      std::vector<JaliGeometry::Point> cncoords;
      target_mesh->corner_get_coordinates(cn, &cncoords);
      for (auto coord : cncoords)
        target_dualcell_coords[n].push_back(coord);
    }
  }


  // Remap from source to target mesh

  std::vector<double> outvals(nnodes_target);

  for (int n = 0; n < nnodes_target; ++n) {
    std::vector<int> xcells;
    std::vector<std::vector<double>> xwts;

    BOX_INTERSECT::intersection_moments(target_dualcell_coords[n],
                                        source_dualcell_coords,
                                        &xcells, &xwts);

    std::pair< std::vector<int> const &,
               std::vector<std::vector<double>> const &>
        nodes_and_weights(xcells, xwts);

    outvals[n] = remapper(nodes_and_weights);
  }

  // Make sure we retrieved the correct value for each node on the
  // target Second order remapping should preserve a linear field
  // exactly but node-centered remapping has some quirks - the field
  // does not get preserved exactly at the boundary because the source
  // values for boundary dual cells are not specified inside the dual
  // cells but at one of their vertices or edges. So, check only
  // interior nodes

  std::vector<double> stdvals(nnodes_target);
  for (int n = 0; n < nnodes_target; ++n) {
    JaliGeometry::Point coord;
    target_mesh->node_get_coordinates(n, &coord);
    if (fabs(coord[0]) < 1e-16 || fabs(1-coord[0]) < 1e-16 ||
        fabs(coord[1]) < 1e-16 || fabs(1-coord[1]) < 1.e-16)
      continue;
    stdvals[n] = coord[0]+coord[1];
    EXPECT_DOUBLE_EQ(stdvals[n], outvals[n]);
  }
}


/// Second order remap of constant cell-centered field with no limiting in 3D

TEST(Remap_2nd_Order, Cell_Ctr_Const_No_Limiter_3D) {

  Jali::MeshFactory mf(MPI_COMM_WORLD);

  Jali::FrameworkPreference pref;
  pref.push_back(Jali::MSTK);
  if (Jali::framework_available(Jali::MSTK))
    mf.preference(pref);
<<<<<<< HEAD

  Jali::Mesh *source_mesh = mf(0.0, 0.0, 0.0, 1.0, 1.0, 1.0, 4, 4, 4);
  Jali::Mesh *target_mesh = mf(0.0, 0.0, 0.0, 1.0, 1.0, 1.0, 5, 5, 5);
  Jali::State source_state(source_mesh);
  Jali::State target_state(target_mesh);

=======
  
  std::unique_ptr<Jali::Mesh> source_mesh = mf(0.0,0.0,0.0,1.0,1.0,1.0,4,4,4);
  std::unique_ptr<Jali::Mesh> target_mesh = mf(0.0,0.0,0.0,1.0,1.0,1.0,5,5,5);
  Jali::State source_state(source_mesh.get());
  Jali::State target_state(target_mesh.get());
  
>>>>>>> d61d7ee6
  // Define two state vectors, one with constant value and the other
  // with a linear function that is x+y

<<<<<<< HEAD
  int ncells_source = source_mesh->num_entities(Jali::CELL, Jali::OWNED);
  std::vector<double> data(ncells_source, 1.25);
  Jali::StateVector<double> myvec("cellvars", Jali::CELL, source_mesh,
                                  &(data[0]));
=======
  int ncells_source = source_mesh->num_entities(Jali::CELL,Jali::OWNED);
  std::vector<double> data(ncells_source);
  for (int c = 0; c < ncells_source; ++c)
    data[c] = 1.25;
  Jali::StateVector<double> myvec("cellvars",Jali::CELL,source_mesh.get(),&(data[0]));
>>>>>>> d61d7ee6
  Jali::StateVector<double> &addvec = source_state.add(myvec);

  int ncells_target = target_mesh->num_entities(Jali::CELL, Jali::OWNED);


  // Create Remap objects
  Portage::Jali_Mesh_Wrapper sourceMeshWrapper(*source_mesh);
  Portage::Jali_State_Wrapper sourceStateWrapper(source_state);

  Portage::Remap_2ndOrder<Portage::Jali_Mesh_Wrapper,
                          Portage::Jali_State_Wrapper,
                          Portage::CELL>
      remapper(sourceMeshWrapper, sourceStateWrapper, "cellvars",
               Portage::NOLIMITER);


  // Gather the cell coordinates for source and target meshes for intersection

  std::vector<std::vector<JaliGeometry::Point>>
      source_cell_coords(ncells_source);
  std::vector<std::vector<JaliGeometry::Point>>
      target_cell_coords(ncells_target);

  for (int c = 0; c < ncells_source; c++)
    source_mesh->cell_get_coordinates(c, &(source_cell_coords[c]));
  for (int c = 0; c < ncells_target; c++)
    target_mesh->cell_get_coordinates(c, &(target_cell_coords[c]));

  // Remap from source to target mesh

  std::vector<double> outvals(ncells_target);  // field values on target mesh
  for (int c = 0; c < ncells_target; ++c) {
    std::vector<int> xcells;
    std::vector<std::vector<double>> xweights;

    BOX_INTERSECT::intersection_moments(target_cell_coords[c],
                                        source_cell_coords,
                                        &xcells, &xweights);

    std::pair< std::vector<int> const &,
               std::vector<std::vector<double>> const &>
        cells_and_weights(xcells, xweights);

    outvals[c] = remapper(cells_and_weights);
  }

  // Make sure we retrieved the correct value for each cell on the target

  double stdval = data[0];
  for (int c = 0; c < ncells_target; ++c)
    ASSERT_NEAR(stdval, outvals[c], 1.0e-10);
}


/// Second order remap of linear cell-centered field with no limiting in 3D

TEST(Remap_2nd_Order, Cell_Ctr_Lin_No_Limiter_3D) {

  Jali::MeshFactory mf(MPI_COMM_WORLD);

  Jali::FrameworkPreference pref;
  pref.push_back(Jali::MSTK);
  if (Jali::framework_available(Jali::MSTK))
    mf.preference(pref);
<<<<<<< HEAD

  Jali::Mesh *source_mesh = mf(0.0, 0.0, 0.0, 1.0, 1.0, 1.0, 4, 4, 4);
  Jali::Mesh *target_mesh = mf(0.0, 0.0, 0.0, 1.0, 1.0, 1.0, 5, 5, 5);
  Jali::State source_state(source_mesh);
  Jali::State target_state(target_mesh);
=======
  
  std::unique_ptr<Jali::Mesh> source_mesh = mf(0.0,0.0,0.0,1.0,1.0,1.0,4,4,4);
  std::unique_ptr<Jali::Mesh> target_mesh = mf(0.0,0.0,0.0,1.0,1.0,1.0,5,5,5);
  Jali::State source_state(source_mesh.get());
  Jali::State target_state(target_mesh.get());
  
  // Define a state vectors, with a linear function that is x+y 
>>>>>>> d61d7ee6

  // Define a state vectors, with a linear function that is x+y

  int ncells_source = source_mesh->num_entities(Jali::CELL, Jali::OWNED);
  std::vector<double> data(ncells_source);
  for (int c = 0; c < ncells_source; c++) {
    JaliGeometry::Point ccen = source_mesh->cell_centroid(c);
    data[c] = ccen[0]+ccen[1]+ccen[2];
  }


<<<<<<< HEAD
  Jali::StateVector<double> myvec("cellvars", Jali::CELL, source_mesh,
                                  &(data[0]));
=======
  Jali::StateVector<double> myvec("cellvars",Jali::CELL,source_mesh.get(),&(data[0]));
>>>>>>> d61d7ee6
  Jali::StateVector<double> &addvec = source_state.add(myvec);

  // Create Remap objects

  Portage::Jali_Mesh_Wrapper sourceMeshWrapper(*source_mesh);
  Portage::Jali_State_Wrapper sourceStateWrapper(source_state);

  Portage::Remap_2ndOrder<Portage::Jali_Mesh_Wrapper,
                          Portage::Jali_State_Wrapper,
                          Portage::CELL>
      remapper(sourceMeshWrapper, sourceStateWrapper, "cellvars",
               Portage::NOLIMITER);

  // Gather the cell coordinates for source and target meshes for intersection

  int ncells_target = target_mesh->num_entities(Jali::CELL, Jali::OWNED);
  std::vector<std::vector<JaliGeometry::Point>>
      source_cell_coords(ncells_source);
  std::vector<std::vector<JaliGeometry::Point>>
      target_cell_coords(ncells_target);

  for (int c = 0; c < ncells_source; c++)
    source_mesh->cell_get_coordinates(c, &(source_cell_coords[c]));
  for (int c = 0; c < ncells_target; c++)
    target_mesh->cell_get_coordinates(c, &(target_cell_coords[c]));


  // Remap from source to target mesh
  std::vector<double> outvals(ncells_target);

  for (int c = 0; c < ncells_target; ++c) {
    std::vector<int> xcells;
    std::vector<std::vector<double>> xweights;

    BOX_INTERSECT::intersection_moments(target_cell_coords[c],
                                        source_cell_coords,
                                        &xcells, &xweights);

    std::pair<std::vector<int> const &,
              std::vector<std::vector<double>> const &>
        cells_and_weights(xcells, xweights);

    outvals[c] = remapper(cells_and_weights);
  }

  // Make sure we retrieved the correct value for each cell on the target

  std::vector<double> stdvals(ncells_target);
  for (int c = 0; c < ncells_target; ++c) {
    JaliGeometry::Point ccen = target_mesh->cell_centroid(c);
    stdvals[c] = ccen[0]+ccen[1]+ccen[2];
  }
  for (int c = 0; c < ncells_target; ++c)
    ASSERT_NEAR(stdvals[c], outvals[c], 1.0e-10);
}


/// Second order remap of discontinuous cell-centered field with
/// Barth-Jespersen limiting in 3D

TEST(Remap_2nd_Order, Cell_Ctr_BJ_Limiter_3D) {
  Jali::MeshFactory mf(MPI_COMM_WORLD);

  Jali::FrameworkPreference pref;
  pref.push_back(Jali::MSTK);
  if (Jali::framework_available(Jali::MSTK))
    mf.preference(pref);
<<<<<<< HEAD

  Jali::Mesh *source_mesh = mf(0.0, 0.0, 0.0, 1.0, 1.0, 1.0, 4, 4, 4);
  Jali::Mesh *target_mesh = mf(0.0, 0.0, 0.0, 1.0, 1.0, 1.0, 5, 5, 5);
  Jali::State source_state(source_mesh);
  Jali::State target_state(target_mesh);
=======
  
  std::unique_ptr<Jali::Mesh> source_mesh = mf(0.0,0.0,0.0,1.0,1.0,1.0,4,4,4);
  std::unique_ptr<Jali::Mesh> target_mesh = mf(0.0,0.0,0.0,1.0,1.0,1.0,5,5,5);
  Jali::State source_state(source_mesh.get());
  Jali::State target_state(target_mesh.get());
  
  // Define a state vectors, with a linear function that is x+y 
>>>>>>> d61d7ee6

  // Define a state vectors, with a linear function that is x+y

  int ncells_source = source_mesh->num_entities(Jali::CELL, Jali::OWNED);
  std::vector<double> data(ncells_source);
  double minval = 1e+10, maxval = -1e+10;
  for (int c = 0; c < ncells_source; c++) {
    JaliGeometry::Point ccen = source_mesh->cell_centroid(c);
    if (ccen[0] < 0.5)
      data[c] = ccen[0]+ccen[1]+ccen[2];
    else
      data[c] = 100*ccen[0];
    if (data[c] < minval) minval = data[c];
    if (data[c] > maxval) maxval = data[c];
  }

<<<<<<< HEAD

  Jali::StateVector<double> myvec("cellvars", Jali::CELL, source_mesh,
                                  &(data[0]));
=======
  Jali::StateVector<double> myvec("cellvars",Jali::CELL,source_mesh.get(),&(data[0]));
>>>>>>> d61d7ee6
  Jali::StateVector<double> &addvec = source_state.add(myvec);

  // Create Remap objects - one with no limiter and one with limiter
  Portage::Jali_Mesh_Wrapper sourceMeshWrapper(*source_mesh);
  Portage::Jali_State_Wrapper sourceStateWrapper(source_state);


  Portage::Remap_2ndOrder<Portage::Jali_Mesh_Wrapper,
                          Portage::Jali_State_Wrapper,
                          Portage::CELL>
      remapper1(sourceMeshWrapper, sourceStateWrapper, "cellvars",
               Portage::NOLIMITER);
  Portage::Remap_2ndOrder<Portage::Jali_Mesh_Wrapper,
                          Portage::Jali_State_Wrapper,
                          Portage::CELL>
      remapper2(sourceMeshWrapper, sourceStateWrapper, "cellvars",
               Portage::BARTH_JESPERSEN);


  // Gather the cell coordinates for the source and target meshes for
  // intersection

  int ncells_target = target_mesh->num_entities(Jali::CELL, Jali::OWNED);
  std::vector<std::vector<JaliGeometry::Point>>
      source_cell_coords(ncells_source);
  std::vector<std::vector<JaliGeometry::Point>>
      target_cell_coords(ncells_target);

  for (int c = 0; c < ncells_source; c++)
    source_mesh->cell_get_coordinates(c, &(source_cell_coords[c]));
  for (int c = 0; c < ncells_target; c++)
    target_mesh->cell_get_coordinates(c, &(target_cell_coords[c]));


  std::vector<double> outvals1(ncells_target);
  std::vector<double> outvals2(ncells_target);

  // Remap from source to target mesh
  for (int c = 0; c < ncells_target; ++c) {
    std::vector<int> xcells;
    std::vector<std::vector<double>> xweights;

    BOX_INTERSECT::intersection_moments(target_cell_coords[c],
                                        source_cell_coords,
                                        &xcells, &xweights);

    std::pair< std::vector<int> const &,
               std::vector<std::vector<double>> const &>
        cells_and_weights(xcells, xweights);

    outvals1[c] = remapper1(cells_and_weights);
    outvals2[c] = remapper2(cells_and_weights);
  }

  // Check if we violated the bounds on at least one cell in the
  // unlimited remap and if we respected the bounds in all cells in
  // the limited case

  bool outofbounds_unlimited = false;
  for (int c = 0; c < ncells_target; ++c) {
    if (outvals1[c] < minval  || outvals1[c] > maxval) {
      outofbounds_unlimited = true;
      break;
    }
  }

  bool inbounds_limited = true;
  for (int c = 0; c < ncells_target; ++c) {
    if (outvals2[c] < minval && minval-outvals2[c] > 1.0e-10) {
      inbounds_limited = false;
      break;
    }
    else if (outvals2[c] > maxval && outvals2[c]-maxval > 1.0e-10) {
      inbounds_limited = false;
      break;
    }
  }

  EXPECT_TRUE(outofbounds_unlimited);
  EXPECT_TRUE(inbounds_limited);
}


/// Second order remap of constant node-centered field with no limiting in 3D

TEST(Remap_2nd_Order, Node_Ctr_Const_No_Limiter_3D) {

  Jali::MeshFactory mf(MPI_COMM_WORLD);
  Jali::FrameworkPreference pref;
  pref.push_back(Jali::MSTK);
  if (Jali::framework_available(Jali::MSTK))
    mf.preference(pref);

  Jali::Mesh *source_mesh = mf(0.0, 0.0, 0.0, 1.0, 1.0, 1.0, 4, 4, 4, NULL,
                               true, true, true, true);
  Jali::Mesh *target_mesh = mf(0.0, 0.0, 0.0, 1.0, 1.0, 1.0, 5, 5, 5, NULL,
                               true, true, true, true);

  int nnodes_source = source_mesh->num_entities(Jali::NODE, Jali::OWNED);
  int nnodes_target = target_mesh->num_entities(Jali::NODE, Jali::OWNED);

  // Create a state object and add the first two vectors to it

  Jali::State source_state(source_mesh);


  // Define a state vectors representing a linear function

  double nodeval = 3.0;
  std::vector<double> data(nnodes_source, nodeval);
  Jali::StateVector<double> myvec("nodevars", Jali::NODE, source_mesh,
                                  &(data[0]));
  Jali::StateVector<double> &addvec = source_state.add(myvec);


  // Create a mesh wrapper

  Portage::Jali_Mesh_Wrapper sourceMeshWrapper(*source_mesh);
  Portage::Jali_Mesh_Wrapper targetMeshWrapper(*target_mesh);

  // Create Remap objects

  Portage::Remap_2ndOrder<Portage::Jali_Mesh_Wrapper,
                          Portage::Jali_State_Wrapper,
                          Portage::NODE>
      remapper(sourceMeshWrapper, source_state, "nodevars", Portage::NOLIMITER);


  // Gather the dual cell coordinates for source and target meshes for
  // intersection

  std::vector<std::vector<JaliGeometry::Point>>
      source_dualcell_coords(nnodes_source);
  std::vector<std::vector<JaliGeometry::Point>>
      target_dualcell_coords(nnodes_target);

  // Because the meshes are rectangular we can get away with examining
  // the coordinates of the corners instead of the wedges

  // Also, because we will use only the bounding box of each cell to
  // do the search and intersection we can get away with adding all
  // the coordinates of the corners to list including duplicates

  for (int n = 0; n < nnodes_source; n++) {
    std::vector<JaliGeometry::Point> dualcoords;
    std::vector<int> corners;
    source_mesh->node_get_corners(n, Jali::ALL, &corners);

    for (auto cn : corners) {
      std::vector<JaliGeometry::Point> cncoords;
      source_mesh->corner_get_coordinates(cn, &cncoords);
      for (auto coord : cncoords)
        source_dualcell_coords[n].push_back(coord);
    }
  }

  for (int n = 0; n < nnodes_target; n++) {
    std::vector<JaliGeometry::Point> dualcoords;
    std::vector<int> corners;
    target_mesh->node_get_corners(n, Jali::ALL, &corners);

    for (auto cn : corners) {
      std::vector<JaliGeometry::Point> cncoords;
      target_mesh->corner_get_coordinates(cn, &cncoords);
      for (auto coord : cncoords)
        target_dualcell_coords[n].push_back(coord);
    }
  }


  // Remap from source to target mesh

  std::vector<double> outvals(nnodes_target);

  for (int n = 0; n < nnodes_target; ++n) {
    std::vector<int> xcells;
    std::vector<std::vector<double>> xwts;

    BOX_INTERSECT::intersection_moments(target_dualcell_coords[n],
                                        source_dualcell_coords,
                                        &xcells, &xwts);

    std::pair< std::vector<int> const &,
               std::vector<std::vector<double>> const &>
        nodes_and_weights(xcells, xwts);

    outvals[n] = remapper(nodes_and_weights);
  }

  // Make sure we retrieved the correct value for each node on the
  // target Second order remapping should preserve a linear field
  // exactly but node-centered remapping has some quirks - the field
  // does not get preserved exactly at the boundary because the source
  // values for boundary dual cells are not specified inside the dual
  // cells but at one of their vertices or edges. So, check only
  // interior nodes

  for (int n = 0; n < nnodes_target; ++n) {
    JaliGeometry::Point coord;
    target_mesh->node_get_coordinates(n, &coord);
    //    if (fabs(coord[0]) < 1e-16 || fabs(1-coord[0]) < 1e-16 ||
    //        fabs(coord[1]) < 1e-16 || fabs(1-coord[1]) < 1.e-16 ||
    //        fabs(coord[2]) < 1e-16 || fabs(1-coord[2]) < 1.e-16)
    //      continue;
    EXPECT_DOUBLE_EQ(nodeval, outvals[n]);
  }
}



TEST(Remap_2nd_Order, Node_Ctr_Lin_No_Limiter_3D) {

  Jali::MeshFactory mf(MPI_COMM_WORLD);
  Jali::FrameworkPreference pref;
  pref.push_back(Jali::MSTK);
  if (Jali::framework_available(Jali::MSTK))
    mf.preference(pref);

  Jali::Mesh *source_mesh = mf(0.0, 0.0, 0.0, 1.0, 1.0, 1.0, 4, 4, 4, NULL,
                               true, true, true, true);
  Jali::Mesh *target_mesh = mf(0.0, 0.0, 0.0, 1.0, 1.0, 1.0, 5, 5, 5, NULL,
                               true, true, true, true);

  int nnodes_source = source_mesh->num_entities(Jali::NODE, Jali::OWNED);
  int nnodes_target = target_mesh->num_entities(Jali::NODE, Jali::OWNED);

  // Create a state object and add the first two vectors to it

  Jali::State source_state(source_mesh);


  // Define a state vectors representing a linear function

  std::vector<double> data(nnodes_source);
  for (int n = 0; n < nnodes_source; n++) {
    JaliGeometry::Point coord;
    source_mesh->node_get_coordinates(n, &coord);
    data[n] = coord[0]+coord[1]+coord[2];
  }
  Jali::StateVector<double> myvec("nodevars", Jali::NODE, source_mesh,
                                  &(data[0]));
  Jali::StateVector<double> &addvec = source_state.add(myvec);


  // Create a mesh wrapper

  Portage::Jali_Mesh_Wrapper sourceMeshWrapper(*source_mesh);
  Portage::Jali_Mesh_Wrapper targetMeshWrapper(*target_mesh);

  // Create Remap objects

  Portage::Remap_2ndOrder<Portage::Jali_Mesh_Wrapper,
                          Portage::Jali_State_Wrapper,
                          Portage::NODE>
      remapper(sourceMeshWrapper, source_state, "nodevars",
               Portage::NOLIMITER);


  // Gather the dual cell coordinates for source and target meshes for
  // intersection

  std::vector<std::vector<JaliGeometry::Point>>
      source_dualcell_coords(nnodes_source);
  std::vector<std::vector<JaliGeometry::Point>>
      target_dualcell_coords(nnodes_target);

  // Because the meshes are rectangular we can get away with examining
  // the coordinates of the corners instead of the wedges

  // Also, because we will use only the bounding box of each cell to
  // do the search and intersection we can get away with adding all
  // the coordinates of the corners to list including duplicates

  for (int n = 0; n < nnodes_source; n++) {
    std::vector<JaliGeometry::Point> dualcoords;
    std::vector<int> corners;
    source_mesh->node_get_corners(n, Jali::ALL, &corners);

    for (auto cn : corners) {
      std::vector<JaliGeometry::Point> cncoords;
      source_mesh->corner_get_coordinates(cn, &cncoords);
      for (auto coord : cncoords)
        source_dualcell_coords[n].push_back(coord);
    }
  }

  for (int n = 0; n < nnodes_target; n++) {
    std::vector<JaliGeometry::Point> dualcoords;
    std::vector<int> corners;
    target_mesh->node_get_corners(n, Jali::ALL, &corners);

    for (auto cn : corners) {
      std::vector<JaliGeometry::Point> cncoords;
      target_mesh->corner_get_coordinates(cn, &cncoords);
      for (auto coord : cncoords)
        target_dualcell_coords[n].push_back(coord);
    }
  }


  // Remap from source to target mesh

  std::vector<double> outvals(nnodes_target);

  for (int n = 0; n < nnodes_target; ++n) {
    std::vector<int> xcells;
    std::vector<std::vector<double>> xwts;

    BOX_INTERSECT::intersection_moments(target_dualcell_coords[n],
                                        source_dualcell_coords,
                                        &xcells, &xwts);

    std::pair< std::vector<int> const &,
               std::vector<std::vector<double>> const &>
        nodes_and_weights(xcells, xwts);

    outvals[n] = remapper(nodes_and_weights);
  }

  // Make sure we retrieved the correct value for each node on the
  // target Second order remapping should preserve a linear field
  // exactly but node-centered remapping has some quirks - the field
  // does not get preserved exactly at the boundary because the source
  // values for boundary dual cells are not specified inside the dual
  // cells but at one of their vertices or edges. So, check only
  // interior nodes

  std::vector<double> stdvals(nnodes_target);
  for (int n = 0; n < nnodes_target; ++n) {
    JaliGeometry::Point coord;
    target_mesh->node_get_coordinates(n, &coord);
    if (fabs(coord[0]) < 1e-16 || fabs(1-coord[0]) < 1e-16 ||
        fabs(coord[1]) < 1e-16 || fabs(1-coord[1]) < 1.e-16 ||
        fabs(coord[2]) < 1e-16 || fabs(1-coord[2]) < 1.e-16)
      continue;
    stdvals[n] = coord[0]+coord[1]+coord[2];
    EXPECT_DOUBLE_EQ(stdvals[n], outvals[n]);
  }
}


/// Second order remap of discontinuous node-centered field with
/// Barth-Jespersen limiting in 3D

TEST(Remap_2nd_Order, Node_Ctr_BJ_Limiter_3D) {

  Jali::MeshFactory mf(MPI_COMM_WORLD);
  Jali::FrameworkPreference pref;
  pref.push_back(Jali::MSTK);
  if (Jali::framework_available(Jali::MSTK))
    mf.preference(pref);

  Jali::Mesh *source_mesh = mf(0.0, 0.0, 1.0, 1.0, 4, 4, NULL,
                               true, true, true, true);
  Jali::Mesh *target_mesh = mf(0.0, 0.0, 1.0, 1.0, 5, 5, NULL,
                               true, true, true, true);

  int nnodes_source = source_mesh->num_entities(Jali::NODE, Jali::OWNED);
  int nnodes_target = target_mesh->num_entities(Jali::NODE, Jali::OWNED);

  // Create a state object and add the first two vectors to it

  Jali::State source_state(source_mesh);


  // Define a state vector representing two piecewise linear functions,
  // where the right half has 100 times the value it would
  // have in the left linear function

  std::vector<double> data(nnodes_source);
  double minval = 1e+10, maxval = -1e+10;
  for (int n = 0; n < nnodes_source; n++) {
    JaliGeometry::Point coord;
    source_mesh->node_get_coordinates(n, &coord);
    if (coord[0] >= 0.5)
      data[n] = 100*(coord[0]+coord[1]+coord[2]);
    else
      data[n] = coord[0]+coord[1]+coord[2];
    if (data[n] < minval) minval = data[n];
    if (data[n] > maxval) maxval = data[n];
  }
  Jali::StateVector<double> myvec("nodevars", Jali::NODE, source_mesh,
                                  &(data[0]));
  Jali::StateVector<double> &addvec = source_state.add(myvec);


  // Create a mesh wrapper

  Portage::Jali_Mesh_Wrapper sourceMeshWrapper(*source_mesh);
  Portage::Jali_Mesh_Wrapper targetMeshWrapper(*target_mesh);

  // Create Remap objects - one with no limiter and one with limiter

  Portage::Remap_2ndOrder<Portage::Jali_Mesh_Wrapper,
                          Portage::Jali_State_Wrapper,
                          Portage::NODE>
      remapper1(sourceMeshWrapper, source_state, "nodevars",
                Portage::NOLIMITER);
  Portage::Remap_2ndOrder<Portage::Jali_Mesh_Wrapper,
                          Portage::Jali_State_Wrapper,
                          Portage::NODE>
      remapper2(sourceMeshWrapper, source_state, "nodevars",
                Portage::BARTH_JESPERSEN);


  // Gather the dual cell coordinates for source and target meshes for
  // intersection

  std::vector<std::vector<JaliGeometry::Point>>
                         source_dualcell_coords(nnodes_source);
  std::vector<std::vector<JaliGeometry::Point>>
                         target_dualcell_coords(nnodes_target);

  // Because the meshes are rectangular we can get away with examining
  // the coordinates of the corners instead of the wedges

  // Also, because we will use only the bounding box of each cell to
  // do the search and intersection we can get away with adding all
  // the coordinates of the corners to list including duplicates

  for (int n = 0; n < nnodes_source; n++) {
    std::vector<JaliGeometry::Point> dualcoords;
    std::vector<int> corners;
    source_mesh->node_get_corners(n, Jali::ALL, &corners);

    for (auto cn : corners) {
      std::vector<JaliGeometry::Point> cncoords;
      source_mesh->corner_get_coordinates(cn, &cncoords);
      for (auto coord : cncoords)
        source_dualcell_coords[n].push_back(coord);
    }
  }

  for (int n = 0; n < nnodes_target; n++) {
    std::vector<JaliGeometry::Point> dualcoords;
    std::vector<int> corners;
    target_mesh->node_get_corners(n, Jali::ALL, &corners);

    for (auto cn : corners) {
      std::vector<JaliGeometry::Point> cncoords;
      target_mesh->corner_get_coordinates(cn, &cncoords);
      for (auto coord : cncoords)
        target_dualcell_coords[n].push_back(coord);
    }
  }


  // Remap from source to target mesh

  std::vector<double> outvals1(nnodes_target);
  std::vector<double> outvals2(nnodes_target);

  for (int n = 0; n < nnodes_target; ++n) {
    std::vector<int> xcells;
    std::vector<std::vector<double>> xwts;

    BOX_INTERSECT::intersection_moments(target_dualcell_coords[n],
                                        source_dualcell_coords,
                                        &xcells, &xwts);

    std::pair< std::vector<int> const &,
               std::vector<std::vector<double>> const &>
        nodes_and_weights(xcells, xwts);

    outvals1[n] = remapper1(nodes_and_weights);
    outvals2[n] = remapper2(nodes_and_weights);
  }

  // Check if we violated the bounds on at least one node in the
  // unlimited remap and if we respected the bounds on all nodes in
  // the limited case

  bool outofbounds_unlimited = false;
  for (int n = 0; n < nnodes_target; ++n) {
    if (outvals1[n] < minval  || outvals1[n] > maxval) {
      outofbounds_unlimited = true;
      break;
    }
  }

  bool inbounds_limited = true;
  for (int n = 0; n < nnodes_target; ++n) {
    if (outvals2[n] < minval  || outvals2[n] > maxval) {
      inbounds_limited = false;
      break;
    }
  }

  EXPECT_TRUE(outofbounds_unlimited);
  EXPECT_TRUE(inbounds_limited);
}<|MERGE_RESOLUTION|>--- conflicted
+++ resolved
@@ -38,36 +38,19 @@
   pref.push_back(Jali::MSTK);
   if (Jali::framework_available(Jali::MSTK))
     mf.preference(pref);
-<<<<<<< HEAD
-
-  Jali::Mesh *source_mesh = mf(0.0, 0.0, 1.0, 1.0, 4, 4);
-  Jali::Mesh *target_mesh = mf(0.0, 0.0, 1.0, 1.0, 5, 5);
-  Jali::State source_state(source_mesh);
-  Jali::State target_state(target_mesh);
-
-=======
-  
-  std::unique_ptr<Jali::Mesh> source_mesh = mf(0.0,0.0,1.0,1.0,4,4);
-  std::unique_ptr<Jali::Mesh> target_mesh = mf(0.0,0.0,1.0,1.0,5,5);
+
+  std::unique_ptr<Jali::Mesh> source_mesh = mf(0.0, 0.0, 1.0, 1.0, 4, 4);
+  std::unique_ptr<Jali::Mesh> target_mesh = mf(0.0, 0.0, 1.0, 1.0, 5, 5);
   Jali::State source_state(source_mesh.get());
   Jali::State target_state(target_mesh.get());
-  
->>>>>>> d61d7ee6
+
   // Define two state vectors, one with constant value and the other
   // with a linear function that is x+y
 
-<<<<<<< HEAD
   int ncells_source = source_mesh->num_entities(Jali::CELL, Jali::OWNED);
   std::vector<double> data(ncells_source, 1.25);
-  Jali::StateVector<double> myvec("cellvars", Jali::CELL, source_mesh,
+  Jali::StateVector<double> myvec("cellvars", Jali::CELL, source_mesh.get(),
                                   &(data[0]));
-=======
-  int ncells_source = source_mesh->num_entities(Jali::CELL,Jali::OWNED);
-  std::vector<double> data(ncells_source);
-  for (int c = 0; c < ncells_source; ++c)
-    data[c] = 1.25;
-  Jali::StateVector<double> myvec("cellvars",Jali::CELL,source_mesh.get(),&(data[0]));
->>>>>>> d61d7ee6
   Jali::StateVector<double> &addvec = source_state.add(myvec);
 
   int ncells_target = target_mesh->num_entities(Jali::CELL, Jali::OWNED);
@@ -132,22 +115,12 @@
   pref.push_back(Jali::MSTK);
   if (Jali::framework_available(Jali::MSTK))
     mf.preference(pref);
-<<<<<<< HEAD
-
-  Jali::Mesh *source_mesh = mf(0.0, 0.0, 1.0, 1.0, 4, 4);
-  Jali::Mesh *target_mesh = mf(0.0, 0.0, 1.0, 1.0, 5, 5);
-  Jali::State source_state(source_mesh);
-  Jali::State target_state(target_mesh);
-=======
   
-  std::unique_ptr<Jali::Mesh> source_mesh = mf(0.0,0.0,1.0,1.0,4,4);
-  std::unique_ptr<Jali::Mesh> target_mesh = mf(0.0,0.0,1.0,1.0,5,5);
+  std::unique_ptr<Jali::Mesh> source_mesh = mf(0.0, 0.0, 1.0, 1.0, 4, 4);
+  std::unique_ptr<Jali::Mesh> target_mesh = mf(0.0, 0.0, 1.0, 1.0, 5, 5);
   Jali::State source_state(source_mesh.get());
   Jali::State target_state(target_mesh.get());
   
-  // Define a state vectors, with a linear function that is x+y 
->>>>>>> d61d7ee6
-
   // Define a state vectors, with a linear function that is x+y
 
   int ncells_source = source_mesh->num_entities(Jali::CELL, Jali::OWNED);
@@ -158,12 +131,8 @@
   }
 
 
-<<<<<<< HEAD
-  Jali::StateVector<double> myvec("cellvars", Jali::CELL, source_mesh,
+  Jali::StateVector<double> myvec("cellvars", Jali::CELL, source_mesh.get(),
                                   &(data[0]));
-=======
-  Jali::StateVector<double> myvec("cellvars",Jali::CELL,source_mesh.get(),&(data[0]));
->>>>>>> d61d7ee6
   Jali::StateVector<double> &addvec = source_state.add(myvec);
 
   // Create Remap objects
@@ -231,21 +200,11 @@
   pref.push_back(Jali::MSTK);
   if (Jali::framework_available(Jali::MSTK))
     mf.preference(pref);
-<<<<<<< HEAD
-
-  Jali::Mesh *source_mesh = mf(0.0, 0.0, 1.0, 1.0, 4, 4);
-  Jali::Mesh *target_mesh = mf(0.0, 0.0, 1.0, 1.0, 5, 5);
-  Jali::State source_state(source_mesh);
-  Jali::State target_state(target_mesh);
-=======
-  
-  std::unique_ptr<Jali::Mesh> source_mesh = mf(0.0,0.0,1.0,1.0,4,4);
-  std::unique_ptr<Jali::Mesh> target_mesh = mf(0.0,0.0,1.0,1.0,5,5);
+
+  std::unique_ptr<Jali::Mesh> source_mesh = mf(0.0, 0.0, 1.0, 1.0, 4, 4);
+  std::unique_ptr<Jali::Mesh> target_mesh = mf(0.0, 0.0, 1.0, 1.0, 5, 5);
   Jali::State source_state(source_mesh.get());
   Jali::State target_state(target_mesh.get());
-  
-  // Define a state vectors, with a linear function that is x+y 
->>>>>>> d61d7ee6
 
   // Define a state vectors, with a linear function that is x+y
 
@@ -262,13 +221,8 @@
     if (data[c] > maxval) maxval = data[c];
   }
 
-<<<<<<< HEAD
-
-  Jali::StateVector<double> myvec("cellvars", Jali::CELL, source_mesh,
+  Jali::StateVector<double> myvec("cellvars", Jali::CELL, source_mesh.get(),
                                   &(data[0]));
-=======
-  Jali::StateVector<double> myvec("cellvars",Jali::CELL,source_mesh.get(),&(data[0]));
->>>>>>> d61d7ee6
   Jali::StateVector<double> &addvec = source_state.add(myvec);
 
   // Create Remap objects - one with no limiter and one with limiter
@@ -349,58 +303,31 @@
 
 /// Second order remap of constant node-centered field with no limiting in 2D
 
-<<<<<<< HEAD
 TEST(Remap_2nd_Order, Node_Ctr_Const_No_Limiter) {
-=======
-// TEST(Remap_2nd_Order, Node_Ctr_Const_No_Limiter) {
-
-//   Jali::MeshFactory mf(MPI_COMM_WORLD);
-//   Jali::FrameworkPreference pref;
-//   pref.push_back(Jali::MSTK);
-//   if (Jali::framework_available(Jali::MSTK))
-//     mf.preference(pref);
-
-//   std::unique_ptr<Jali::Mesh> source_mesh = mf(0.0,0.0,1.0,1.0,4,4,NULL,true,true,true,true);
-//   std::unique_ptr<Jali::Mesh> target_mesh = mf(0.0,0.0,1.0,1.0,5,5,NULL,true,true,true,true);
-
-//   int nnodes_source = source_mesh->num_entities(Jali::NODE,Jali::OWNED);
-//   int nnodes_target = target_mesh->num_entities(Jali::NODE,Jali::OWNED);
-
-//   // Create a state object and add the first two vectors to it
-
-//   Jali::State source_state(source_mesh.get());
->>>>>>> d61d7ee6
-
   Jali::MeshFactory mf(MPI_COMM_WORLD);
   Jali::FrameworkPreference pref;
   pref.push_back(Jali::MSTK);
   if (Jali::framework_available(Jali::MSTK))
     mf.preference(pref);
 
-  Jali::Mesh *source_mesh = mf(0.0, 0.0, 1.0, 1.0, 4, 4, NULL,
+  std::unique_ptr<Jali::Mesh> source_mesh = mf(0.0, 0.0, 1.0, 1.0, 4, 4, NULL,
                                true, true, true, true);
-  Jali::Mesh *target_mesh = mf(0.0, 0.0, 1.0, 1.0, 5, 5, NULL,
+  std::unique_ptr<Jali::Mesh> target_mesh = mf(0.0, 0.0, 1.0, 1.0, 5, 5, NULL,
                                true, true, true, true);
 
-<<<<<<< HEAD
   int nnodes_source = source_mesh->num_entities(Jali::NODE, Jali::OWNED);
   int nnodes_target = target_mesh->num_entities(Jali::NODE, Jali::OWNED);
-=======
-//   std::vector<double> data(nnodes_source,1.5);
-//   Jali::StateVector<double> myvec("nodevars",Jali::NODE,source_mesh.get(),&(data[0]));
-//   Jali::StateVector<double> &addvec = source_state.add(myvec);
->>>>>>> d61d7ee6
 
   // Create a state object and add the first two vectors to it
 
-  Jali::State source_state(source_mesh);
+  Jali::State source_state(source_mesh.get());
 
 
   // Define two state vectors, one with constant value, the other
   // with a linear function
 
   std::vector<double> data(nnodes_source, 1.5);
-  Jali::StateVector<double> myvec("nodevars", Jali::NODE, source_mesh,
+  Jali::StateVector<double> myvec("nodevars", Jali::NODE, source_mesh.get(),
                                   &(data[0]));
   Jali::StateVector<double> &addvec = source_state.add(myvec);
 
@@ -478,24 +405,15 @@
 
   // Make sure we retrieved the correct value for each cell on the target
 
-<<<<<<< HEAD
   double stdval = data[0];
   for (int n = 0; n < nnodes_target; ++n)
     ASSERT_DOUBLE_EQ(stdval, outvals[n]);
 }
-=======
-//   std::unique_ptr<Jali::Mesh> source_mesh = mf(0.0,0.0,1.0,1.0,4,4,NULL,true,true,true,true);
-//   std::unique_ptr<Jali::Mesh> target_mesh = mf(0.0,0.0,1.0,1.0,5,5,NULL,true,true,true,true);
->>>>>>> d61d7ee6
 
 
 /// Second order remap of linear node-centered field with no limiting in 2D
 
-<<<<<<< HEAD
 TEST(Remap_2nd_Order, Node_Ctr_Lin_No_Limiter) {
-=======
-//   Jali::State source_state(source_mesh.get());
->>>>>>> d61d7ee6
 
   Jali::MeshFactory mf(MPI_COMM_WORLD);
   Jali::FrameworkPreference pref;
@@ -503,34 +421,17 @@
   if (Jali::framework_available(Jali::MSTK))
     mf.preference(pref);
 
-  Jali::Mesh *source_mesh = mf(0.0, 0.0, 1.0, 1.0, 4, 4, NULL,
-                               true, true, true, true);
-  Jali::Mesh *target_mesh = mf(0.0, 0.0, 1.0, 1.0, 5, 5, NULL,
-                               true, true, true, true);
-
-<<<<<<< HEAD
+  std::unique_ptr<Jali::Mesh> source_mesh = mf(0.0, 0.0, 1.0, 1.0, 4, 4, NULL,
+                                               true, true, true, true);
+  std::unique_ptr<Jali::Mesh> target_mesh = mf(0.0, 0.0, 1.0, 1.0, 5, 5, NULL,
+                                               true, true, true, true);
+
   int nnodes_source = source_mesh->num_entities(Jali::NODE, Jali::OWNED);
   int nnodes_target = target_mesh->num_entities(Jali::NODE, Jali::OWNED);
-=======
-//   std::vector<double> data(nnodes_source);
-//   for (int n = 0; n < nnodes_source; n++) {
-//     JaliGeometry::Point coord;
-//     source_mesh->node_get_coordinates(n,&coord);
-//     data[n] = coord[0]+coord[1];
-//   }
-//   Jali::StateVector<double> myvec("nodevars",Jali::NODE,source_mesh.get(),&(data[0]));
-//   Jali::StateVector<double> &addvec = source_state.add(myvec);
->>>>>>> d61d7ee6
 
   // Create a state object and add the first two vectors to it
 
-  Jali::State source_state(source_mesh);
-
-<<<<<<< HEAD
-=======
-//   Portage::MeshWrapper sourceMeshWrapper(source_mesh.get());
-//   Portage::MeshWrapper targetMeshWrapper(target_mesh.get());
->>>>>>> d61d7ee6
+  Jali::State source_state(source_mesh.get());
 
   // Define a state vectors representing a linear function
 
@@ -540,7 +441,7 @@
     source_mesh->node_get_coordinates(n, &coord);
     data[n] = coord[0]+coord[1];
   }
-  Jali::StateVector<double> myvec("nodevars", Jali::NODE, source_mesh,
+  Jali::StateVector<double> myvec("nodevars", Jali::NODE, source_mesh.get(),
                                   &(data[0]));
   Jali::StateVector<double> &addvec = source_state.add(myvec);
 
@@ -651,36 +552,21 @@
   pref.push_back(Jali::MSTK);
   if (Jali::framework_available(Jali::MSTK))
     mf.preference(pref);
-<<<<<<< HEAD
-
-  Jali::Mesh *source_mesh = mf(0.0, 0.0, 0.0, 1.0, 1.0, 1.0, 4, 4, 4);
-  Jali::Mesh *target_mesh = mf(0.0, 0.0, 0.0, 1.0, 1.0, 1.0, 5, 5, 5);
-  Jali::State source_state(source_mesh);
-  Jali::State target_state(target_mesh);
-
-=======
-  
-  std::unique_ptr<Jali::Mesh> source_mesh = mf(0.0,0.0,0.0,1.0,1.0,1.0,4,4,4);
-  std::unique_ptr<Jali::Mesh> target_mesh = mf(0.0,0.0,0.0,1.0,1.0,1.0,5,5,5);
+
+  std::unique_ptr<Jali::Mesh> source_mesh = mf(0.0, 0.0, 0.0, 1.0, 1.0, 1.0,
+                                               4, 4, 4);
+  std::unique_ptr<Jali::Mesh> target_mesh = mf(0.0, 0.0, 0.0, 1.0, 1.0, 1.0,
+                                               5, 5, 5);
   Jali::State source_state(source_mesh.get());
   Jali::State target_state(target_mesh.get());
-  
->>>>>>> d61d7ee6
+
   // Define two state vectors, one with constant value and the other
   // with a linear function that is x+y
 
-<<<<<<< HEAD
   int ncells_source = source_mesh->num_entities(Jali::CELL, Jali::OWNED);
   std::vector<double> data(ncells_source, 1.25);
-  Jali::StateVector<double> myvec("cellvars", Jali::CELL, source_mesh,
+  Jali::StateVector<double> myvec("cellvars", Jali::CELL, source_mesh.get(),
                                   &(data[0]));
-=======
-  int ncells_source = source_mesh->num_entities(Jali::CELL,Jali::OWNED);
-  std::vector<double> data(ncells_source);
-  for (int c = 0; c < ncells_source; ++c)
-    data[c] = 1.25;
-  Jali::StateVector<double> myvec("cellvars",Jali::CELL,source_mesh.get(),&(data[0]));
->>>>>>> d61d7ee6
   Jali::StateVector<double> &addvec = source_state.add(myvec);
 
   int ncells_target = target_mesh->num_entities(Jali::CELL, Jali::OWNED);
@@ -745,21 +631,13 @@
   pref.push_back(Jali::MSTK);
   if (Jali::framework_available(Jali::MSTK))
     mf.preference(pref);
-<<<<<<< HEAD
-
-  Jali::Mesh *source_mesh = mf(0.0, 0.0, 0.0, 1.0, 1.0, 1.0, 4, 4, 4);
-  Jali::Mesh *target_mesh = mf(0.0, 0.0, 0.0, 1.0, 1.0, 1.0, 5, 5, 5);
-  Jali::State source_state(source_mesh);
-  Jali::State target_state(target_mesh);
-=======
-  
-  std::unique_ptr<Jali::Mesh> source_mesh = mf(0.0,0.0,0.0,1.0,1.0,1.0,4,4,4);
-  std::unique_ptr<Jali::Mesh> target_mesh = mf(0.0,0.0,0.0,1.0,1.0,1.0,5,5,5);
+
+  std::unique_ptr<Jali::Mesh> source_mesh = mf(0.0, 0.0, 0.0, 1.0, 1.0, 1.0,
+                                               4, 4, 4);
+  std::unique_ptr<Jali::Mesh> target_mesh = mf(0.0, 0.0, 0.0, 1.0, 1.0, 1.0,
+                                               5, 5, 5);
   Jali::State source_state(source_mesh.get());
   Jali::State target_state(target_mesh.get());
-  
-  // Define a state vectors, with a linear function that is x+y 
->>>>>>> d61d7ee6
 
   // Define a state vectors, with a linear function that is x+y
 
@@ -771,12 +649,8 @@
   }
 
 
-<<<<<<< HEAD
-  Jali::StateVector<double> myvec("cellvars", Jali::CELL, source_mesh,
+  Jali::StateVector<double> myvec("cellvars", Jali::CELL, source_mesh.get(),
                                   &(data[0]));
-=======
-  Jali::StateVector<double> myvec("cellvars",Jali::CELL,source_mesh.get(),&(data[0]));
->>>>>>> d61d7ee6
   Jali::StateVector<double> &addvec = source_state.add(myvec);
 
   // Create Remap objects
@@ -844,21 +718,13 @@
   pref.push_back(Jali::MSTK);
   if (Jali::framework_available(Jali::MSTK))
     mf.preference(pref);
-<<<<<<< HEAD
-
-  Jali::Mesh *source_mesh = mf(0.0, 0.0, 0.0, 1.0, 1.0, 1.0, 4, 4, 4);
-  Jali::Mesh *target_mesh = mf(0.0, 0.0, 0.0, 1.0, 1.0, 1.0, 5, 5, 5);
-  Jali::State source_state(source_mesh);
-  Jali::State target_state(target_mesh);
-=======
-  
-  std::unique_ptr<Jali::Mesh> source_mesh = mf(0.0,0.0,0.0,1.0,1.0,1.0,4,4,4);
-  std::unique_ptr<Jali::Mesh> target_mesh = mf(0.0,0.0,0.0,1.0,1.0,1.0,5,5,5);
+
+  std::unique_ptr<Jali::Mesh> source_mesh = mf(0.0, 0.0, 0.0, 1.0, 1.0, 1.0,
+                                               4, 4, 4);
+  std::unique_ptr<Jali::Mesh> target_mesh = mf(0.0, 0.0, 0.0, 1.0, 1.0, 1.0,
+                                               5, 5, 5);
   Jali::State source_state(source_mesh.get());
   Jali::State target_state(target_mesh.get());
-  
-  // Define a state vectors, with a linear function that is x+y 
->>>>>>> d61d7ee6
 
   // Define a state vectors, with a linear function that is x+y
 
@@ -875,13 +741,8 @@
     if (data[c] > maxval) maxval = data[c];
   }
 
-<<<<<<< HEAD
-
-  Jali::StateVector<double> myvec("cellvars", Jali::CELL, source_mesh,
+  Jali::StateVector<double> myvec("cellvars", Jali::CELL, source_mesh.get(),
                                   &(data[0]));
-=======
-  Jali::StateVector<double> myvec("cellvars",Jali::CELL,source_mesh.get(),&(data[0]));
->>>>>>> d61d7ee6
   Jali::StateVector<double> &addvec = source_state.add(myvec);
 
   // Create Remap objects - one with no limiter and one with limiter
@@ -975,24 +836,26 @@
   if (Jali::framework_available(Jali::MSTK))
     mf.preference(pref);
 
-  Jali::Mesh *source_mesh = mf(0.0, 0.0, 0.0, 1.0, 1.0, 1.0, 4, 4, 4, NULL,
-                               true, true, true, true);
-  Jali::Mesh *target_mesh = mf(0.0, 0.0, 0.0, 1.0, 1.0, 1.0, 5, 5, 5, NULL,
-                               true, true, true, true);
+  std::unique_ptr<Jali::Mesh> source_mesh = mf(0.0, 0.0, 0.0, 1.0, 1.0, 1.0,
+                                               4, 4, 4, NULL,
+                                               true, true, true, true);
+  std::unique_ptr<Jali::Mesh> target_mesh = mf(0.0, 0.0, 0.0, 1.0, 1.0, 1.0,
+                                               5, 5, 5, NULL,
+                                               true, true, true, true);
 
   int nnodes_source = source_mesh->num_entities(Jali::NODE, Jali::OWNED);
   int nnodes_target = target_mesh->num_entities(Jali::NODE, Jali::OWNED);
 
   // Create a state object and add the first two vectors to it
 
-  Jali::State source_state(source_mesh);
+  Jali::State source_state(source_mesh.get());
 
 
   // Define a state vectors representing a linear function
 
   double nodeval = 3.0;
   std::vector<double> data(nnodes_source, nodeval);
-  Jali::StateVector<double> myvec("nodevars", Jali::NODE, source_mesh,
+  Jali::StateVector<double> myvec("nodevars", Jali::NODE, source_mesh.get(),
                                   &(data[0]));
   Jali::StateVector<double> &addvec = source_state.add(myvec);
 
@@ -1100,17 +963,19 @@
   if (Jali::framework_available(Jali::MSTK))
     mf.preference(pref);
 
-  Jali::Mesh *source_mesh = mf(0.0, 0.0, 0.0, 1.0, 1.0, 1.0, 4, 4, 4, NULL,
-                               true, true, true, true);
-  Jali::Mesh *target_mesh = mf(0.0, 0.0, 0.0, 1.0, 1.0, 1.0, 5, 5, 5, NULL,
-                               true, true, true, true);
+  std::unique_ptr<Jali::Mesh> source_mesh = mf(0.0, 0.0, 0.0, 1.0, 1.0, 1.0,
+                                               4, 4, 4, NULL,
+                                               true, true, true, true);
+  std::unique_ptr<Jali::Mesh> target_mesh = mf(0.0, 0.0, 0.0, 1.0, 1.0, 1.0,
+                                               5, 5, 5, NULL,
+                                               true, true, true, true);
 
   int nnodes_source = source_mesh->num_entities(Jali::NODE, Jali::OWNED);
   int nnodes_target = target_mesh->num_entities(Jali::NODE, Jali::OWNED);
 
   // Create a state object and add the first two vectors to it
 
-  Jali::State source_state(source_mesh);
+  Jali::State source_state(source_mesh.get());
 
 
   // Define a state vectors representing a linear function
@@ -1121,7 +986,7 @@
     source_mesh->node_get_coordinates(n, &coord);
     data[n] = coord[0]+coord[1]+coord[2];
   }
-  Jali::StateVector<double> myvec("nodevars", Jali::NODE, source_mesh,
+  Jali::StateVector<double> myvec("nodevars", Jali::NODE, source_mesh.get(),
                                   &(data[0]));
   Jali::StateVector<double> &addvec = source_state.add(myvec);
 
@@ -1234,9 +1099,9 @@
   if (Jali::framework_available(Jali::MSTK))
     mf.preference(pref);
 
-  Jali::Mesh *source_mesh = mf(0.0, 0.0, 1.0, 1.0, 4, 4, NULL,
+  std::unique_ptr<Jali::Mesh> source_mesh = mf(0.0, 0.0, 1.0, 1.0, 4, 4, NULL,
                                true, true, true, true);
-  Jali::Mesh *target_mesh = mf(0.0, 0.0, 1.0, 1.0, 5, 5, NULL,
+  std::unique_ptr<Jali::Mesh> target_mesh = mf(0.0, 0.0, 1.0, 1.0, 5, 5, NULL,
                                true, true, true, true);
 
   int nnodes_source = source_mesh->num_entities(Jali::NODE, Jali::OWNED);
@@ -1244,7 +1109,7 @@
 
   // Create a state object and add the first two vectors to it
 
-  Jali::State source_state(source_mesh);
+  Jali::State source_state(source_mesh.get());
 
 
   // Define a state vector representing two piecewise linear functions,
@@ -1263,7 +1128,7 @@
     if (data[n] < minval) minval = data[n];
     if (data[n] > maxval) maxval = data[n];
   }
-  Jali::StateVector<double> myvec("nodevars", Jali::NODE, source_mesh,
+  Jali::StateVector<double> myvec("nodevars", Jali::NODE, source_mesh.get(),
                                   &(data[0]));
   Jali::StateVector<double> &addvec = source_state.add(myvec);
 
