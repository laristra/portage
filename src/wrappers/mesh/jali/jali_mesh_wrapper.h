--- conflicted
+++ resolved
@@ -327,12 +327,8 @@
   // Get the simplest possible decomposition of a 3D cell into tets.
   // For this mesh type, that means returning a list of sides.
   void decompose_cell_into_tets(Jali::Entity_ID cellID,
-<<<<<<< HEAD
-      std::vector<std::array<Point<3>, 4>> *tcoords) const {
-    sides_get_coordinates(cellID, tcoords);
-=======
-      std::vector<std::array<Portage::Point<3>, 4>> *tcoords,
-      const bool planar_hex) const {
+              std::vector<std::array<Portage::Point<3>, 4>> *tcoords,
+                                const bool planar_hex) const {
     if (planar_hex
             && jali_mesh_.cell_get_type(cellID) == Jali::Cell_type::HEX) {
       // Decompose a hex into a 5-tet decomposition.
@@ -382,7 +378,6 @@
     } else {
       sides_get_coordinates(cellID, tcoords);
     }
->>>>>>> 42093432
   }
 
 
