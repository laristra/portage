/*---------------------------------------------------------------------------~*
 * Copyright (c) 2015 Los Alamos National Security, LLC
 * All rights reserved.
 *---------------------------------------------------------------------------~*/

#ifndef JALI_MESH_WRAPPER_H_
#define JALI_MESH_WRAPPER_H_

namespace std
{
    typedef decltype(nullptr) nullptr_t;
}


#include <cassert>
#include <algorithm>
#include <array>

#include "Mesh.hh"                      // Jali mesh header

#include "portage/support/portage.h"

namespace Portage {

/*!
  \class Jali_Mesh_Wrapper jali_mesh_wrapper.h
  \brief Jali_Mesh_Wrapper implements mesh methods for Jali

  Jali_Mesh_Wrapper implements methods required for Portage mesh
  queries for the Jali mesh infrastructure
*/

class Jali_Mesh_Wrapper {
 public:

  //! Constructor
  Jali_Mesh_Wrapper(Jali::Mesh const & mesh) : 
      jali_mesh_(mesh) 
  {}

  //! Copy constructor
  Jali_Mesh_Wrapper(Jali_Mesh_Wrapper const & inmesh) : 
      jali_mesh_(inmesh.jali_mesh_) 
  {}

  //! Assignment operator (disabled) - don't know how to implement (RVG)
  Jali_Mesh_Wrapper & operator=(Jali_Mesh_Wrapper const &) = delete;
  
  //! Empty destructor 
  ~Jali_Mesh_Wrapper() {};


  //! Dimension of space or mesh points
  int space_dimension() const {
    return jali_mesh_.space_dimension();
  }
  
  //! Number of owned cells in the mesh
  int num_owned_cells() const {
    return jali_mesh_.num_entities(Jali::CELL, Jali::OWNED);
  }

  //! Number of owned nodes in the mesh
  int num_owned_nodes() const {
    return jali_mesh_.num_entities(Jali::NODE, Jali::OWNED);
  }

  //! Number of ghost cells in the mesh
  int num_ghost_cells() const {
    return jali_mesh_.num_entities(Jali::CELL, Jali::GHOST);
  }

  //! Number of ghost nodes in the mesh
  int num_ghost_nodes() const {
    return jali_mesh_.num_entities(Jali::NODE, Jali::GHOST);
  }

  //! Number of items of given entity
  int num_entities(Entity_kind const entity) const {
    return jali_mesh_.num_entities((Jali::Entity_kind)entity, Jali::ALL);
  }

  //! Iterators on mesh entity - begin
  counting_iterator begin(Entity_kind const entity) const {
    int start_index = 0;
    return make_counting_iterator(start_index);
  }

  //! Iterator on mesh entity - end
  counting_iterator end(Entity_kind const entity) const {
    int start_index = 0;
    return (make_counting_iterator(start_index) + num_entities(entity));
  }

  //! Get list of nodes for a cell
  void cell_get_nodes(int cellid, std::vector<int> *nodes) const {
    jali_mesh_.cell_get_nodes(cellid, nodes);
  }


  //! Get node connected neighbors of cell
  void cell_get_node_adj_cells(int const cellid, 
                               Parallel_type const ptype,
                               std::vector<int> *adjcells) const {
    jali_mesh_.cell_get_node_adj_cells(cellid, (Jali::Parallel_type) ptype,
                                       adjcells);
  }

  //! \brief Get "adjacent" nodes of given node
  //!
  //! Get "adjacent" nodes of given node - nodes that share a common
  //! cell with given node
  void node_get_cell_adj_nodes(int const nodeid, 
                               Parallel_type const ptype,
                               std::vector<int> *adjnodes) const {
    adjnodes->clear();

    Jali::Entity_ID_List nodecells;
    jali_mesh_.node_get_cells(nodeid, (Jali::Parallel_type) ptype, &nodecells);

    for (auto const& c : nodecells) {
      Jali::Entity_ID_List cellnodes;
      jali_mesh_.cell_get_nodes(c, &cellnodes);

      for (auto const& n : cellnodes) {
        if (n == nodeid) continue;
        if (std::find(adjnodes->begin(), adjnodes->end(), n) == adjnodes->end()) 
          adjnodes->emplace_back(n);
      }
    }
  }

  //! \brief Get adjacent "dual cells" of a given "dual cell"
  void dual_cell_get_node_adj_cells(int const nodeid, 
                                    Parallel_type const ptype,
                                    std::vector<int> *adjnodes) const {
    node_get_cell_adj_nodes(nodeid,ptype,adjnodes);
  }
    

  //! 1D version of coords of a node
  void node_get_coordinates(int const nodeid, double *x) const {
    JaliGeometry::Point p;
    jali_mesh_.node_get_coordinates(nodeid, &p);
    assert(p.dim() == 1);
    *x = p[0];
  }

  //! 2D version of coords of a node
  void node_get_coordinates(int const nodeid, 
                            std::pair<double,double> *xy) const {
    JaliGeometry::Point p;
    jali_mesh_.node_get_coordinates(nodeid, &p);
    assert(p.dim() == 2);
    xy->first = p[0];
    xy->second = p[1];
  }

  //! 3D version of coords of a node
  void node_get_coordinates(int const nodeid, 
                            std::tuple<double,double,double> *xyz) const {
    JaliGeometry::Point p;
    jali_mesh_.node_get_coordinates(nodeid, &p);
    assert(p.dim() == 3);
    std::get<0>(*xyz) = p[0];
    std::get<1>(*xyz) = p[1];
    std::get<2>(*xyz) = p[2];
  }

  //! 1D version of coords of nodes of a cell

  void cell_get_coordinates(int const cellid, std::vector<double> *xlist) const {
    assert(jali_mesh_.space_dimension() == 1);

    std::vector<JaliGeometry::Point> plist;
    jali_mesh_.cell_get_coordinates(cellid, &plist);

    //! \todo should we convert to a std::for_each or std::transform?
    xlist->resize(plist.size());
    std::vector<JaliGeometry::Point>::iterator itp = plist.begin();
    std::vector<double>::iterator itx = xlist->begin();
    while (itp != plist.end()) {
      JaliGeometry::Point p = *itp;
      *itx = p[0];
      ++itp;
      ++itx;
    }
  }

  //! 2D version of coords of nodes of a cell

  void cell_get_coordinates(int const cellid, 
                            std::vector<std::pair<double,double> > *xylist) const {
    assert(jali_mesh_.space_dimension() == 2);

    std::vector<JaliGeometry::Point> plist;
    jali_mesh_.cell_get_coordinates(cellid, &plist);

    //! \todo should we convert to a std::for_each or std::transform?
    xylist->resize(plist.size());
    std::vector<JaliGeometry::Point>::iterator itp = plist.begin();
    std::vector<std::pair<double,double> >::iterator itx = xylist->begin();
    while (itp != plist.end()) {
      JaliGeometry::Point p = *itp;
      *itx = std::pair<double,double>(p[0],p[1]);
      ++itp;
      ++itx;
    }
  }

  //! 3D version of coords of nodes of a cell

  void cell_get_coordinates(int const cellid, 
                            std::vector<std::tuple<double,double,double> > *xyzlist) const {
    assert(jali_mesh_.space_dimension() == 3);

    std::vector<JaliGeometry::Point> plist;
    jali_mesh_.cell_get_coordinates(cellid, &plist);

    //! \todo should we convert to a std::for_each or std::transform?

    xyzlist->resize(plist.size());
    std::vector<JaliGeometry::Point>::iterator itp = plist.begin();
    std::vector<std::tuple<double,double,double> >::iterator itx = xyzlist->begin();
    while (itp != plist.end()) {
      JaliGeometry::Point p = *itp;
      *itx = std::tuple<double,double,double>(p[0],p[1],p[2]);
      ++itp;
      ++itx;
    }

  }

  //! 2D version of coords of nodes of a dual cell
  // Input is the node ID 'nodeid', and it returns the vertex coordinates of
  // the dual cell around this node in `xylist`. The vertices are ordered CCW.
  // For boundary node 'nodeid', the first vertex is the node itself, this
  // uniquely determines the 'xylist' vector. For node 'nodeid' not on a
  // boundary, the vector 'xylist' starts with a random vertex, but it is still
  // ordered CCW. Use the 'dual_cell_coordinates_canonical_rotation' to rotate
  // the 'xylist' into a canonical (unique) form.

  void dual_cell_get_coordinates(int const nodeid,
                    std::vector<std::pair<double,double> > *xylist) const {
    assert(jali_mesh_.space_dimension() == 2);

    Jali::Entity_ID cornerid, wedgeid, wedgeid0;
    Jali::Entity_ID_List cornerids, wedgeids;
    std::vector<JaliGeometry::Point> wcoords; // (node, edge midpoint, centroid)

    // Start with an arbitrary corner
    jali_mesh_.node_get_corners(nodeid, Jali::ALL, &cornerids);
    cornerid = cornerids[0];

    // Process this corner
    jali_mesh_.corner_get_wedges(cornerid, &wedgeids);
    order_wedges_ccw(&wedgeids);
    jali_mesh_.wedge_get_coordinates(wedgeids[0], &wcoords);
    xylist->push_back({wcoords[2].x(), wcoords[2].y()}); // centroid
    jali_mesh_.wedge_get_coordinates(wedgeids[1], &wcoords);
    xylist->push_back({wcoords[1].x(), wcoords[1].y()}); // edge midpoint

    wedgeid0 = wedgeids[0];

    // Process the rest of the corners in the CCW manner
    wedgeid = jali_mesh_.wedge_get_opposite_wedge(wedgeids[1]);
    // wedgeid == -1 means we are on the boundary, and wedgeid == wedgeid0
    // means we are not on the boundary and we finished the loop
    while (wedgeid != -1 and wedgeid != wedgeid0) {
        cornerid = jali_mesh_.wedge_get_corner(wedgeid);
        jali_mesh_.corner_get_wedges(cornerid, &wedgeids);
        order_wedges_ccw(&wedgeids);
        assert(wedgeids[0] == wedgeid);
        jali_mesh_.wedge_get_coordinates(wedgeids[0], &wcoords);
        xylist->push_back({wcoords[2].x(), wcoords[2].y()}); // centroid
        jali_mesh_.wedge_get_coordinates(wedgeids[1], &wcoords);
        xylist->push_back({wcoords[1].x(), wcoords[1].y()}); // edge midpoint
        wedgeid = jali_mesh_.wedge_get_opposite_wedge(wedgeids[1]);
    }

    if (wedgeid == -1) {
        // This is a boundary node, go the other way in a CW manner to get all
        // the coordinates and include the node (nodid) itself
        jali_mesh_.wedge_get_coordinates(wedgeid0, &wcoords);
        xylist->insert(xylist->begin(), {wcoords[1].x(), wcoords[1].y()}); // edge midpoint

        wedgeid = jali_mesh_.wedge_get_opposite_wedge(wedgeid0);
        // We must encounter the other boundary, so we only test for wedgeid ==
        // -1
        while (wedgeid != -1) {
            cornerid = jali_mesh_.wedge_get_corner(wedgeid);
            jali_mesh_.corner_get_wedges(cornerid, &wedgeids);
            order_wedges_ccw(&wedgeids);
            assert(wedgeids[1] == wedgeid);
            jali_mesh_.wedge_get_coordinates(wedgeids[1], &wcoords);
            xylist->insert(xylist->begin(), {wcoords[2].x(), wcoords[2].y()}); // centroid
            jali_mesh_.wedge_get_coordinates(wedgeids[0], &wcoords);
            xylist->insert(xylist->begin(), {wcoords[1].x(), wcoords[1].y()}); // edge midpoint
            wedgeid = jali_mesh_.wedge_get_opposite_wedge(wedgeids[0]);
        }

        // Include the node itself
        xylist->insert(xylist->begin(), {wcoords[0].x(), wcoords[0].y()}); // node
    }
  }

  void order_wedges_ccw(Jali::Entity_ID_List *wedgeids) const {
    assert(wedgeids->size() == 2);
    std::vector<JaliGeometry::Point> wcoords;
    jali_mesh_.wedge_get_coordinates((*wedgeids)[0], &wcoords);

    // Ensure (*wedgeids)[0] is the first wedge in a CCW direction
    if (not ccw(
            {wcoords[0].x(), wcoords[0].y()},
            {wcoords[1].x(), wcoords[1].y()},
            {wcoords[2].x(), wcoords[2].y()})) {
        std::swap((*wedgeids)[0], (*wedgeids)[1]);
    }
  }

  // Returns true if the three 2D points (p1, p2, p3) are a counter-clockwise
  // turn, otherwise returns false (corresponding to clockwise or collinear)
  bool ccw(const std::pair<double, double> p1,
          const std::pair<double, double> p2,
          const std::pair<double, double> p3) const {
      return (std::get<0>(p2) - std::get<0>(p1)) *
          (std::get<1>(p3) - std::get<1>(p1)) -
          (std::get<1>(p2) - std::get<1>(p1)) *
          (std::get<0>(p3) - std::get<0>(p1)) > 0;
  }

  std::vector<std::pair<double, double>> 
      cellToXY(Jali::Entity_ID cellID) const {
    std::vector<std::pair<double, double> > cellPoints;
    cell_get_coordinates(cellID, &cellPoints);
    return cellPoints;
  }

  std::vector<std::tuple<double, double, double>>
      cellToXYZ(Jali::Entity_ID cellID) const {
    std::vector<std::tuple<double, double, double>> cellPoints;
    cell_get_coordinates(cellID, &cellPoints);
    return cellPoints;
  }


  void wedges_get_coordinates(Jali::Entity_ID cellID,
      std::vector<std::array<std::array<double, 3>, 4>> *wcoords) const {
    std::vector<Jali::Entity_ID> wedges;
    jali_mesh_.cell_get_wedges(cellID, &wedges);
    for (const auto &wedge : wedges) {
      std::vector<JaliGeometry::Point> coords;
      jali_mesh_.wedge_get_coordinates(wedge, &coords, true);
      std::array<std::array<double, 3>, 4> tmp;
      for (int i=0; i<4; i++)
        for (int j=0; j<3; j++)
          tmp[i][j] = coords[i][j];
      wcoords->push_back(tmp);
    }
  }


  //! 3D version of coords of nodes of a dual cell
  // Input is the node ID 'nodeid', and it returns the vertex coordinates of
<<<<<<< HEAD
  // the dual cell around this node in `xylist`. The vertices are NOT ordered
  // in any particular way

  void dual_cell_get_coordinates(int const nodeid,
                                 std::vector<std::tuple<double,double,double> > *xyzlist) const {
=======
  // the dual cell around this node in `xyzlist`.  The vertices are NOT ordered
  // in any particular way
  
  void dual_cell_get_coordinates(int const nodeid,
				 std::vector<std::tuple<double,double,double> > *xyzlist) const {
>>>>>>> 7a911eb3
    assert(jali_mesh_.space_dimension() == 3);

    Jali::Entity_ID wedgeid;
    Jali::Entity_ID_List wedgeids;

    // wedge_get_coordinates - (node, edge center, face centroid, cell centroid)
<<<<<<< HEAD
    std::vector<JaliGeometry::Point> wcoords; 
=======
    std::vector<JaliGeometry::Point> wcoords;
>>>>>>> 7a911eb3

    jali_mesh_.node_get_wedges(nodeid, Jali::ALL, &wedgeids);

    std::vector<int> edge_list, face_list, cell_list;

    for (auto wedgeid : wedgeids) {
      jali_mesh_.wedge_get_coordinates(wedgeid,&wcoords);

      int edgeid = jali_mesh_.wedge_get_edge(wedgeid);
<<<<<<< HEAD
      if (std::find(edge_list.begin(),edge_list.end(),edgeid) == 
          edge_list.end()) {
        // This edge not encountered yet - put it in the edge list and add
        // the corresponding wedge point to the coordinate list

        edge_list.push_back(edgeid);
        xyzlist->emplace_back(std::make_tuple(wcoords[1][0],wcoords[1][1],wcoords[1][2]));
      }

      int faceid = jali_mesh_.wedge_get_face(wedgeid);
      if (std::find(face_list.begin(),face_list.end(),faceid) == 
          face_list.end()) {
        // This face not encountered yet - put it in the face list and add
        // the corresponding wedge point to the coordinate list

        face_list.push_back(faceid);
        xyzlist->emplace_back(std::make_tuple(wcoords[2][0],wcoords[2][1],wcoords[2][2]));
      }

      int cellid = jali_mesh_.wedge_get_cell(wedgeid);
      if (std::find(cell_list.begin(),cell_list.end(),cellid) == 
          cell_list.end()) {
        // This cell not encountered yet - put it in the cell list and add
        // the corresponding wedge point to the coordinate list

        cell_list.push_back(cellid);
        xyzlist->emplace_back(std::make_tuple(wcoords[3][0],wcoords[3][1],wcoords[3][2]));
      }
    }
  }

=======
      if (std::find(edge_list.begin(),edge_list.end(),edgeid) ==
	  edge_list.end()) {
	// This edge not encountered yet - put it in the edge list and add
	// the corresponding wedge point to the coordinate list

	edge_list.push_back(edgeid);
	xyzlist->emplace_back(std::make_tuple(wcoords[1][0],wcoords[1][1],wcoords[1][2]));
      }

      int faceid = jali_mesh_.wedge_get_face(wedgeid);
      if (std::find(face_list.begin(),face_list.end(),faceid) ==
	  face_list.end()) {
	// This face not encountered yet - put it in the face list and add
	// the corresponding wedge point to the coordinate list

	face_list.push_back(faceid);
	xyzlist->emplace_back(std::make_tuple(wcoords[2][0],wcoords[2][1],wcoords[2][2]));
      }

      int cellid = jali_mesh_.wedge_get_cell(wedgeid);
      if (std::find(cell_list.begin(),cell_list.end(),cellid) ==
	  cell_list.end()) {
	// This cell not encountered yet - put it in the cell list and add
	// the cooresponding wedge point to the coordinate list

	cell_list.push_back(cellid);
	xyzlist->emplace_back(std::make_tuple(wcoords[3][0],wcoords[3][1],wcoords[3][2]));
      }
    }
  }

  // Get the coordinates of the wedges of the dual mesh
  void dual_wedges_get_coordinates(Jali::Entity_ID nodeID,
      std::vector<std::array<std::array<double, 3>, 4>> *wcoords) const {
    std::vector<Jali::Entity_ID> wedges;
    jali_mesh_.node_get_wedges(nodeID, Jali::ALL, &wedges);
    for (const auto &wedge : wedges) {
      std::vector<JaliGeometry::Point> coords;
      jali_mesh_.wedge_get_coordinates(wedge, &coords, true);
      std::array<std::array<double, 3>, 4> tmp;
      for (int i=0; i<4; i++)
        for (int j=0; j<3; j++)
          tmp[i][j] = coords[i][j];
      wcoords->push_back(tmp);
    }
  }

  
>>>>>>> 7a911eb3

  /// \brief Centroid of a cell
  //
  // Return the centroid of a cell - THIS ROUTINE IS VIOLATING THE
  // CONVENTION THAT NODE_GET_COORDINATES AND CELL_GET_COORDINATES
  // USES FOR THE VARIABLE TYPE OF THE RETURN COORDINATES BECAUSE
  // BUILDING A GRADIENT OPERATOR WITH DIFFERENT TYPES FOR 2D
  // COORDINATES AND 3D COORDINATES IS VERY CONVOLUTED

  void cell_centroid(Jali::Entity_ID cellid, 
                     std::vector<double> *centroid) const {
    JaliGeometry::Point ccen = jali_mesh_.cell_centroid(cellid);
    int dim = ccen.dim();
    centroid->resize(dim);
    for (int i = 0; i < dim; ++i)
      (*centroid)[i] = ccen[i];
  }

  /// \brief Centroid of a dual cell
  //
  // Centroid of a dual cell. 

  //! \todo NOTE: THIS IS ASSUMED TO BE THE NODE COORDINATE BECAUSE
  //! THE NODAL VARIABLES LIVE THERE, BUT FOR DISTORTED GRIDS, THE
  //! NODE COORDINATED MAY NOT BE THE CENTROID OF THE DUAL CELL

  void dual_cell_centroid(Jali::Entity_ID nodeid,
                          std::vector<double> *centroid) const {
    
    JaliGeometry::Point nodepnt;
    jali_mesh_.node_get_coordinates(nodeid, &nodepnt);
    int dim = nodepnt.dim();
    centroid->resize(dim);
    for (int i = 0; i < dim; ++i)
      (*centroid)[i] = nodepnt[i];
  }

 private:
  Jali::Mesh const & jali_mesh_;

}; // class Jali_Mesh_Wrapper


struct pointsToXY
{
  pointsToXY() { }
  std::vector<std::pair<double,double> > operator()(const std::vector<JaliGeometry::Point> ptList){    
    std::vector<std::pair<double, double> > xyList;
    std::for_each(ptList.begin(), ptList.end(), [&xyList](JaliGeometry::Point pt){xyList.emplace_back(pt.x(), pt.y());});								     
    return xyList;
  }
};

} // end namespace Portage

#endif // JALI_MESH_WRAPPER_H_<|MERGE_RESOLUTION|>--- conflicted
+++ resolved
@@ -362,30 +362,18 @@
 
   //! 3D version of coords of nodes of a dual cell
   // Input is the node ID 'nodeid', and it returns the vertex coordinates of
-<<<<<<< HEAD
-  // the dual cell around this node in `xylist`. The vertices are NOT ordered
-  // in any particular way
-
-  void dual_cell_get_coordinates(int const nodeid,
-                                 std::vector<std::tuple<double,double,double> > *xyzlist) const {
-=======
   // the dual cell around this node in `xyzlist`.  The vertices are NOT ordered
   // in any particular way
   
   void dual_cell_get_coordinates(int const nodeid,
 				 std::vector<std::tuple<double,double,double> > *xyzlist) const {
->>>>>>> 7a911eb3
     assert(jali_mesh_.space_dimension() == 3);
 
     Jali::Entity_ID wedgeid;
     Jali::Entity_ID_List wedgeids;
 
     // wedge_get_coordinates - (node, edge center, face centroid, cell centroid)
-<<<<<<< HEAD
-    std::vector<JaliGeometry::Point> wcoords; 
-=======
     std::vector<JaliGeometry::Point> wcoords;
->>>>>>> 7a911eb3
 
     jali_mesh_.node_get_wedges(nodeid, Jali::ALL, &wedgeids);
 
@@ -395,39 +383,6 @@
       jali_mesh_.wedge_get_coordinates(wedgeid,&wcoords);
 
       int edgeid = jali_mesh_.wedge_get_edge(wedgeid);
-<<<<<<< HEAD
-      if (std::find(edge_list.begin(),edge_list.end(),edgeid) == 
-          edge_list.end()) {
-        // This edge not encountered yet - put it in the edge list and add
-        // the corresponding wedge point to the coordinate list
-
-        edge_list.push_back(edgeid);
-        xyzlist->emplace_back(std::make_tuple(wcoords[1][0],wcoords[1][1],wcoords[1][2]));
-      }
-
-      int faceid = jali_mesh_.wedge_get_face(wedgeid);
-      if (std::find(face_list.begin(),face_list.end(),faceid) == 
-          face_list.end()) {
-        // This face not encountered yet - put it in the face list and add
-        // the corresponding wedge point to the coordinate list
-
-        face_list.push_back(faceid);
-        xyzlist->emplace_back(std::make_tuple(wcoords[2][0],wcoords[2][1],wcoords[2][2]));
-      }
-
-      int cellid = jali_mesh_.wedge_get_cell(wedgeid);
-      if (std::find(cell_list.begin(),cell_list.end(),cellid) == 
-          cell_list.end()) {
-        // This cell not encountered yet - put it in the cell list and add
-        // the corresponding wedge point to the coordinate list
-
-        cell_list.push_back(cellid);
-        xyzlist->emplace_back(std::make_tuple(wcoords[3][0],wcoords[3][1],wcoords[3][2]));
-      }
-    }
-  }
-
-=======
       if (std::find(edge_list.begin(),edge_list.end(),edgeid) ==
 	  edge_list.end()) {
 	// This edge not encountered yet - put it in the edge list and add
@@ -476,7 +431,6 @@
   }
 
   
->>>>>>> 7a911eb3
 
   /// \brief Centroid of a cell
   //
