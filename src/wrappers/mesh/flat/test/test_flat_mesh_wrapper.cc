/*---------------------------------------------------------------------------~*
 * Copyright (c) 2015 Los Alamos National Security, LLC
 * All rights reserved.
 *---------------------------------------------------------------------------~*/

#include "portage/wrappers/mesh/jali/jali_mesh_wrapper.h"

#include <algorithm>
#include <iostream>

#include "gtest/gtest.h"
#include "mpi.h"

#include "Mesh.hh"
#include "MeshFactory.hh"

#include "portage/support/Point.h"
#include "portage/wrappers/mesh/flat/flat_mesh_wrapper.h"

using std::abs;

/*!
  @file test_flag_mesh_wrapper.cc
  @brief Unit tests for the flat mesh wrapper class
 */


/*!
  @brief Unit test for basic routines in Flat_Mesh_Wrapper in 3D
 */
TEST(Flat_Mesh_Wrapper, basic_routines_3d) {
  Jali::MeshFactory mf(MPI_COMM_WORLD);
  mf.included_entities({Jali::Entity_kind::EDGE,
                        Jali::Entity_kind::FACE,
                        Jali::Entity_kind::WEDGE,
                        Jali::Entity_kind::CORNER});
  std::shared_ptr<Jali::Mesh> mesh = mf(0.0, 0.0, 0.0, 1.0, 1.0, 1.0, 2, 2, 2);
  ASSERT_TRUE(mesh != NULL);
  Portage::Jali_Mesh_Wrapper mesh_wrapper(*mesh);
<<<<<<< HEAD
  Portage::Flat_Mesh_Wrapper<> mesh_flat(8, mesh_wrapper);

  ASSERT_EQ(3, mesh_flat.space_dimension());

  // Test cells and nodes of flat mesh
  ASSERT_EQ(8, mesh_flat.num_owned_cells());
  ASSERT_EQ(8, mesh_flat.num_entities(Portage::Entity_kind::CELL));
  ASSERT_EQ(64, mesh_flat.num_owned_nodes());
  ASSERT_EQ(64, mesh_flat.num_entities(Portage::Entity_kind::NODE));

  // Check coordinates
  // List coordinates of cell 0 - others are equal to this
  // with a shift
  std::vector<Portage::Point<3>> cell0Coords =
    {{0.0, 0.0, 0.0},  {0.5, 0.0, 0.0},  {0.5, 0.5, 0.0},  {0.0, 0.5, 0.0},
     {0.0, 0.0, 0.5},  {0.5, 0.0, 0.5},  {0.5, 0.5, 0.5},  {0.0, 0.5, 0.5}};
  for (int c=0; c<8; ++c) {
    std::vector<Portage::Point<3>> pplist;
    mesh_flat.cell_get_coordinates(c, &pplist);
    ASSERT_EQ(8, pplist.size());
    double dx = (c & 4 ? 0.5 : 0.0);
    double dy = (c & 2 ? 0.5 : 0.0);
    double dz = (c & 1 ? 0.5 : 0.0);
    for (int n=0; n<8; ++n) {
      ASSERT_EQ(cell0Coords[n][0] + dx, pplist[n][0]);
      ASSERT_EQ(cell0Coords[n][1] + dy, pplist[n][1]);
      ASSERT_EQ(cell0Coords[n][2] + dz, pplist[n][2]);
    }
  }

  // Test global ids
  std::vector<int>& gids = mesh_flat.get_global_cell_ids();
  for (int c=0; c<8; ++c)
    ASSERT_EQ(c, gids[c]);
=======
  Portage::Flat_Mesh_Wrapper<> mesh_flat;
  mesh_flat.initialize(8, mesh_wrapper);
  std::vector<std::array<Portage::Point<3>, 4>> tcoords;
>>>>>>> 01e7a8a4

  // Test decompose_cell_into_tets()
  std::vector<std::array<Portage::Point<3>, 4>> tcoords;
  mesh_flat.decompose_cell_into_tets(0, &tcoords, true);
  ASSERT_EQ(tcoords.size(), 12);

  // Test centroids
  Portage::Point<3> centroid;
  mesh_flat.cell_centroid(0, &centroid);
  for (int d=0; d<3; ++d)
    ASSERT_EQ(0.25, centroid[d]);

  // Test cell_volume()
  for (int c=0; c<8; ++c)
    ASSERT_TRUE(abs(mesh_flat.cell_volume(c)-0.125) < 1e-12);

  // Test cell neighbors
  for (int c=0; c<8; ++c) {
    std::vector<int> adjcells;
    mesh_flat.cell_get_node_adj_cells(c, Portage::Entity_type::ALL,
                                      &adjcells);
    ASSERT_EQ(7, adjcells.size());
    std::sort(adjcells.begin(), adjcells.end());
    for (int n=0; n<7; ++n)
      ASSERT_EQ(n + (n >= c ? 1 : 0), adjcells[n]);
  }

}


/*!
  @brief Unit test for basic routines in Flat_Mesh_Wrapper in 2D
 */
TEST(Flat_Mesh_Wrapper, basic_routines_2d) {
  Jali::MeshFactory mf(MPI_COMM_WORLD);
  mf.included_entities({Jali::Entity_kind::EDGE,
                        Jali::Entity_kind::FACE,
                        Jali::Entity_kind::WEDGE,
                        Jali::Entity_kind::CORNER});
  std::shared_ptr<Jali::Mesh> mesh = mf(0.0, 0.0, 1.0, 1.0, 4, 4);
  ASSERT_TRUE(mesh != NULL);
  Portage::Jali_Mesh_Wrapper mesh_wrapper(*mesh);
  Portage::Flat_Mesh_Wrapper<> mesh_flat(4, mesh_wrapper);

  ASSERT_EQ(2, mesh_flat.space_dimension());

  // Test cells and nodes of flat mesh
  ASSERT_EQ(16, mesh_flat.num_owned_cells());
  ASSERT_EQ(16, mesh_flat.num_entities(Portage::Entity_kind::CELL));
  ASSERT_EQ(64, mesh_flat.num_owned_nodes());
  ASSERT_EQ(64, mesh_flat.num_entities(Portage::Entity_kind::NODE));

  // Check coordinates
  // List coordinates of cell 0 - others are equal to this
  // with a shift
  std::vector<Portage::Point<2>> cell0Coords =
    {{0.0, 0.0},  {0.25, 0.0},  {0.25, 0.25},  {0.0, 0.25}};
  for (int c=0; c<16; ++c) {
    std::vector<Portage::Point<2>> pplist;
    mesh_flat.cell_get_coordinates(c, &pplist);
    ASSERT_EQ(4, pplist.size());
    double dx = (c / 4) * 0.25;
    double dy = (c % 4) * 0.25;
    for (int n=0; n<4; ++n) {
      ASSERT_EQ(cell0Coords[n][0] + dx, pplist[n][0]);
      ASSERT_EQ(cell0Coords[n][1] + dy, pplist[n][1]);
    }
  }

  // Test global ids
  std::vector<int>& gids = mesh_flat.get_global_cell_ids();
  for (int c=0; c<16; ++c)
    ASSERT_EQ(c, gids[c]);

  // Test centroids
  Portage::Point<2> centroid;
  mesh_flat.cell_centroid(0, &centroid);
  for (int d=0; d<2; ++d)
    ASSERT_EQ(0.125, centroid[d]);

  // Test cell_volume()
  for (int c=0; c<16; ++c)
    ASSERT_TRUE(abs(mesh_flat.cell_volume(c)-0.0625) < 1e-12);

  // Test cell neighbors
  for (int c=0; c<16; ++c) {
    // Get my neighbors
    std::vector<int> adjcells;
    mesh_flat.cell_get_node_adj_cells(c, Portage::Entity_type::ALL,
                                      &adjcells);
    // Add my own ID
    adjcells.push_back(c);
    // Which neighbors do I expect?
    // Loop through all possible neighbors, skipping if on boundary
    std::vector<int> expNeighbors;
    for (int dx=-1; dx<=+1; ++dx) {
      if (dx == -1 && c / 4 == 0) continue;
      if (dx == +1 && c / 4 == 3) continue;
      for (int dy=-1; dy<=+1; ++dy) {
        if (dy == -1 && c % 4 == 0) continue;
        if (dy == +1 && c % 4 == 3) continue;
        expNeighbors.push_back(c + dx * 4 + dy);
      }
    }
    int count = adjcells.size();
    ASSERT_EQ(expNeighbors.size(), count);
    std::sort(adjcells.begin(), adjcells.end());
    for (int n=0; n<count; ++n)
      ASSERT_EQ(expNeighbors[n], adjcells[n]);
  }

}

<|MERGE_RESOLUTION|>--- conflicted
+++ resolved
@@ -37,8 +37,8 @@
   std::shared_ptr<Jali::Mesh> mesh = mf(0.0, 0.0, 0.0, 1.0, 1.0, 1.0, 2, 2, 2);
   ASSERT_TRUE(mesh != NULL);
   Portage::Jali_Mesh_Wrapper mesh_wrapper(*mesh);
-<<<<<<< HEAD
-  Portage::Flat_Mesh_Wrapper<> mesh_flat(8, mesh_wrapper);
+  Portage::Flat_Mesh_Wrapper<> mesh_flat;
+  mesh_flat.initialize(8, mesh_wrapper);
 
   ASSERT_EQ(3, mesh_flat.space_dimension());
 
@@ -72,11 +72,6 @@
   std::vector<int>& gids = mesh_flat.get_global_cell_ids();
   for (int c=0; c<8; ++c)
     ASSERT_EQ(c, gids[c]);
-=======
-  Portage::Flat_Mesh_Wrapper<> mesh_flat;
-  mesh_flat.initialize(8, mesh_wrapper);
-  std::vector<std::array<Portage::Point<3>, 4>> tcoords;
->>>>>>> 01e7a8a4
 
   // Test decompose_cell_into_tets()
   std::vector<std::array<Portage::Point<3>, 4>> tcoords;
@@ -119,8 +114,8 @@
   std::shared_ptr<Jali::Mesh> mesh = mf(0.0, 0.0, 1.0, 1.0, 4, 4);
   ASSERT_TRUE(mesh != NULL);
   Portage::Jali_Mesh_Wrapper mesh_wrapper(*mesh);
-  Portage::Flat_Mesh_Wrapper<> mesh_flat(4, mesh_wrapper);
-
+  Portage::Flat_Mesh_Wrapper<> mesh_flat;
+  mesh_flat.initialize(4, mesh_wrapper);
   ASSERT_EQ(2, mesh_flat.space_dimension());
 
   // Test cells and nodes of flat mesh
