--- conflicted
+++ resolved
@@ -142,9 +142,9 @@
   }
 
   //! Compute the centroid of the cell
+  template <long D>
   void cell_centroid(int const cellid,
-                     std::vector<double> *centroid) const {
-
+                     Point<D> *centroid) const {
     int dim = space_dimension();
     double boundingBoxes[2*dim];
     for (unsigned int i=0; i<2*dim; i+=2)
@@ -152,7 +152,7 @@
       boundingBoxes[i+0] = std::numeric_limits<double>::max();
       boundingBoxes[i+1] = -std::numeric_limits<double>::max();
     }
-    std::vector<Portage::Point<3>> cellCoord;
+    std::vector<Portage::Point<D>> cellCoord;
     cell_get_coordinates(cellid, &cellCoord);
     for (unsigned int j=0; j<cellCoord.size(); j++)
     {
@@ -164,29 +164,20 @@
           boundingBoxes[2*k+1] = cellCoord[j][k];
     }
 
-    centroid->resize(dim);
     for (int i = 0; i < dim; ++i)
       (*centroid)[i] = boundingBoxes[2*i] + (boundingBoxes[2*i+1] - boundingBoxes[2*i])/2.0f; 
   }
 
   //! Get the simplest possible decomposition of a 3D cell into tets.
-<<<<<<< HEAD
-  //! This currently only handles the cases of hexahedra or tetrahedra cells
-  void decompose_cell_into_tets(const int vcellID,
-      std::vector<std::array<Portage::Point<3>, 4>> *tcoords) const {
-    
-    int cellID = virtual_to_local(vcellID);
-
-    if ((nodesPerCell_ == 8) && (dim_ == 3))
-=======
   //! This currently only handles the cases of planar hexahedra or tetrahedra
   //! cells
-  void decompose_cell_into_tets(const int cellID,
+  void decompose_cell_into_tets(const int vcellID,
       std::vector<std::array<Portage::Point<3>, 4>> *tcoords,
       const bool planar_hex) const {
     
-    if (planar_hex && (nodesPerCell_ == 8) && (dim_ == 3))
->>>>>>> ff4ab973
+    int cellID = virtual_to_local(vcellID);
+
+    if (/*planar_hex &&*/ (nodesPerCell_ == 8) && (dim_ == 3))
     {
       std::vector<Portage::Point<3>> vertices(nodesPerCell_);
       std::array<T, 6> extrema;
