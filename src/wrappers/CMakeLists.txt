#-----------------------------------------------------------------------------~#
# Copyright (c) 2015 Los Alamos National Security, LLC
# All rights reserved.
#-----------------------------------------------------------------------------~#

if (Jali_DIR)
    set(jali_wrapper_headers
        mesh/jali/jali_mesh_wrapper.h
        state/jali/jali_state_wrapper.h
        )
endif (Jali_DIR)

if (FLECSI_INSTALL_DIR)
    set(flecsi_wrapper_headers
        mesh/flecsi/flecsi_mesh_wrapper.h
        state/flecsi/flecsi_state_wrapper.h
        )
endif (FLECSI_INSTALL_DIR)

set(wrapper_HEADERS
    ${jali_wrapper_headers}
    ${flecsi_wrapper_headers}
    PARENT_SCOPE)

if (ENABLE_UNIT_TESTS)
   if (Jali_DIR)
     cinch_add_unit(test_jali_mesh_wrapper
                    SOURCES mesh/jali/test/test_jali_mesh_wrapper.cc
                    LIBRARIES portage ${Jali_LIBRARIES} ${Jali_TPL_LIBRARIES}
                    # this is relative to the wrapper directory
                    INPUTS ../../test_data/shotshell.exo
                    ../../test_data/shotshell-v.exo
                    POLICY MPI
                    THREADS 1)

      cinch_add_unit(test_jali_state_wrapper
                     SOURCES state/jali/test/test_jali_state_wrapper.cc
                     LIBRARIES portage ${Jali_LIBRARIES} ${Jali_TPL_LIBRARIES}
                     POLICY MPI
                     THREADS 1)

<<<<<<< HEAD
      cinch_add_unit(test_flat_state_wrapper
                     SOURCES state/flat/test/test_flat_state_wrapper.cc
                     LIBRARIES portage ${Jali_LIBRARIES} ${Jali_TPL_LIBRARIES}
                     POLICY MPI
                     THREADS 1)
=======
     # Flat mesh wrapper
     cinch_add_unit(test_flat_mesh_wrapper
                    SOURCES mesh/flat/test/test_flat_mesh_wrapper.cc
                    LIBRARIES portage ${Jali_LIBRARIES} ${Jali_TPL_LIBRARIES}
                    # this is relative to the wrapper directory
                    INPUTS ../../test_data/shotshell.exo
                    ../../test_data/shotshell-v.exo
                    POLICY MPI
                    THREADS 1)
>>>>>>> 9191bff0
   endif (Jali_DIR)

   if (FLECSI_INSTALL_DIR)
      cinch_add_unit(test_flecsi_mesh_wrapper
                     SOURCES mesh/flecsi/test/test_flecsi_mesh_wrapper.cc
                     LIBRARIES portage ${FLECSI_LIBRARIES})
   endif (FLECSI_INSTALL_DIR)

endif(ENABLE_UNIT_TESTS)
<|MERGE_RESOLUTION|>--- conflicted
+++ resolved
@@ -24,7 +24,7 @@
 
 if (ENABLE_UNIT_TESTS)
    if (Jali_DIR)
-     cinch_add_unit(test_jali_mesh_wrapper
+      cinch_add_unit(test_jali_mesh_wrapper
                     SOURCES mesh/jali/test/test_jali_mesh_wrapper.cc
                     LIBRARIES portage ${Jali_LIBRARIES} ${Jali_TPL_LIBRARIES}
                     # this is relative to the wrapper directory
@@ -39,23 +39,22 @@
                      POLICY MPI
                      THREADS 1)
 
-<<<<<<< HEAD
+      # Flat mesh wrapper
+      cinch_add_unit(test_flat_mesh_wrapper
+                     SOURCES mesh/flat/test/test_flat_mesh_wrapper.cc
+                     LIBRARIES portage ${Jali_LIBRARIES} ${Jali_TPL_LIBRARIES}
+                     # this is relative to the wrapper directory
+                     INPUTS ../../test_data/shotshell.exo
+                     ../../test_data/shotshell-v.exo
+                     POLICY MPI
+                     THREADS 1)
+
+      # Flat state wrapper
       cinch_add_unit(test_flat_state_wrapper
                      SOURCES state/flat/test/test_flat_state_wrapper.cc
                      LIBRARIES portage ${Jali_LIBRARIES} ${Jali_TPL_LIBRARIES}
                      POLICY MPI
                      THREADS 1)
-=======
-     # Flat mesh wrapper
-     cinch_add_unit(test_flat_mesh_wrapper
-                    SOURCES mesh/flat/test/test_flat_mesh_wrapper.cc
-                    LIBRARIES portage ${Jali_LIBRARIES} ${Jali_TPL_LIBRARIES}
-                    # this is relative to the wrapper directory
-                    INPUTS ../../test_data/shotshell.exo
-                    ../../test_data/shotshell-v.exo
-                    POLICY MPI
-                    THREADS 1)
->>>>>>> 9191bff0
    endif (Jali_DIR)
 
    if (FLECSI_INSTALL_DIR)
