--- conflicted
+++ resolved
@@ -334,121 +334,6 @@
 /// Second order interpolation of constant node-centered field with no
 /// limiting in 2D
 
-<<<<<<< HEAD
-TEST(Interpolate_2nd_Order, Node_Ctr_Const_No_Limiter) {
-  Jali::MeshFactory mf(MPI_COMM_WORLD);
-  Jali::FrameworkPreference pref;
-  pref.push_back(Jali::MSTK);
-  if (Jali::framework_available(Jali::MSTK))
-    mf.preference(pref);
-  mf.included_entities({Jali::Entity_kind::EDGE,
-                        Jali::Entity_kind::FACE,
-                        Jali::Entity_kind::WEDGE,
-                        Jali::Entity_kind::CORNER});
-
-  std::shared_ptr<Jali::Mesh> source_mesh = mf(0.0, 0.0, 1.0, 1.0, 4, 4);
-  std::shared_ptr<Jali::Mesh> target_mesh = mf(0.0, 0.0, 1.0, 1.0, 5, 5);
-
-  const int nnodes_source =
-      source_mesh->num_entities(Jali::Entity_kind::NODE,
-                                Jali::Entity_type::PARALLEL_OWNED);
-  const int nnodes_target =
-      target_mesh->num_entities(Jali::Entity_kind::NODE,
-                                Jali::Entity_type::PARALLEL_OWNED);
-
-  // Create a state object and add the first two vectors to it
-
-  Jali::State source_state(source_mesh);
-
-
-  // Define two state vectors, one with constant value, the other
-  // with a linear function
-
-  std::vector<double> data(nnodes_source, 1.5);
-  Jali::StateVector<double> myvec("nodevars", source_mesh,
-                                  Jali::Entity_kind::NODE,
-                                  Jali::Entity_type::PARALLEL_OWNED,
-                                  &(data[0]));
-  source_state.add(myvec);
-
-  Portage::Jali_Mesh_Wrapper sourceMeshWrapper(*source_mesh);
-  Portage::Jali_State_Wrapper sourceStateWrapper(source_state);
-
-  // Create Interpolation objects
-
-  Portage::Interpolate_2ndOrder<Portage::Jali_Mesh_Wrapper,
-                                Portage::Jali_State_Wrapper,
-                                Portage::NODE>
-      interpolater(sourceMeshWrapper, sourceStateWrapper, "nodevars",
-                     Portage::NOLIMITER);
-
-  // Interpolate from source to target mesh
-
-  std::vector<double> outvals(nnodes_target);
-
-  // Gather the dual cell coordinates for source and target meshes for
-  // intersection
-
-  std::vector<std::vector<JaliGeometry::Point>>
-      source_dualcell_coords(nnodes_source);
-  std::vector<std::vector<JaliGeometry::Point>>
-      target_dualcell_coords(nnodes_target);
-
-  // Because the meshes are rectangular we can get away with examining
-  // the coordinates of the corners instead of the wedges
-
-  // Also, because we will use only the bounding box of each cell to
-  // do the search and intersection we can get away with adding all
-  // the coordinates of the corners to list including duplicates
-
-  for (int n = 0; n < nnodes_source; ++n) {
-    std::vector<JaliGeometry::Point> dualcoords;
-    std::vector<int> corners;
-    source_mesh->node_get_corners(n, Jali::Entity_type::ALL, &corners);
-
-    for (auto cn : corners) {
-      std::vector<JaliGeometry::Point> cncoords;
-      source_mesh->corner_get_coordinates(cn, &cncoords);
-      for (auto coord : cncoords)
-        source_dualcell_coords[n].push_back(coord);
-    }
-  }
-
-  for (int n = 0; n < nnodes_target; ++n) {
-    std::vector<JaliGeometry::Point> dualcoords;
-    std::vector<int> corners;
-    target_mesh->node_get_corners(n, Jali::Entity_type::ALL, &corners);
-
-    for (auto cn : corners) {
-      std::vector<JaliGeometry::Point> cncoords;
-      target_mesh->corner_get_coordinates(cn, &cncoords);
-      for (auto coord : cncoords)
-        target_dualcell_coords[n].push_back(coord);
-    }
-  }
-
-  for (int n = 0; n < nnodes_target; ++n) {
-    std::vector<int> xcells;
-    std::vector<std::vector<double>> xwts;
-
-    BOX_INTERSECT::intersection_moments(target_dualcell_coords[n],
-                                        source_dualcell_coords,
-                                        &xcells, &xwts);
-
-    std::pair<std::vector<int> const &,
-              std::vector<std::vector<double>> const &>
-        nodes_and_weights(xcells, xwts);
-
-    outvals[n] = interpolater(nodes_and_weights);
-  }
-
-  // Make sure we retrieved the correct value for each cell on the target
-
-  const double stdval = data[0];
-  for (int n = 0; n < nnodes_target; ++n)
-    ASSERT_DOUBLE_EQ(stdval, outvals[n]);
-}
-=======
 // TEST(Interpolate_2nd_Order, Node_Ctr_Const_No_Limiter) {
 //   Jali::MeshFactory mf(MPI_COMM_WORLD);
 //   Jali::FrameworkPreference pref;
@@ -577,145 +462,11 @@
 //     ASSERT_NEAR(stdval, outvals[n], TOL);
 //   }
 // }
->>>>>>> 30798126
 
 
 /// Second order interpolation of linear node-centered field with no
 /// limiting in 2D
 
-<<<<<<< HEAD
-TEST(Interpolate_2nd_Order, Node_Ctr_Lin_No_Limiter) {
-  Jali::MeshFactory mf(MPI_COMM_WORLD);
-  Jali::FrameworkPreference pref;
-  pref.push_back(Jali::MSTK);
-  if (Jali::framework_available(Jali::MSTK))
-    mf.preference(pref);
-  mf.included_entities({Jali::Entity_kind::EDGE,
-                        Jali::Entity_kind::FACE,
-                        Jali::Entity_kind::WEDGE,
-                        Jali::Entity_kind::CORNER});
-
-  std::shared_ptr<Jali::Mesh> source_mesh = mf(0.0, 0.0, 1.0, 1.0, 4, 4);
-  std::shared_ptr<Jali::Mesh> target_mesh = mf(0.0, 0.0, 1.0, 1.0, 5, 5);
-
-  const int nnodes_source =
-      source_mesh->num_entities(Jali::Entity_kind::NODE,
-                                Jali::Entity_type::PARALLEL_OWNED);
-  const int nnodes_target =
-      target_mesh->num_entities(Jali::Entity_kind::NODE,
-                                Jali::Entity_type::PARALLEL_OWNED);
-
-  // Create a state object and add the first two vectors to it
-
-  Jali::State source_state(source_mesh);
-
-  // Define a state vectors representing a linear function
-
-  std::vector<double> data(nnodes_source);
-  for (int n = 0; n < nnodes_source; ++n) {
-    JaliGeometry::Point coord;
-    source_mesh->node_get_coordinates(n, &coord);
-    data[n] = coord[0]+coord[1];
-  }
-  Jali::StateVector<double> myvec("nodevars", source_mesh,
-                                  Jali::Entity_kind::NODE,
-                                  Jali::Entity_type::PARALLEL_OWNED,
-                                  &(data[0]));
-  source_state.add(myvec);
-
-  // Create a mesh wrapper
-
-  Portage::Jali_Mesh_Wrapper sourceMeshWrapper(*source_mesh);
-  Portage::Jali_Mesh_Wrapper targetMeshWrapper(*target_mesh);
-
-  // Create Interpolation objects
-
-  Portage::Interpolate_2ndOrder<Portage::Jali_Mesh_Wrapper,
-                          Portage::Jali_State_Wrapper,
-                          Portage::NODE>
-      interpolater(sourceMeshWrapper, source_state, "nodevars",
-               Portage::NOLIMITER);
-
-  // Gather the dual cell coordinates for source and target meshes for
-  // intersection
-
-  std::vector<std::vector<JaliGeometry::Point>>
-      source_dualcell_coords(nnodes_source);
-  std::vector<std::vector<JaliGeometry::Point>>
-      target_dualcell_coords(nnodes_target);
-
-  // Because the meshes are rectangular we can get away with examining
-  // the coordinates of the corners instead of the wedges
-
-  // Also, because we will use only the bounding box of each cell to
-  // do the search and intersection we can get away with adding all
-  // the coordinates of the corners to list including duplicates
-
-  for (int n = 0; n < nnodes_source; ++n) {
-    std::vector<JaliGeometry::Point> dualcoords;
-    std::vector<int> corners;
-    source_mesh->node_get_corners(n, Jali::Entity_type::ALL, &corners);
-
-    for (auto cn : corners) {
-      std::vector<JaliGeometry::Point> cncoords;
-      source_mesh->corner_get_coordinates(cn, &cncoords);
-      for (auto coord : cncoords)
-        source_dualcell_coords[n].push_back(coord);
-    }
-  }
-
-  for (int n = 0; n < nnodes_target; ++n) {
-    std::vector<JaliGeometry::Point> dualcoords;
-    std::vector<int> corners;
-    target_mesh->node_get_corners(n, Jali::Entity_type::ALL, &corners);
-
-    for (auto cn : corners) {
-      std::vector<JaliGeometry::Point> cncoords;
-      target_mesh->corner_get_coordinates(cn, &cncoords);
-      for (auto coord : cncoords)
-        target_dualcell_coords[n].push_back(coord);
-    }
-  }
-
-  // Interpolate from source to target mesh
-
-  std::vector<double> outvals(nnodes_target);
-
-  for (int n = 0; n < nnodes_target; ++n) {
-    std::vector<int> xcells;
-    std::vector<std::vector<double>> xwts;
-
-    BOX_INTERSECT::intersection_moments(target_dualcell_coords[n],
-                                        source_dualcell_coords,
-                                        &xcells, &xwts);
-
-    std::pair< std::vector<int> const &,
-               std::vector<std::vector<double>> const &>
-        nodes_and_weights(xcells, xwts);
-
-    outvals[n] = interpolater(nodes_and_weights);
-  }
-
-  // Make sure we retrieved the correct value for each node on the
-  // target. Second order interpolation should preserve a linear field
-  // exactly but node-centered interpolation has some quirks - the field
-  // does not get preserved exactly at the boundary because the source
-  // values for boundary dual cells are not specified inside the dual
-  // cells but at one of their vertices or edges. So, check only
-  // interior nodes
-
-  std::vector<double> stdvals(nnodes_target);
-  for (int n = 0; n < nnodes_target; ++n) {
-    JaliGeometry::Point coord;
-    target_mesh->node_get_coordinates(n, &coord);
-    if (fabs(coord[0]) < 1e-16 || fabs(1-coord[0]) < 1e-16 ||
-        fabs(coord[1]) < 1e-16 || fabs(1-coord[1]) < 1.e-16)
-      continue;
-    stdvals[n] = coord[0]+coord[1];
-    EXPECT_DOUBLE_EQ(stdvals[n], outvals[n]);
-  }
-}
-=======
 // TEST(Interpolate_2nd_Order, Node_Ctr_Lin_No_Limiter) {
 //   Jali::MeshFactory mf(MPI_COMM_WORLD);
 //   Jali::FrameworkPreference pref;
@@ -849,7 +600,6 @@
 //     EXPECT_NEAR(stdvals[n], outvals[n], TOL);
 //   }
 // }
->>>>>>> 30798126
 
 
 /// Second order interpolation of constant cell-centered field with no
@@ -1163,272 +913,6 @@
 /// Second order interpolation of constant node-centered field with no
 /// limiting in 3D
 
-<<<<<<< HEAD
-TEST(Interpolate_2nd_Order, Node_Ctr_Const_No_Limiter_3D) {
-  Jali::MeshFactory mf(MPI_COMM_WORLD);
-  Jali::FrameworkPreference pref;
-  pref.push_back(Jali::MSTK);
-  if (Jali::framework_available(Jali::MSTK))
-    mf.preference(pref);
-  mf.included_entities({Jali::Entity_kind::EDGE,
-                        Jali::Entity_kind::FACE,
-                        Jali::Entity_kind::WEDGE,
-                        Jali::Entity_kind::CORNER});
-
-  std::shared_ptr<Jali::Mesh> source_mesh = mf(0.0, 0.0, 0.0, 1.0, 1.0, 1.0,
-                                               4, 4, 4);
-  std::shared_ptr<Jali::Mesh> target_mesh = mf(0.0, 0.0, 0.0, 1.0, 1.0, 1.0,
-                                               5, 5, 5);
-
-  const int nnodes_source =
-      source_mesh->num_entities(Jali::Entity_kind::NODE,
-                                Jali::Entity_type::PARALLEL_OWNED);
-  const int nnodes_target =
-      target_mesh->num_entities(Jali::Entity_kind::NODE,
-                                Jali::Entity_type::PARALLEL_OWNED);
-
-  // Create a state object and add the first two vectors to it
-
-  Jali::State source_state(source_mesh);
-
-  // Define a state vectors representing a linear function
-
-  const double nodeval = 3.0;
-  std::vector<double> data(nnodes_source, nodeval);
-  Jali::StateVector<double> myvec("nodevars", source_mesh,
-                                  Jali::Entity_kind::NODE,
-                                  Jali::Entity_type::PARALLEL_OWNED,
-                                  &(data[0]));
-  source_state.add(myvec);
-
-  // Create a mesh wrapper
-
-  Portage::Jali_Mesh_Wrapper sourceMeshWrapper(*source_mesh);
-  Portage::Jali_Mesh_Wrapper targetMeshWrapper(*target_mesh);
-
-  // Create Interpolate objects
-
-  Portage::Interpolate_2ndOrder<Portage::Jali_Mesh_Wrapper,
-                          Portage::Jali_State_Wrapper,
-                          Portage::NODE>
-      interpolater(sourceMeshWrapper, source_state, "nodevars",
-                   Portage::NOLIMITER);
-
-  // Gather the dual cell coordinates for source and target meshes for
-  // intersection
-
-  std::vector<std::vector<JaliGeometry::Point>>
-      source_dualcell_coords(nnodes_source);
-  std::vector<std::vector<JaliGeometry::Point>>
-      target_dualcell_coords(nnodes_target);
-
-  // Because the meshes are rectangular we can get away with examining
-  // the coordinates of the corners instead of the wedges
-
-  // Also, because we will use only the bounding box of each cell to
-  // do the search and intersection we can get away with adding all
-  // the coordinates of the corners to list including duplicates
-
-  for (int n = 0; n < nnodes_source; ++n) {
-    std::vector<JaliGeometry::Point> dualcoords;
-    std::vector<int> corners;
-    source_mesh->node_get_corners(n, Jali::Entity_type::ALL, &corners);
-
-    for (auto cn : corners) {
-      std::vector<JaliGeometry::Point> cncoords;
-      source_mesh->corner_get_coordinates(cn, &cncoords);
-      for (auto coord : cncoords)
-        source_dualcell_coords[n].push_back(coord);
-    }
-  }
-
-  for (int n = 0; n < nnodes_target; ++n) {
-    std::vector<JaliGeometry::Point> dualcoords;
-    std::vector<int> corners;
-    target_mesh->node_get_corners(n, Jali::Entity_type::ALL, &corners);
-
-    for (auto cn : corners) {
-      std::vector<JaliGeometry::Point> cncoords;
-      target_mesh->corner_get_coordinates(cn, &cncoords);
-      for (auto coord : cncoords)
-        target_dualcell_coords[n].push_back(coord);
-    }
-  }
-
-  // Interpolate from source to target mesh
-
-  std::vector<double> outvals(nnodes_target);
-
-  for (int n = 0; n < nnodes_target; ++n) {
-    std::vector<int> xcells;
-    std::vector<std::vector<double>> xwts;
-
-    BOX_INTERSECT::intersection_moments(target_dualcell_coords[n],
-                                        source_dualcell_coords,
-                                        &xcells, &xwts);
-
-    std::pair< std::vector<int> const &,
-               std::vector<std::vector<double>> const &>
-        nodes_and_weights(xcells, xwts);
-
-    outvals[n] = interpolater(nodes_and_weights);
-  }
-
-  // Make sure we retrieved the correct value for each node on the
-  // target Second order interpolation should preserve a linear field
-  // exactly but node-centered interpolation has some quirks - the field
-  // does not get preserved exactly at the boundary because the source
-  // values for boundary dual cells are not specified inside the dual
-  // cells but at one of their vertices or edges. So, check only
-  // interior nodes
-
-  for (int n = 0; n < nnodes_target; ++n) {
-    JaliGeometry::Point coord;
-    target_mesh->node_get_coordinates(n, &coord);
-    //    if (fabs(coord[0]) < 1e-16 || fabs(1-coord[0]) < 1e-16 ||
-    //        fabs(coord[1]) < 1e-16 || fabs(1-coord[1]) < 1.e-16 ||
-    //        fabs(coord[2]) < 1e-16 || fabs(1-coord[2]) < 1.e-16)
-    //      continue;
-    EXPECT_DOUBLE_EQ(nodeval, outvals[n]);
-  }
-}
-
-
-TEST(Interpolate_2nd_Order, Node_Ctr_Lin_No_Limiter_3D) {
-  Jali::MeshFactory mf(MPI_COMM_WORLD);
-  Jali::FrameworkPreference pref;
-  pref.push_back(Jali::MSTK);
-  if (Jali::framework_available(Jali::MSTK))
-    mf.preference(pref);
-  mf.included_entities({Jali::Entity_kind::EDGE,
-                        Jali::Entity_kind::FACE,
-                        Jali::Entity_kind::WEDGE,
-                        Jali::Entity_kind::CORNER});
-
-  std::shared_ptr<Jali::Mesh> source_mesh = mf(0.0, 0.0, 0.0, 1.0, 1.0, 1.0,
-                                               4, 4, 4);
-  std::shared_ptr<Jali::Mesh> target_mesh = mf(0.0, 0.0, 0.0, 1.0, 1.0, 1.0,
-                                               5, 5, 5);
-
-  const int nnodes_source =
-      source_mesh->num_entities(Jali::Entity_kind::NODE,
-                                Jali::Entity_type::PARALLEL_OWNED);
-  const int nnodes_target =
-      target_mesh->num_entities(Jali::Entity_kind::NODE,
-                                Jali::Entity_type::PARALLEL_OWNED);
-
-  // Create a state object and add the first two vectors to it
-
-  Jali::State source_state(source_mesh);
-
-  // Define a state vectors representing a linear function
-
-  std::vector<double> data(nnodes_source);
-  for (int n = 0; n < nnodes_source; ++n) {
-    JaliGeometry::Point coord;
-    source_mesh->node_get_coordinates(n, &coord);
-    data[n] = coord[0]+coord[1]+coord[2];
-  }
-  Jali::StateVector<double> myvec("nodevars", source_mesh,
-                                  Jali::Entity_kind::NODE,
-                                  Jali::Entity_type::PARALLEL_OWNED,
-                                  &(data[0]));
-  source_state.add(myvec);
-
-  // Create a mesh wrapper
-
-  Portage::Jali_Mesh_Wrapper sourceMeshWrapper(*source_mesh);
-  Portage::Jali_Mesh_Wrapper targetMeshWrapper(*target_mesh);
-
-  // Create Interpolation objects
-
-  Portage::Interpolate_2ndOrder<Portage::Jali_Mesh_Wrapper,
-                                Portage::Jali_State_Wrapper,
-                                Portage::NODE>
-      interpolater(sourceMeshWrapper, source_state, "nodevars",
-                   Portage::NOLIMITER);
-
-  // Gather the dual cell coordinates for source and target meshes for
-  // intersection
-
-  std::vector<std::vector<JaliGeometry::Point>>
-      source_dualcell_coords(nnodes_source);
-  std::vector<std::vector<JaliGeometry::Point>>
-      target_dualcell_coords(nnodes_target);
-
-  // Because the meshes are rectangular we can get away with examining
-  // the coordinates of the corners instead of the wedges
-
-  // Also, because we will use only the bounding box of each cell to
-  // do the search and intersection we can get away with adding all
-  // the coordinates of the corners to list including duplicates
-
-  for (int n = 0; n < nnodes_source; ++n) {
-    std::vector<JaliGeometry::Point> dualcoords;
-    std::vector<int> corners;
-    source_mesh->node_get_corners(n, Jali::Entity_type::ALL, &corners);
-
-    for (auto cn : corners) {
-      std::vector<JaliGeometry::Point> cncoords;
-      source_mesh->corner_get_coordinates(cn, &cncoords);
-      for (auto coord : cncoords)
-        source_dualcell_coords[n].push_back(coord);
-    }
-  }
-
-  for (int n = 0; n < nnodes_target; ++n) {
-    std::vector<JaliGeometry::Point> dualcoords;
-    std::vector<int> corners;
-    target_mesh->node_get_corners(n, Jali::Entity_type::ALL, &corners);
-
-    for (auto cn : corners) {
-      std::vector<JaliGeometry::Point> cncoords;
-      target_mesh->corner_get_coordinates(cn, &cncoords);
-      for (auto coord : cncoords)
-        target_dualcell_coords[n].push_back(coord);
-    }
-  }
-
-  // Interpolate from source to target mesh
-
-  std::vector<double> outvals(nnodes_target);
-
-  for (int n = 0; n < nnodes_target; ++n) {
-    std::vector<int> xcells;
-    std::vector<std::vector<double>> xwts;
-
-    BOX_INTERSECT::intersection_moments(target_dualcell_coords[n],
-                                        source_dualcell_coords,
-                                        &xcells, &xwts);
-
-    std::pair< std::vector<int> const &,
-               std::vector<std::vector<double>> const &>
-        nodes_and_weights(xcells, xwts);
-
-    outvals[n] = interpolater(nodes_and_weights);
-  }
-
-  // Make sure we retrieved the correct value for each node on the
-  // target Second order interpolation should preserve a linear field
-  // exactly but node-centered interpolation has some quirks - the field
-  // does not get preserved exactly at the boundary because the source
-  // values for boundary dual cells are not specified inside the dual
-  // cells but at one of their vertices or edges. So, check only
-  // interior nodes
-
-  std::vector<double> stdvals(nnodes_target);
-  for (int n = 0; n < nnodes_target; ++n) {
-    JaliGeometry::Point coord;
-    target_mesh->node_get_coordinates(n, &coord);
-    if (fabs(coord[0]) < 1e-16 || fabs(1-coord[0]) < 1e-16 ||
-        fabs(coord[1]) < 1e-16 || fabs(1-coord[1]) < 1.e-16 ||
-        fabs(coord[2]) < 1e-16 || fabs(1-coord[2]) < 1.e-16)
-      continue;
-    stdvals[n] = coord[0]+coord[1]+coord[2];
-    EXPECT_DOUBLE_EQ(stdvals[n], outvals[n]);
-  }
-}
-=======
 // TEST(Interpolate_2nd_Order, Node_Ctr_Const_No_Limiter_3D) {
 //   Jali::MeshFactory mf(MPI_COMM_WORLD);
 //   Jali::FrameworkPreference pref;
@@ -1697,164 +1181,11 @@
 //     EXPECT_DOUBLE_EQ(stdvals[n], outvals[n]);
 //   }
 // }
->>>>>>> 30798126
 
 
 /// Second order interpolation of discontinuous node-centered field with
 /// Barth-Jespersen limiting in 3D
 
-<<<<<<< HEAD
-TEST(Interpolate_2nd_Order, Node_Ctr_BJ_Limiter_3D) {
-  Jali::MeshFactory mf(MPI_COMM_WORLD);
-  Jali::FrameworkPreference pref;
-  pref.push_back(Jali::MSTK);
-  if (Jali::framework_available(Jali::MSTK))
-    mf.preference(pref);
-  mf.included_entities({Jali::Entity_kind::EDGE,
-                        Jali::Entity_kind::FACE,
-                        Jali::Entity_kind::WEDGE,
-                        Jali::Entity_kind::CORNER});
-
-  std::shared_ptr<Jali::Mesh> source_mesh = mf(0.0, 0.0, 1.0, 1.0, 4, 4);
-  std::shared_ptr<Jali::Mesh> target_mesh = mf(0.0, 0.0, 1.0, 1.0, 5, 5);
-
-  const int nnodes_source =
-      source_mesh->num_entities(Jali::Entity_kind::NODE,
-                                Jali::Entity_type::PARALLEL_OWNED);
-  const int nnodes_target =
-      target_mesh->num_entities(Jali::Entity_kind::NODE,
-                                Jali::Entity_type::PARALLEL_OWNED);
-
-  // Create a state object and add the first two vectors to it
-
-  Jali::State source_state(source_mesh);
-
-  // Define a state vector representing two piecewise linear functions,
-  // where the right half has 100 times the value it would
-  // have in the left linear function
-
-  std::vector<double> data(nnodes_source);
-  double minval = 1e+10, maxval = -1e+10;
-  for (int n = 0; n < nnodes_source; ++n) {
-    JaliGeometry::Point coord;
-    source_mesh->node_get_coordinates(n, &coord);
-    if (coord[0] >= 0.5)
-      data[n] = 100*(coord[0]+coord[1]+coord[2]);
-    else
-      data[n] = coord[0]+coord[1]+coord[2];
-    if (data[n] < minval) minval = data[n];
-    if (data[n] > maxval) maxval = data[n];
-  }
-  Jali::StateVector<double> myvec("nodevars", source_mesh,
-                                  Jali::Entity_kind::NODE,
-                                  Jali::Entity_type::PARALLEL_OWNED,
-                                  &(data[0]));
-  source_state.add(myvec);
-  
-  // Create a mesh wrapper
-  
-  Portage::Jali_Mesh_Wrapper sourceMeshWrapper(*source_mesh);
-  Portage::Jali_Mesh_Wrapper targetMeshWrapper(*target_mesh);
-  
-  // Create Interpolation objects - one with no limiter and one with limiter
-  
-  Portage::Interpolate_2ndOrder<Portage::Jali_Mesh_Wrapper,
-                                Portage::Jali_State_Wrapper,
-                                Portage::NODE>
-                         interpolater1(sourceMeshWrapper, source_state,
-                                       "nodevars", Portage::NOLIMITER);
-  Portage::Interpolate_2ndOrder<Portage::Jali_Mesh_Wrapper,
-                                Portage::Jali_State_Wrapper,
-                                Portage::NODE>
-                         interpolater2(sourceMeshWrapper, source_state,
-                                         "nodevars", Portage::BARTH_JESPERSEN);
-
-  // Gather the dual cell coordinates for source and target meshes for
-  // intersection
-
-  std::vector<std::vector<JaliGeometry::Point>>
-                         source_dualcell_coords(nnodes_source);
-  std::vector<std::vector<JaliGeometry::Point>>
-                         target_dualcell_coords(nnodes_target);
-
-  // Because the meshes are rectangular we can get away with examining
-  // the coordinates of the corners instead of the wedges
-
-  // Also, because we will use only the bounding box of each cell to
-  // do the search and intersection we can get away with adding all
-  // the coordinates of the corners to list including duplicates
-
-  for (int n = 0; n < nnodes_source; ++n) {
-    std::vector<JaliGeometry::Point> dualcoords;
-    std::vector<int> corners;
-    source_mesh->node_get_corners(n, Jali::Entity_type::ALL, &corners);
-
-    for (auto cn : corners) {
-      std::vector<JaliGeometry::Point> cncoords;
-      source_mesh->corner_get_coordinates(cn, &cncoords);
-      for (auto coord : cncoords)
-        source_dualcell_coords[n].push_back(coord);
-    }
-  }
-
-  for (int n = 0; n < nnodes_target; ++n) {
-    std::vector<JaliGeometry::Point> dualcoords;
-    std::vector<int> corners;
-    target_mesh->node_get_corners(n, Jali::Entity_type::ALL, &corners);
-
-    for (auto cn : corners) {
-      std::vector<JaliGeometry::Point> cncoords;
-      target_mesh->corner_get_coordinates(cn, &cncoords);
-      for (auto coord : cncoords)
-        target_dualcell_coords[n].push_back(coord);
-    }
-  }
-
-  // Interpolate from source to target mesh
-
-  std::vector<double> outvals1(nnodes_target);
-  std::vector<double> outvals2(nnodes_target);
-
-  for (int n = 0; n < nnodes_target; ++n) {
-    std::vector<int> xcells;
-    std::vector<std::vector<double>> xwts;
-
-    BOX_INTERSECT::intersection_moments(target_dualcell_coords[n],
-                                        source_dualcell_coords,
-                                        &xcells, &xwts);
-
-    std::pair< std::vector<int> const &,
-               std::vector<std::vector<double>> const &>
-        nodes_and_weights(xcells, xwts);
-
-    outvals1[n] = interpolater1(nodes_and_weights);
-    outvals2[n] = interpolater2(nodes_and_weights);
-  }
-
-  // Check if we violated the bounds on at least one node in the
-  // unlimited interpolate and if we respected the bounds on all nodes in
-  // the limited case
-
-  bool outofbounds_unlimited = false;
-  for (int n = 0; n < nnodes_target; ++n) {
-    if (outvals1[n] < minval  || outvals1[n] > maxval) {
-      outofbounds_unlimited = true;
-      break;
-    }
-  }
-
-  bool inbounds_limited = true;
-  for (int n = 0; n < nnodes_target; ++n) {
-    if (outvals2[n] < minval  || outvals2[n] > maxval) {
-      inbounds_limited = false;
-      break;
-    }
-  }
-
-  EXPECT_TRUE(outofbounds_unlimited);
-  EXPECT_TRUE(inbounds_limited);
-}
-=======
 // TEST(Interpolate_2nd_Order, Node_Ctr_BJ_Limiter_3D) {
 //   Jali::MeshFactory mf(MPI_COMM_WORLD);
 //   Jali::FrameworkPreference pref;
@@ -2008,5 +1339,4 @@
 
 //   EXPECT_TRUE(outofbounds_unlimited);
 //   EXPECT_TRUE(inbounds_limited);
-// }
->>>>>>> 30798126
+// }