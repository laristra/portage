--- conflicted
+++ resolved
@@ -67,21 +67,6 @@
   Portage::Jali_Mesh_Wrapper targetMeshWrapper(*target_mesh);
   Portage::Jali_State_Wrapper sourceStateWrapper(source_state);
 
-<<<<<<< HEAD
-  // Create Interpolation object
-
-  std::string remap_field_name = "cellvars";
-  Portage::Interpolate_2ndOrder<Portage::Jali_Mesh_Wrapper,
-                                Portage::Jali_Mesh_Wrapper,
-                                Portage::Jali_State_Wrapper,
-                                Portage::CELL>
-      interpolater(sourceMeshWrapper, targetMeshWrapper,
-                   sourceStateWrapper, remap_field_name,
-                   Portage::NOLIMITER);
-  interpolater.compute_gradients();
-
-=======
->>>>>>> 03ae7f7b
   // Gather the cell coordinates for source and target meshes for intersection
 
   std::vector<std::vector<JaliGeometry::Point>>
@@ -146,7 +131,6 @@
 /// limiting in 2D
 
 TEST(Interpolate_2nd_Order, Cell_Ctr_Lin_No_Limiter_2D) {
-
   Jali::MeshFactory mf(MPI_COMM_WORLD);
 
   Jali::FrameworkPreference pref;
@@ -182,19 +166,6 @@
   Portage::Jali_Mesh_Wrapper targetMeshWrapper(*target_mesh);
   Portage::Jali_State_Wrapper sourceStateWrapper(source_state);
 
-<<<<<<< HEAD
-  std::string remap_field_name = "cellvars";
-  Portage::Interpolate_2ndOrder<Portage::Jali_Mesh_Wrapper,
-                                Portage::Jali_Mesh_Wrapper,
-                                Portage::Jali_State_Wrapper,
-                                Portage::CELL>
-      interpolater(sourceMeshWrapper, targetMeshWrapper,
-                   sourceStateWrapper, remap_field_name,
-                   Portage::NOLIMITER);
-  interpolater.compute_gradients();
-
-=======
->>>>>>> 03ae7f7b
   // Gather the cell coordinates for source and target meshes for intersection
 
   const int ncells_target =
@@ -264,7 +235,6 @@
 */
 
 TEST(Interpolate_2nd_Order, Cell_Ctr_Lin_BJ_Limiter_2D) {
-
   Jali::MeshFactory mf(MPI_COMM_WORLD);
 
   Jali::FrameworkPreference pref;
@@ -301,31 +271,10 @@
   source_state.add(myvec);
 
   // Create Interpolate objects - one with no limiter and one with limiter
-  std::string remap_field_name = "cellvars";
   Portage::Jali_Mesh_Wrapper sourceMeshWrapper(*source_mesh);
     Portage::Jali_Mesh_Wrapper targetMeshWrapper(*target_mesh);
   Portage::Jali_State_Wrapper sourceStateWrapper(source_state);
 
-<<<<<<< HEAD
-  Portage::Interpolate_2ndOrder<Portage::Jali_Mesh_Wrapper,
-                                Portage::Jali_Mesh_Wrapper,
-                                Portage::Jali_State_Wrapper,
-                                Portage::CELL>
-      interpolater1(sourceMeshWrapper, targetMeshWrapper,
-                    sourceStateWrapper, remap_field_name,
-                    Portage::NOLIMITER);
-  interpolater1.compute_gradients();
-  Portage::Interpolate_2ndOrder<Portage::Jali_Mesh_Wrapper,
-                                Portage::Jali_Mesh_Wrapper,
-                                Portage::Jali_State_Wrapper,
-                                Portage::CELL>
-      interpolater2(sourceMeshWrapper, targetMeshWrapper,
-                    sourceStateWrapper, remap_field_name,
-                    Portage::BARTH_JESPERSEN);
-  interpolater2.compute_gradients();
-
-=======
->>>>>>> 03ae7f7b
   // Gather the cell coordinates for the source and target meshes for
   // intersection
 
@@ -724,21 +673,6 @@
   Portage::Jali_Mesh_Wrapper targetMeshWrapper(*target_mesh);
   Portage::Jali_State_Wrapper sourceStateWrapper(source_state);
 
-<<<<<<< HEAD
-  // Create Interpolation objects
-
-  std::string remap_field_name = "cellvars";
-  Portage::Interpolate_2ndOrder<Portage::Jali_Mesh_Wrapper,
-                                Portage::Jali_Mesh_Wrapper,
-                                Portage::Jali_State_Wrapper,
-                                Portage::CELL>
-      interpolater(sourceMeshWrapper, targetMeshWrapper,
-                   sourceStateWrapper, remap_field_name,
-                   Portage::NOLIMITER);
-  interpolater.compute_gradients();
-
-=======
->>>>>>> 03ae7f7b
   // Gather the cell coordinates for source and target meshes for intersection
 
   std::vector<std::vector<JaliGeometry::Point>>
@@ -836,21 +770,6 @@
   Portage::Jali_Mesh_Wrapper targetMeshWrapper(*target_mesh);
   Portage::Jali_State_Wrapper sourceStateWrapper(source_state);
 
-<<<<<<< HEAD
-  // Create Interpolation objects
-
-  std::string remap_field_name = "cellvars";
-  Portage::Interpolate_2ndOrder<Portage::Jali_Mesh_Wrapper,
-                                Portage::Jali_Mesh_Wrapper,
-                                Portage::Jali_State_Wrapper,
-                                Portage::CELL>
-      interpolater(sourceMeshWrapper, targetMeshWrapper,
-                   sourceStateWrapper, remap_field_name,
-                   Portage::NOLIMITER);
-  interpolater.compute_gradients();
-
-=======
->>>>>>> 03ae7f7b
   // Gather the cell coordinates for source and target meshes for intersection
 
   const int ncells_target =
@@ -963,29 +882,6 @@
   Portage::Jali_Mesh_Wrapper targetMeshWrapper(*target_mesh);
   Portage::Jali_State_Wrapper sourceStateWrapper(source_state);
 
-<<<<<<< HEAD
-  // Create Interpolation objects - one with no limiter and one with limiter
-
-  std::string remap_field_name = "cellvars";
-  Portage::Interpolate_2ndOrder<Portage::Jali_Mesh_Wrapper,
-                                Portage::Jali_Mesh_Wrapper,
-                                Portage::Jali_State_Wrapper,
-                                Portage::CELL>
-      interpolater1(sourceMeshWrapper, targetMeshWrapper,
-                    sourceStateWrapper, remap_field_name,
-                    Portage::NOLIMITER);
-  interpolater1.compute_gradients();
-  Portage::Interpolate_2ndOrder<Portage::Jali_Mesh_Wrapper,
-                                Portage::Jali_Mesh_Wrapper,
-                                Portage::Jali_State_Wrapper,
-                                Portage::CELL>
-      interpolater2(sourceMeshWrapper, targetMeshWrapper,
-                    sourceStateWrapper, remap_field_name,
-                    Portage::BARTH_JESPERSEN);
-  interpolater2.compute_gradients();
-
-=======
->>>>>>> 03ae7f7b
   // Gather the cell coordinates for the source and target meshes for
   // intersection
 
