/*
This file is part of the Ristra portage project.
Please see the license file at the root of this repository, or at:
    https://github.com/laristra/portage/blob/master/LICENSE
*/


#include <iostream>

#include "gtest/gtest.h"

#include "portage/interpolate/interpolate_1st_order.h"
#include "portage/support/portage.h"
#include "portage/wonton/mesh/simple_mesh/simple_mesh_wrapper.h"
#include "portage/wonton/state/simple_state/simple_state_wrapper.h"
#include "portage/interpolate/test/simple_intersect_for_tests.h"

double TOL = 1e-12;

/// First order interpolation of constant cell-centered field in 2D

TEST(Interpolate_1st_Order, Cell_Ctr_Const_2D) {

  // Create simple meshes
  
  std::shared_ptr<Portage::Simple_Mesh> source_mesh =
    std::make_shared<Portage::Simple_Mesh>(0.0, 0.0, 1.0, 1.0, 4, 4);
  std::shared_ptr<Portage::Simple_Mesh> target_mesh =
    std::make_shared<Portage::Simple_Mesh>(0.0, 0.0, 1.0, 1.0, 5, 5);

  // Create mesh wrappers
  
  Wonton::Simple_Mesh_Wrapper sourceMeshWrapper(*source_mesh);
  Wonton::Simple_Mesh_Wrapper targetMeshWrapper(*target_mesh);

  // count cells
  
  const int ncells_source =
      sourceMeshWrapper.num_owned_cells();
  const int ncells_target =
      targetMeshWrapper.num_owned_cells();

  // Create a state object

  Portage::Simple_State source_state(source_mesh);

  // Define a state vector with constant value and add it to the source state

  std::vector<double> data(ncells_source, 1.25);
  source_state.add("cellvars", Portage::Entity_kind::CELL, &(data[0]));
  
  // Create state wrapper
  
  Wonton::Simple_State_Wrapper sourceStateWrapper(source_state);

  // Gather the cell coordinates as Portage Points for source and target meshes 
  // for intersection. The outer vector is the cells, the inner vector is the
  // points of the vertices of that cell.

  std::vector<std::vector<Portage::Point<2>>>
      source_cell_coords(ncells_source);
  std::vector<std::vector<Portage::Point<2>>>
      target_cell_coords(ncells_target);

  // Actually get the Portage::Points
  
  for (int c = 0; c < ncells_source; ++c)
    sourceMeshWrapper.cell_get_coordinates(c, &(source_cell_coords[c]));
  for (int c = 0; c < ncells_target; ++c)
    targetMeshWrapper.cell_get_coordinates(c, &(target_cell_coords[c]));

  // Interpolate from source to target mesh using the independent calculation
  // in simple_intersect_for_tests.h

  std::vector<double> outvals(ncells_target);
  std::vector<std::vector<Portage::Weights_t>>
      sources_and_weights(ncells_target);
      
  // Loop over target cells
      
  for (int c = 0; c < ncells_target; ++c) {
  
    std::vector<int> xcells;
    std::vector<std::vector<double>> xwts;

		// Compute the moments
		// xcells is the source cell indices that intersect
		// xwts is the moments vector for each cell that intersects
		
    BOX_INTERSECT::intersection_moments<2>(target_cell_coords[c],
                                        source_cell_coords,
                                        &xcells, &xwts);

    // Pack the results into a vector of true Portage::Weights_t
    
    std::vector<Portage::Weights_t> wtsvec(xcells.size());
    for (int i = 0; i < xcells.size(); ++i) {
      wtsvec[i].entityID = xcells[i];
      wtsvec[i].weights = xwts[i];
    }
    
    // Put the weights in final form
    
    sources_and_weights[c] = wtsvec;
  }
  
  // Now do it the Portage way
  
  // Create Interpolation object

  Portage::Interpolate_1stOrder<2, Portage::Entity_kind::CELL,
                                Wonton::Simple_Mesh_Wrapper,
                                Wonton::Simple_Mesh_Wrapper,
                                Wonton::Simple_State_Wrapper>
      interpolater(sourceMeshWrapper, targetMeshWrapper, sourceStateWrapper);

  interpolater.set_interpolation_variable("cellvars");

<<<<<<< HEAD
  Jali::Entity_ID_List const& targetcells =
      target_mesh->cells<Jali::Entity_type::ALL>();
  
  Portage::transform(targetcells.begin(), targetcells.end(),
=======
      
  Portage::transform(targetMeshWrapper.begin(Portage::Entity_kind::CELL), 
                     targetMeshWrapper.end(Portage::Entity_kind::CELL),
>>>>>>> ed4fcf13
                     sources_and_weights.begin(),
                     outvals.begin(), interpolater);

  // Make sure we retrieved the correct value for each cell on the target
  const double stdval = data[0];
<<<<<<< HEAD
  for (int c = 0; c < ncells_target; ++c)
    ASSERT_NEAR(stdval, outvals[c], TOL);
=======
  for (int c = 0; c < ncells_target; ++c) ASSERT_NEAR(stdval, outvals[c],TOL);
  
>>>>>>> ed4fcf13
}


/// First order interpolation of linear cell-centered field in 2D

TEST(Interpolate_1st_Order, Cell_Ctr_Lin_2D) {

  // Create simple meshes
  
  std::shared_ptr<Portage::Simple_Mesh> source_mesh =
    std::make_shared<Portage::Simple_Mesh>(0.0, 0.0, 1.0, 1.0, 4, 4);
  std::shared_ptr<Portage::Simple_Mesh> target_mesh =
    std::make_shared<Portage::Simple_Mesh>(0.0, 0.0, 1.0, 1.0, 2, 2);

  // Create mesh wrappers
  
  Wonton::Simple_Mesh_Wrapper sourceMeshWrapper(*source_mesh);
  Wonton::Simple_Mesh_Wrapper targetMeshWrapper(*target_mesh);

  // count cells
  
  const int ncells_source =
      sourceMeshWrapper.num_owned_cells();
  const int ncells_target =
      targetMeshWrapper.num_owned_cells();

  // Create a state object

  Portage::Simple_State source_state(source_mesh);

// Define a state vector with linear value and add it to the source state

  std::vector<double> data(ncells_source);
  for (int c = 0; c < ncells_source; ++c) {
    Portage::Point<2> cen;
    sourceMeshWrapper.cell_centroid(c, &cen);
    data[c] = cen[0]+cen[1];
  }
  source_state.add("cellvars", Portage::Entity_kind::CELL, &(data[0]));  

  // Create state wrapper
  
  Wonton::Simple_State_Wrapper sourceStateWrapper(source_state);

  // Gather the cell coordinates as Portage Points for source and target meshes 
  // for intersection. The outer vector is the cells, the inner vector is the
  // points of the vertices of that cell.

  std::vector<std::vector<Portage::Point<2>>>
      source_cell_coords(ncells_source);
  std::vector<std::vector<Portage::Point<2>>>
      target_cell_coords(ncells_target);

  // Actually get the Portage::Points
  
  for (int c = 0; c < ncells_source; ++c)
    sourceMeshWrapper.cell_get_coordinates(c, &(source_cell_coords[c]));
  for (int c = 0; c < ncells_target; ++c)
    targetMeshWrapper.cell_get_coordinates(c, &(target_cell_coords[c]));

  // Interpolate from source to target mesh using the independent calculation
  // in simple_intersect_for_tests.h

  std::vector<double> outvals(ncells_target);
  std::vector<std::vector<Portage::Weights_t>>
      sources_and_weights(ncells_target);
      
  // Loop over target cells
      
  for (int c = 0; c < ncells_target; ++c) {
  
    std::vector<int> xcells;
    std::vector<std::vector<double>> xwts;

		// Compute the moments
		// xcells is the source cell indices that intersect
		// xwts is the moments vector for each cell that intersects
		
    BOX_INTERSECT::intersection_moments<2>(target_cell_coords[c],
                                        source_cell_coords,
                                        &xcells, &xwts);

    // Pack the results into a vector of true Portage::Weights_t
    
    std::vector<Portage::Weights_t> wtsvec(xcells.size());
    for (int i = 0; i < xcells.size(); ++i) {
      wtsvec[i].entityID = xcells[i];
      wtsvec[i].weights = xwts[i];
    }
    
    // Put the weights in final form
    
    sources_and_weights[c] = wtsvec;
  }
  
  // Now do it the Portage way
  
  // Create Interpolation object

  Portage::Interpolate_1stOrder<2, Portage::Entity_kind::CELL,
                                Wonton::Simple_Mesh_Wrapper,
                                Wonton::Simple_Mesh_Wrapper,
                                Wonton::Simple_State_Wrapper>
      interpolater(sourceMeshWrapper, targetMeshWrapper, sourceStateWrapper);

  interpolater.set_interpolation_variable("cellvars");

      
  Portage::transform(targetMeshWrapper.begin(Portage::Entity_kind::CELL), 
                     targetMeshWrapper.end(Portage::Entity_kind::CELL),
                     sources_and_weights.begin(),
                     outvals.begin(), interpolater);
  
  // Make sure we retrieved the correct value for each cell on the target
  // NOTE: EVEN THOUGH 1ST ORDER INTERPOLATION ALGORITHM DOES NOT IN
  // GENERAL PRESERVE A LINEAR FIELD THE SPECIAL STRUCTURE OF THE SOURCE
  // AND TARGET MESHES ENSURES THAT THE LINEAR FIELD IS INTERPOLATED CORRECTLY
  // IN THIS TEST

  std::vector<double> stdvals(ncells_target);
  for (int c = 0; c < ncells_target; ++c) {
    Portage::Point<2> cen;
    targetMeshWrapper.cell_centroid(c, &cen);
    stdvals[c] = cen[0]+cen[1];
  }

  for (int c = 0; c < ncells_target; ++c)
<<<<<<< HEAD
    ASSERT_NEAR(stdvals[c], outvals[c], TOL);
=======
    ASSERT_NEAR(stdvals[c], outvals[c],TOL);
>>>>>>> ed4fcf13
}

/// First order interpolation of constant node-centered field in 2D

TEST(Interpolate_1st_Order, Node_Ctr_Const_2D) {

  // Create simple meshes
  
  std::shared_ptr<Portage::Simple_Mesh> source_mesh =
    std::make_shared<Portage::Simple_Mesh>(0.0, 0.0, 1.0, 1.0, 4, 4);
  std::shared_ptr<Portage::Simple_Mesh> target_mesh =
    std::make_shared<Portage::Simple_Mesh>(0.0, 0.0, 1.0, 1.0, 5, 5);

  // Create mesh wrappers
  
  Wonton::Simple_Mesh_Wrapper sourceMeshWrapper(*source_mesh);
  Wonton::Simple_Mesh_Wrapper targetMeshWrapper(*target_mesh);

  // count nodes
  
  const int nnodes_source =
      sourceMeshWrapper.num_owned_nodes();
  const int nnodes_target =
      targetMeshWrapper.num_owned_nodes();

  // Create a state object

  Portage::Simple_State source_state(source_mesh);

  // Define a state vector with constant value and add it to the source state

  std::vector<double> data(nnodes_source, 1.25);
  source_state.add("nodevars", Portage::Entity_kind::NODE, &(data[0]));
  
  // Create state wrapper
  
  Wonton::Simple_State_Wrapper sourceStateWrapper(source_state);

  // Gather the cell coordinates as Portage Points for source and target meshes 
  // for intersection. The outer vector is the cells, the inner vector is the
  // points of the vertices of that cell.

  std::vector<std::vector<Portage::Point<2>>>
      source_dualcell_coords(nnodes_source);
  std::vector<std::vector<Portage::Point<2>>>
      target_dualcell_coords(nnodes_target);

  // Actually get the Portage::Points for the dual cells 
   
  for (int n = 0; n < nnodes_source; ++n) 
	  sourceMeshWrapper.dual_cell_get_coordinates(n, &source_dualcell_coords[n]);
  for (int n = 0; n < nnodes_target; ++n) 
	  targetMeshWrapper.dual_cell_get_coordinates(n, &target_dualcell_coords[n]);
  

  // Interpolate from source to target mesh using the independent calculation
  // in simple_intersect_for_tests.h

  std::vector<double> outvals(nnodes_target);
  std::vector<std::vector<Portage::Weights_t>>
      sources_and_weights(nnodes_target);
      
  // Loop over target nodes
      
  for (int c = 0; c < nnodes_target; ++c) {
  
    std::vector<int> xcells;
    std::vector<std::vector<double>> xwts;

		// Compute the moments
		// xcells is the source cell indices that intersect
		// xwts is the moments vector for each cell that intersects
		
    BOX_INTERSECT::intersection_moments<2>(target_dualcell_coords[c],
                                        source_dualcell_coords,
                                        &xcells, &xwts);

    // Pack the results into a vector of true Portage::Weights_t
    
    std::vector<Portage::Weights_t> wtsvec(xcells.size());
    for (int i = 0; i < xcells.size(); ++i) {
      wtsvec[i].entityID = xcells[i];
      wtsvec[i].weights = xwts[i];
    }
    
    // Put the weights in final form
    
    sources_and_weights[c] = wtsvec;
  }
  
   // Now do it the Portage way
  
  // Create Interpolation object

  Portage::Interpolate_1stOrder<2, Portage::Entity_kind::NODE,
                                Wonton::Simple_Mesh_Wrapper,
                                Wonton::Simple_Mesh_Wrapper,
                                Wonton::Simple_State_Wrapper>
      interpolater(sourceMeshWrapper, targetMeshWrapper, sourceStateWrapper);

  interpolater.set_interpolation_variable("nodevars");

      
  Portage::transform(targetMeshWrapper.begin(Portage::Entity_kind::NODE), 
                     targetMeshWrapper.end(Portage::Entity_kind::NODE),
                     sources_and_weights.begin(),
                     outvals.begin(), interpolater);

  // Make sure we retrieved the correct value for each cell on the target
  const double stdval = data[0];
  for (int c = 0; c < nnodes_target; ++c) ASSERT_NEAR(stdval, outvals[c],TOL);


}



/// First order interpolation of constant cell-centered field in 3D

TEST(Interpolate_1st_Order, Cell_Ctr_Const_3D) {
 // Create simple meshes
  
  std::shared_ptr<Portage::Simple_Mesh> source_mesh =
    std::make_shared<Portage::Simple_Mesh>(0.0, 0.0, 0.0, 1.0, 1.0, 1.0, 4, 4, 4);
  std::shared_ptr<Portage::Simple_Mesh> target_mesh =
    std::make_shared<Portage::Simple_Mesh>(0.0, 0.0, 0.0, 1.0, 1.0, 1.0, 5, 5, 5);

  // Create mesh wrappers
  
  Wonton::Simple_Mesh_Wrapper sourceMeshWrapper(*source_mesh);
  Wonton::Simple_Mesh_Wrapper targetMeshWrapper(*target_mesh);

  // count cells
  
  const int ncells_source =
      sourceMeshWrapper.num_owned_cells();
  const int ncells_target =
      targetMeshWrapper.num_owned_cells();

  // Create a state object

  Portage::Simple_State source_state(source_mesh);

  // Define a state vector with constant value and add it to the source state

  std::vector<double> data(ncells_source, 1.25);
  source_state.add("cellvars", Portage::Entity_kind::CELL, &(data[0]));
  
  // Create state wrapper
  
  Wonton::Simple_State_Wrapper sourceStateWrapper(source_state);

  // Gather the cell coordinates as Portage Points for source and target meshes 
  // for intersection. The outer vector is the cells, the inner vector is the
  // points of the vertices of that cell.

  std::vector<std::vector<Portage::Point<3>>>
      source_cell_coords(ncells_source);
  std::vector<std::vector<Portage::Point<3>>>
      target_cell_coords(ncells_target);

  // Actually get the Portage::Points
  
  for (int c = 0; c < ncells_source; ++c)
    sourceMeshWrapper.cell_get_coordinates(c, &(source_cell_coords[c]));
  for (int c = 0; c < ncells_target; ++c)
    targetMeshWrapper.cell_get_coordinates(c, &(target_cell_coords[c]));

  // Interpolate from source to target mesh using the independent calculation
  // in simple_intersect_for_tests.h

  std::vector<double> outvals(ncells_target);
  std::vector<std::vector<Portage::Weights_t>>
      sources_and_weights(ncells_target);
      
  // Loop over target cells
      
  for (int c = 0; c < ncells_target; ++c) {
  
    std::vector<int> xcells;
    std::vector<std::vector<double>> xwts;

		// Compute the moments
		// xcells is the source cell indices that intersect
		// xwts is the moments vector for each cell that intersects
		
    BOX_INTERSECT::intersection_moments<3>(target_cell_coords[c],
                                        source_cell_coords,
                                        &xcells, &xwts);

    // Pack the results into a vector of true Portage::Weights_t
    
    std::vector<Portage::Weights_t> wtsvec(xcells.size());
    for (int i = 0; i < xcells.size(); ++i) {
      wtsvec[i].entityID = xcells[i];
      wtsvec[i].weights = xwts[i];
    }
    
    // Put the weights in final form
    
    sources_and_weights[c] = wtsvec;
  }
  
  // Now do it the Portage way
  
  // Create Interpolation object

  Portage::Interpolate_1stOrder<3, Portage::Entity_kind::CELL,
                                Wonton::Simple_Mesh_Wrapper,
                                Wonton::Simple_Mesh_Wrapper,
                                Wonton::Simple_State_Wrapper>
      interpolater(sourceMeshWrapper, targetMeshWrapper, sourceStateWrapper);

  interpolater.set_interpolation_variable("cellvars");

      
  Portage::transform(targetMeshWrapper.begin(Portage::Entity_kind::CELL), 
                     targetMeshWrapper.end(Portage::Entity_kind::CELL),
                     sources_and_weights.begin(),
                     outvals.begin(), interpolater);

  // Make sure we retrieved the correct value for each cell on the target
  const double stdval = data[0];
<<<<<<< HEAD
  for (int c = 0; c < ncells_target; ++c)
    ASSERT_NEAR(stdval, outvals[c], TOL);
}
=======
  for (int c = 0; c < ncells_target; ++c) 
    ASSERT_NEAR(stdval, outvals[c],TOL);
>>>>>>> ed4fcf13

}

/// First order interpolation of linear cell-centered field in 3D

TEST(Interpolate_1st_Order, Cell_Ctr_Lin_3D) {
  // Create simple meshes
  
  std::shared_ptr<Portage::Simple_Mesh> source_mesh =
    std::make_shared<Portage::Simple_Mesh>(0.0, 0.0, 0.0, 1.0, 1.0, 1.0, 4, 4, 4);
  std::shared_ptr<Portage::Simple_Mesh> target_mesh =
    std::make_shared<Portage::Simple_Mesh>(0.0, 0.0, 0.0, 1.0, 1.0, 1.0, 2, 2, 2);

  // Create mesh wrappers
  
  Wonton::Simple_Mesh_Wrapper sourceMeshWrapper(*source_mesh);
  Wonton::Simple_Mesh_Wrapper targetMeshWrapper(*target_mesh);

  // count cells
  
  const int ncells_source =
      sourceMeshWrapper.num_owned_cells();
  const int ncells_target =
      targetMeshWrapper.num_owned_cells();

  // Create a state object

  Portage::Simple_State source_state(source_mesh);

// Define a state vector with constant value and add it to the source state

  std::vector<double> data(ncells_source);
  for (int c = 0; c < ncells_source; ++c) {
    Portage::Point<3> cen;
    sourceMeshWrapper.cell_centroid(c, &cen);
    data[c] = cen[0]+cen[1];
  }
  source_state.add("cellvars", Portage::Entity_kind::CELL, &(data[0]));  

  // Create state wrapper
  
  Wonton::Simple_State_Wrapper sourceStateWrapper(source_state);

  // Gather the cell coordinates as Portage Points for source and target meshes 
  // for intersection. The outer vector is the cells, the inner vector is the
  // points of the vertices of that cell.

  std::vector<std::vector<Portage::Point<3>>>
      source_cell_coords(ncells_source);
  std::vector<std::vector<Portage::Point<3>>>
      target_cell_coords(ncells_target);

  // Actually get the Portage::Points
  
  for (int c = 0; c < ncells_source; ++c)
    sourceMeshWrapper.cell_get_coordinates(c, &(source_cell_coords[c]));
  for (int c = 0; c < ncells_target; ++c)
    targetMeshWrapper.cell_get_coordinates(c, &(target_cell_coords[c]));

  // Interpolate from source to target mesh using the independent calculation
  // in simple_intersect_for_tests.h

  std::vector<double> outvals(ncells_target);
  std::vector<std::vector<Portage::Weights_t>>
      sources_and_weights(ncells_target);
      
  // Loop over target cells
      
  for (int c = 0; c < ncells_target; ++c) {
  
    std::vector<int> xcells;
    std::vector<std::vector<double>> xwts;

		// Compute the moments
		// xcells is the source cell indices that intersect
		// xwts is the moments vector for each cell that intersects
		
    BOX_INTERSECT::intersection_moments<3>(target_cell_coords[c],
                                        source_cell_coords,
                                        &xcells, &xwts);

    // Pack the results into a vector of true Portage::Weights_t
    
    std::vector<Portage::Weights_t> wtsvec(xcells.size());
    for (int i = 0; i < xcells.size(); ++i) {
      wtsvec[i].entityID = xcells[i];
      wtsvec[i].weights = xwts[i];
    }
    
    // Put the weights in final form
    
    sources_and_weights[c] = wtsvec;
  }
  
  // Now do it the Portage way
  
  // Create Interpolation object

  Portage::Interpolate_1stOrder<3, Portage::Entity_kind::CELL,
                                Wonton::Simple_Mesh_Wrapper,
                                Wonton::Simple_Mesh_Wrapper,
                                Wonton::Simple_State_Wrapper>
      interpolater(sourceMeshWrapper, targetMeshWrapper, sourceStateWrapper);

  interpolater.set_interpolation_variable("cellvars");

      
  Portage::transform(targetMeshWrapper.begin(Portage::Entity_kind::CELL), 
                     targetMeshWrapper.end(Portage::Entity_kind::CELL),
                     sources_and_weights.begin(),
                     outvals.begin(), interpolater);
  
  // Make sure we retrieved the correct value for each cell on the target
  // NOTE: EVEN THOUGH 1ST ORDER INTERPOLATION ALGORITHM DOES NOT IN
  // GENERAL PRESERVE A LINEAR FIELD THE SPECIAL STRUCTURE OF THE SOURCE
  // AND TARGET MESHES ENSURES THAT THE LINEAR FIELD IS INTERPOLATED CORRECTLY
  // IN THIS TEST

  std::vector<double> stdvals(ncells_target);
  for (int c = 0; c < ncells_target; ++c) {
    Portage::Point<3> cen;
    targetMeshWrapper.cell_centroid(c, &cen);
    stdvals[c] = cen[0]+cen[1];
  }

  for (int c = 0; c < ncells_target; ++c)
<<<<<<< HEAD
    ASSERT_NEAR(stdvals[c], outvals[c], TOL);
=======
    ASSERT_NEAR(stdvals[c], outvals[c],TOL);

>>>>>>> ed4fcf13
}


/// First order interpolation of constant node-centered field in 3D

TEST(Interpolate_1st_Order, Node_Ctr_Const_3D) {

  // Create simple meshes
  
  std::shared_ptr<Portage::Simple_Mesh> source_mesh =
    std::make_shared<Portage::Simple_Mesh>(0.0, 0.0, 0.0, 1.0, 1.0, 1.0, 4, 4, 4);
  std::shared_ptr<Portage::Simple_Mesh> target_mesh =
    std::make_shared<Portage::Simple_Mesh>(0.0, 0.0, 0.0, 1.0, 1.0, 1.0, 5, 5, 5);

  // Create mesh wrappers
  
  Wonton::Simple_Mesh_Wrapper sourceMeshWrapper(*source_mesh);
  Wonton::Simple_Mesh_Wrapper targetMeshWrapper(*target_mesh);

  // count nodes
  
  const int nnodes_source =
      sourceMeshWrapper.num_owned_nodes();
  const int nnodes_target =
      targetMeshWrapper.num_owned_nodes();

  // Create a state object

  Portage::Simple_State source_state(source_mesh);

  // Define a state vector with constant value and add it to the source state

  std::vector<double> data(nnodes_source, 1.25);
  source_state.add("nodevars", Portage::Entity_kind::NODE, &(data[0]));
  
  // Create state wrapper
  
  Wonton::Simple_State_Wrapper sourceStateWrapper(source_state);

  // Gather the cell coordinates as Portage Points for source and target meshes 
  // for intersection. The outer vector is the cells, the inner vector is the
  // points of the vertices of that cell.

  std::vector<std::vector<Portage::Point<3>>>
      source_dualcell_coords(nnodes_source);
  std::vector<std::vector<Portage::Point<3>>>
      target_dualcell_coords(nnodes_target);

  // Actually get the Portage::Points for the dual cells 
   
  for (int n = 0; n < nnodes_source; ++n) 
	  sourceMeshWrapper.dual_cell_get_coordinates(n, &source_dualcell_coords[n]);
  for (int n = 0; n < nnodes_target; ++n) 
	  targetMeshWrapper.dual_cell_get_coordinates(n, &target_dualcell_coords[n]);

  // Interpolate from source to target mesh using the independent calculation
  // in simple_intersect_for_tests.h

  std::vector<double> outvals(nnodes_target);
  std::vector<std::vector<Portage::Weights_t>>
      sources_and_weights(nnodes_target);
      
  // Loop over target nodes
      
  for (int c = 0; c < nnodes_target; ++c) {
  
    std::vector<int> xcells;
    std::vector<std::vector<double>> xwts;

		// Compute the moments
		// xcells is the source cell indices that intersect
		// xwts is the moments vector for each cell that intersects
		
    BOX_INTERSECT::intersection_moments<3>(target_dualcell_coords[c],
                                        source_dualcell_coords,
                                        &xcells, &xwts);

    // Pack the results into a vector of true Portage::Weights_t
    
    std::vector<Portage::Weights_t> wtsvec(xcells.size());
    for (int i = 0; i < xcells.size(); ++i) {
      wtsvec[i].entityID = xcells[i];
      wtsvec[i].weights = xwts[i];
    }
    
    // Put the weights in final form
    
    sources_and_weights[c] = wtsvec;
  }
  
   // Now do it the Portage way
  
  // Create Interpolation object

  Portage::Interpolate_1stOrder<3, Portage::Entity_kind::NODE,
                                Wonton::Simple_Mesh_Wrapper,
                                Wonton::Simple_Mesh_Wrapper,
                                Wonton::Simple_State_Wrapper>
      interpolater(sourceMeshWrapper, targetMeshWrapper, sourceStateWrapper);

  interpolater.set_interpolation_variable("nodevars");

      
  Portage::transform(targetMeshWrapper.begin(Portage::Entity_kind::NODE), 
                     targetMeshWrapper.end(Portage::Entity_kind::NODE),
                     sources_and_weights.begin(),
                     outvals.begin(), interpolater);

  // Make sure we retrieved the correct value for each cell on the target
  const double stdval = data[0];
  for (int c = 0; c < nnodes_target; ++c) ASSERT_NEAR(stdval, outvals[c],TOL);
}
<|MERGE_RESOLUTION|>--- conflicted
+++ resolved
@@ -116,28 +116,15 @@
 
   interpolater.set_interpolation_variable("cellvars");
 
-<<<<<<< HEAD
-  Jali::Entity_ID_List const& targetcells =
-      target_mesh->cells<Jali::Entity_type::ALL>();
-  
-  Portage::transform(targetcells.begin(), targetcells.end(),
-=======
       
   Portage::transform(targetMeshWrapper.begin(Portage::Entity_kind::CELL), 
                      targetMeshWrapper.end(Portage::Entity_kind::CELL),
->>>>>>> ed4fcf13
                      sources_and_weights.begin(),
                      outvals.begin(), interpolater);
 
   // Make sure we retrieved the correct value for each cell on the target
   const double stdval = data[0];
-<<<<<<< HEAD
-  for (int c = 0; c < ncells_target; ++c)
-    ASSERT_NEAR(stdval, outvals[c], TOL);
-=======
-  for (int c = 0; c < ncells_target; ++c) ASSERT_NEAR(stdval, outvals[c],TOL);
-  
->>>>>>> ed4fcf13
+  for (int c = 0; c < ncells_target; ++c) ASSERT_NEAR(stdval, outvals[c], TOL);
 }
 
 
@@ -265,11 +252,7 @@
   }
 
   for (int c = 0; c < ncells_target; ++c)
-<<<<<<< HEAD
     ASSERT_NEAR(stdvals[c], outvals[c], TOL);
-=======
-    ASSERT_NEAR(stdvals[c], outvals[c],TOL);
->>>>>>> ed4fcf13
 }
 
 /// First order interpolation of constant node-centered field in 2D
@@ -493,15 +476,8 @@
 
   // Make sure we retrieved the correct value for each cell on the target
   const double stdval = data[0];
-<<<<<<< HEAD
   for (int c = 0; c < ncells_target; ++c)
     ASSERT_NEAR(stdval, outvals[c], TOL);
-}
-=======
-  for (int c = 0; c < ncells_target; ++c) 
-    ASSERT_NEAR(stdval, outvals[c],TOL);
->>>>>>> ed4fcf13
-
 }
 
 /// First order interpolation of linear cell-centered field in 3D
@@ -627,12 +603,7 @@
   }
 
   for (int c = 0; c < ncells_target; ++c)
-<<<<<<< HEAD
     ASSERT_NEAR(stdvals[c], outvals[c], TOL);
-=======
-    ASSERT_NEAR(stdvals[c], outvals[c],TOL);
-
->>>>>>> ed4fcf13
 }
 
 
