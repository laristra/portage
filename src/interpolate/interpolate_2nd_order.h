/*---------------------------------------------------------------------------~*
 * Copyright (c) 2015 Los Alamos National Security, LLC
 * All rights reserved.
 *---------------------------------------------------------------------------~*/

#ifndef SRC_INTERPOLATE_INTERPOLATE_2ND_ORDER_H_
#define SRC_INTERPOLATE_INTERPOLATE_2ND_ORDER_H_

#include <cassert>
#include <stdexcept>
#include <algorithm>
#include <string>
#include <iostream>
#include <utility>
#include <vector>

#include "portage/support/portage.h"
#include "portage/interpolate/gradient.h"

#include "portage/wrappers/mesh/jali/jali_mesh_wrapper.h"
#include "portage/wrappers/state/jali/jali_state_wrapper.h"

namespace Portage {

/*!
  @class Interpolate_2ndOrder interpolate_2nd_order.h
  @brief Interpolate_2ndOrder does a 2nd order interpolation of scalars
  @tparam MeshType The type of the mesh wrapper used to access mesh info
  @tparam StateType The type of the state manager used to access data.
  @tparam OnWhatType The type of entity-based data we wish to interpolate;
  e.g. does it live on nodes, cells, edges, etc.

  [1] Margolin, L.G. and Shashkov, M.J. "Second-order sign-preserving
  conservative interpolation (remapping) on general grids." Journal of
  Computational Physics, v 184, n 1, pp. 266-298, 2003.

  [2] Dukowicz, J.K. and Kodis, J.W. "Accurate Conservative Remapping
  (Rezoning) for Arbitrary Lagrangian-Eulerian Computations," SIAM
  Journal on Scientific and Statistical Computing, Vol. 8, No. 3,
  pp. 305-321, 1987.

  @todo Template on variable type (YES)
*/


template<typename SourceMeshType, typename TargetMeshType, typename StateType,
    Entity_kind on_what>
class Interpolate_2ndOrder {
 public:
  /*!
    @brief Constructor
    @param[in] source_mesh The mesh wrapper used to query source mesh info
    @param[in] target_mesh The mesh wrapper used to query target mesh info
    @param[in] source_state The state-manager wrapper used to query field info
    @param[in] sources_and_weights Vector of source entities and their weights for each target entity
  */

  Interpolate_2ndOrder(SourceMeshType const & source_mesh,
                       TargetMeshType const & target_mesh,
                       StateType const & source_state) :
      source_mesh_(source_mesh),
      target_mesh_(target_mesh),
      source_state_(source_state),
<<<<<<< HEAD
      interp_var_name_(interp_var_name),
      source_vals_(NULL) {
    
    // Extract the field data from the statemanager
=======
      interp_var_name_("VariableNameNotSet"),
      limiter_type_(NOLIMITER),
      source_vals_(NULL) {}
>>>>>>> 03ae7f7b

  /// Copy constructor (disabled)
  //  Interpolate_2ndOrder(const Interpolate_2ndOrder &) = delete;

  /// Assignment operator (disabled)
  Interpolate_2ndOrder & operator = (const Interpolate_2ndOrder &) = delete;

  /// Destructor
  ~Interpolate_2ndOrder() {}


  /// Set the name of the interpolation variable and the limiter type

  void set_interpolation_variable(std::string const & interp_var_name,
                                  LimiterType limiter_type = NOLIMITER) {
    interp_var_name_ = interp_var_name;
    limiter_type_ = limiter_type;

    // Extract the field data from the statemanager
    
    source_state_.get_data(on_what, interp_var_name, &source_vals_);
    
    // Compute the limited gradients for the field
    
    Limited_Gradient<SourceMeshType, StateType, on_what>
        limgrad(source_mesh_, source_state_, interp_var_name, limiter_type_);
    
    
    int nentities = source_mesh_.end(on_what)-source_mesh_.begin(on_what);
    gradients_.resize(nentities);
    
    // call transform functor to take the values of the variable on
    // the cells and compute a "limited" gradient of the field on the
    // cells (for transform definition, see portage.h)

    // Even though we defined Portage::transform (to be
    // thrust::transform or boost::transform) in portage.h, the
    // compiler is not able to disambiguate this call and is getting
    // confused. So we will explicitly state that this is Portage::transform

    Portage::transform(source_mesh_.begin(on_what), source_mesh_.end(on_what),
                       gradients_.begin(), limgrad);
  }


  /*!
    @brief Functor to do the actual interpolate calculation
    @param[in] cells_and_weights A pair of two vectors
    @c sources_and_weights.first() is the vector of source entity indices
    in the source mesh that will contribute to the current target mesh entity.
    @c sources_and_weights.second() is the vector of vector weights for each
    of the source mesh entities in @c sources_and_weights.first().  Each element
    of the weights vector is a moment of the source data over the target
    entity; for first order interpolate, only the first element (or zero'th moment)
    of the weights vector (i.e. the volume of intersection) is used. Source
    entities may be repeated in the list if the intersection of a target entity
    and a source entity consists of two or more disjoint pieces
    @param[in] targetCellID The index of the target cell.

    @todo Cleanup the datatype for sources_and_weights - it is somewhat confusing.
    @todo must remove assumption that field is scalar
  */

  double operator() (int const targetCellID,
                     std::vector<Weights_t> const & sources_and_weights) const {
    // not implemented for all types - see specialization for cells and nodes

    std::cerr << "Interpolation operator not implemented for this entity type"
              << std::endl;
  }

 private:
  SourceMeshType const & source_mesh_;
  TargetMeshType const & target_mesh_;
  StateType const & source_state_;
  std::string interp_var_name_;
  LimiterType limiter_type_;
  double * source_vals_;

  Portage::vector<std::vector<double>> gradients_;
};




//////////////////////////////////////////////////////////////////////////////
/*!
  @brief 2nd order interpolate class specialization for cells
  @param[in] cells_and_weights Pair containing vector of contributing source
  cells and vector of contribution weights
*/

template<typename SourceMeshType, typename TargetMeshType, typename StateType>
class Interpolate_2ndOrder<SourceMeshType, TargetMeshType, StateType, CELL> {
 public:
  Interpolate_2ndOrder(SourceMeshType const & source_mesh,
                       TargetMeshType const & target_mesh,
                       StateType const & source_state) :
      source_mesh_(source_mesh),
      target_mesh_(target_mesh),
      source_state_(source_state),
<<<<<<< HEAD
      interp_var_name_(interp_var_name),
      limiter_type_(limiter_type),
      source_vals_(NULL) {
    // Extract the field data from the statemanager

    source_state_.get_data(CELL, interp_var_name_, &source_vals_);
  }
=======
      interp_var_name_("VariableNameNotSet"),
      limiter_type_(NOLIMITER),
      source_vals_(NULL) {}

  
  /// Set the name of the interpolation variable and the limiter type

  void set_interpolation_variable(std::string const & interp_var_name,
                                  LimiterType limiter_type = NOLIMITER) {

    interp_var_name_ = interp_var_name;
    limiter_type_ = limiter_type;

    // Extract the field data from the statemanager

    source_state_.get_data(CELL, interp_var_name, &source_vals_);
>>>>>>> 03ae7f7b

  void compute_gradients() {
    // Compute the limited gradients for the field

    int nentities = source_mesh_.end(CELL, Entity_type::PARALLEL_OWNED)-source_mesh_.begin(CELL);
    gradients_ = std::make_shared<std::vector<Portage::Point3>>();
    gradients_->resize(nentities);
   
    Limited_Gradient<SourceMeshType, StateType, CELL>
        limgrad(source_mesh_, source_state_, interp_var_name_, limiter_type_);
<<<<<<< HEAD
 
=======

    int nentities = source_mesh_.end(CELL)-source_mesh_.begin(CELL);
    gradients_.resize(nentities);

>>>>>>> 03ae7f7b
    // call transform functor to take the values of the variable on
    // the cells and compute a "limited" gradient of the field on the
    // cells (for transform definition, see portage.h)

    // Even though we defined Portage::transform (to be
    // thrust::transform or boost::transform) in portage.h, the
    // compiler is not able to disambiguate this call and is getting
    // confused. So we will explicitly state that this is Portage::transform
    Portage::transform(source_mesh_.begin(CELL), source_mesh_.end(CELL, Entity_type::PARALLEL_OWNED),
                       gradients_->begin(), limgrad);
  }


  /// Copy constructor (disabled)
  //  Interpolate_2ndOrder(const Interpolate_2ndOrder &) = delete;

  /// Assignment operator (disabled)
  Interpolate_2ndOrder & operator = (const Interpolate_2ndOrder &) = delete;

  /// Destructor
  ~Interpolate_2ndOrder() {}


  /*!
    @brief   Functor to do the 2nd order interpolation of cell values

    @param[in] targetCellID The index of the target cell.

    @param[in] sources_and_weights Vector of source mesh entities and
    corresponding weight vectors.  Each element of the weights vector
    is a moment of the source data over the target entity; for first
    order interpolation, only the first element (or zero'th moment) of
    the weights vector (i.e. the volume of intersection) is
    used. Source entities may be repeated in the list if the
    intersection of a target entity and a source entity consists of
    two or more disjoint pieces

    @todo must remove assumption that field is scalar
  */

  double operator() (int const targetCellID,
                     std::vector<Weights_t> const & sources_and_weights) const;

  void set_gradients(std::shared_ptr<std::vector<Portage::Point3>> gradients)
  {
    gradients_ = gradients;
  }

  std::shared_ptr<std::vector<Portage::Point3>> get_gradients()
  {
    return gradients_;
  }  

 private:
  SourceMeshType const & source_mesh_;
  TargetMeshType const & target_mesh_;
  StateType const & source_state_;
<<<<<<< HEAD
  std::string const & interp_var_name_;
  LimiterType const & limiter_type_;
  double * source_vals_;
  std::shared_ptr<std::vector<Portage::Point3>> gradients_; 
=======
  std::string interp_var_name_;
  LimiterType limiter_type_;
  double * source_vals_;

  Portage::vector<std::vector<double>> gradients_;
>>>>>>> 03ae7f7b
};

// Implementation of the () operator for 2nd order interpolation on cells


template<typename SourceMeshType, typename TargetMeshType, typename StateType>
double Interpolate_2ndOrder<SourceMeshType, TargetMeshType,
                            StateType, CELL>::operator()
    (int const targetCellID, std::vector<Weights_t> const & sources_and_weights)
    const {
  
  int nsrccells = sources_and_weights.size();
  if (!nsrccells) {
#ifdef DEBUG
    std::cerr << "WARNING: No source cells contribute to target cell." <<
        std::endl;
#endif
    return 0.0;
  }

  // dimension of mesh

  int spdim = source_mesh_.space_dimension();

  double totalval = 0.0;

  // contribution of the source cell is its field value weighted by
  // its "weight" (in this case, its 0th moment/area/volume)

  /// @todo Should use zip_iterator here but I am not sure I know how to

  for (int j = 0; j < nsrccells; ++j) {
    int srccell = sources_and_weights[j].entityID;
    std::vector<double> xsect_weights =
        sources_and_weights[j].weights;
    double xsect_volume = xsect_weights[0];

    double eps = 1e-30;
    if (xsect_volume <= eps) continue;  // no intersection

    std::vector<double> srccell_centroid(spdim);
    source_mesh_.cell_centroid(srccell, &srccell_centroid);

    std::vector<double> xsect_centroid(spdim);
    for (int i = 0; i < spdim; ++i)
      xsect_centroid[i] = xsect_weights[1+i]/xsect_volume;  // (1st moment)/vol


    double val = source_vals_[srccell];
<<<<<<< HEAD
    for (int i = 0; i < spdim; i++)
      val += (*gradients_)[srccell][i] * (xsect_centroid[i]-srccell_centroid[i]);

=======
    std::vector<double> gradient = gradients_[srccell]; 
    for (int i = 0; i < spdim; ++i)
      val += gradient[i] * (xsect_centroid[i]-srccell_centroid[i]);
>>>>>>> 03ae7f7b
    val *= xsect_volume;
    totalval += val;
  }

  // Normalize the value by sum of all the 0th weights (which is the
  // same as the total volume of the source cell)

  totalval /= target_mesh_.cell_volume(targetCellID);

  return totalval;
}
//////////////////////////////////////////////////////////////////////////////




//////////////////////////////////////////////////////////////////////////////
/*!
  @brief 2nd order interpolate class specialization for nodes
  @param[in] dualcells_and_weights Pair containing vector of contributing
  source nodes (dual cells) and vector of contribution weights
*/

template<typename SourceMeshType, typename TargetMeshType, typename StateType>
class Interpolate_2ndOrder<SourceMeshType, TargetMeshType, StateType, NODE> {
 public:
  Interpolate_2ndOrder(SourceMeshType const & source_mesh,
                       TargetMeshType const & target_mesh,
                       StateType const & source_state) :
      source_mesh_(source_mesh),
      target_mesh_(target_mesh),
      source_state_(source_state),
      interp_var_name_("VariableNameNotSet"),
      limiter_type_(NOLIMITER),
      source_vals_(NULL) {}

  /// Copy constructor (disabled)
  //  Interpolate_2ndOrder(const Interpolate_2ndOrder &) = delete;

  /// Assignment operator (disabled)
  Interpolate_2ndOrder & operator = (const Interpolate_2ndOrder &) = delete;

  /// Destructor
  ~Interpolate_2ndOrder() {}


  /// Set the name of the interpolation variable and the limiter type

  void set_interpolation_variable(std::string const & interp_var_name,
                                  LimiterType limiter_type = NOLIMITER) {

    interp_var_name_ = interp_var_name;
    limiter_type_ = limiter_type;

    // Extract the field data from the statemanager
    
    source_state_.get_data(NODE, interp_var_name, &source_vals_);
    
    // Compute the limited gradients for the field
    
    Limited_Gradient<SourceMeshType, StateType, NODE>
        limgrad(source_mesh_, source_state_, interp_var_name, limiter_type);
    
    int nentities = source_mesh_.end(NODE)-source_mesh_.begin(NODE);
    gradients_.resize(nentities);
    
    // call transform functor to take the values of the variable on
    // the cells and compute a "limited" gradient of the field on the
    // cells (for transform definition, see portage.h)
    
    // Even though we defined Portage::transform (to be
    // thrust::transform or boost::transform) in portage.h, the
    // compiler is not able to disambiguate this call and is getting
    // confused. So we will explicitly state that this is Portage::transform

    Portage::transform(source_mesh_.begin(NODE), source_mesh_.end(NODE),
                       gradients_.begin(), limgrad);
  }


  /*!
    @brief Functor to do the 2nd order interpolation of node values
    @param[in] sources_and_weights      A pair of two vectors

    @c sources_and_weights.first() is the vector of source entity indices
    in the source mesh that will contribute to the current target mesh entity.

    @c sources_and_weights.second() is the
    @param[in] targetCellID The index of the target cell.

    @param[in] sources_and_weights Vector of source mesh entities and
    corresponding weight vectors.  Each element of the weights vector
    is a moment of the source data over the target entity; for first
    order interpolation, only the first element (or zero'th moment) of
    the weights vector (i.e. the volume of intersection) is
    used. Source entities may be repeated in the list if the
    intersection of a target entity and a source entity consists of
    two or more disjoint pieces

    @todo must remove assumption that field is scalar
  */

  double operator() (const int targetCellID,
                     std::vector<Weights_t> const & sources_and_weights) const;

 private:
  SourceMeshType const & source_mesh_;
  TargetMeshType const & target_mesh_;
  StateType const & source_state_;
  std::string interp_var_name_;
  LimiterType limiter_type_;
  double * source_vals_;

  Portage::vector<std::vector<double>> gradients_;
};

/// implementation of the () operator for 2nd order interpolate on nodes

template<typename SourceMeshType, typename TargetMeshType, typename StateType>
double Interpolate_2ndOrder<SourceMeshType, TargetMeshType,
                            StateType, NODE> :: operator()
    (int const targetCellID, std::vector<Weights_t> const & sources_and_weights)
    const {

  int nsrccells = sources_and_weights.size();
  if (!nsrccells) {
#ifdef DEBUG
    std::cerr << "WARNING: No source cells contribute to target cell." <<
        std::endl;
#endif
    return 0.0;
  }

  // dimension of mesh

  int spdim = source_mesh_.space_dimension();

  double totalval = 0.0;

  // contribution of the source cell is its field value weighted by
  // its "weight" (in this case, its 0th moment/area/volume)

  /// @todo Should use zip_iterator here but I am not sure I know how to

  for (int j = 0; j < nsrccells; ++j) {
    int srccell = sources_and_weights[j].entityID;
    std::vector<double> xsect_weights = sources_and_weights[j].weights;
    double xsect_volume = xsect_weights[0];

    double eps = 1e-30;
    if (xsect_volume <= eps) continue;  // no intersection

    // note: here we are getting the node coord, not the centroid of
    // the dual cell
    std::vector<double> srccell_coord(spdim);
    if (spdim == 2) {
      Point<2> point;
      source_mesh_.node_get_coordinates(srccell, &point);
      srccell_coord[0] = point[0];
      srccell_coord[1] = point[1];
    } else if (spdim == 3) {
      Point<3> point;
      source_mesh_.node_get_coordinates(srccell, &point);
      srccell_coord[0] = point[0];
      srccell_coord[1] = point[1];
      srccell_coord[2] = point[2];
    }

    std::vector<double> xsect_centroid(spdim);
    for (int i = 0; i < spdim; ++i)
      // (1st moment)/(vol)
      xsect_centroid[i] = xsect_weights[1+i]/xsect_volume;

    double val = source_vals_[srccell];
    std::vector<double> gradient = gradients_[srccell];
    for (int i = 0; i < spdim; ++i)
<<<<<<< HEAD
      val += gradients_[srccell][i] * (xsect_centroid[i]-srccell_coord[i]);

=======
      val += gradient[i] * (xsect_centroid[i]-srccell_coord[i]);
>>>>>>> 03ae7f7b
    val *= xsect_volume;
    totalval += val;
  }

  // Normalize the value by sum of all the 0th weights (which is the
  // same as the total volume of the source cell)

  totalval /= target_mesh_.cell_volume(targetCellID);

  return totalval;
}


}  // namespace Portage

#endif  // SRC_INTERPOLATE_INTERPOLATE_2ND_ORDER_H_<|MERGE_RESOLUTION|>--- conflicted
+++ resolved
@@ -61,16 +61,9 @@
       source_mesh_(source_mesh),
       target_mesh_(target_mesh),
       source_state_(source_state),
-<<<<<<< HEAD
-      interp_var_name_(interp_var_name),
-      source_vals_(NULL) {
-    
-    // Extract the field data from the statemanager
-=======
       interp_var_name_("VariableNameNotSet"),
       limiter_type_(NOLIMITER),
       source_vals_(NULL) {}
->>>>>>> 03ae7f7b
 
   /// Copy constructor (disabled)
   //  Interpolate_2ndOrder(const Interpolate_2ndOrder &) = delete;
@@ -172,15 +165,6 @@
       source_mesh_(source_mesh),
       target_mesh_(target_mesh),
       source_state_(source_state),
-<<<<<<< HEAD
-      interp_var_name_(interp_var_name),
-      limiter_type_(limiter_type),
-      source_vals_(NULL) {
-    // Extract the field data from the statemanager
-
-    source_state_.get_data(CELL, interp_var_name_, &source_vals_);
-  }
-=======
       interp_var_name_("VariableNameNotSet"),
       limiter_type_(NOLIMITER),
       source_vals_(NULL) {}
@@ -197,25 +181,16 @@
     // Extract the field data from the statemanager
 
     source_state_.get_data(CELL, interp_var_name, &source_vals_);
->>>>>>> 03ae7f7b
-
-  void compute_gradients() {
+
     // Compute the limited gradients for the field
 
-    int nentities = source_mesh_.end(CELL, Entity_type::PARALLEL_OWNED)-source_mesh_.begin(CELL);
+    Limited_Gradient<SourceMeshType, StateType, CELL>
+        limgrad(source_mesh_, source_state_, interp_var_name_, limiter_type_);
+
+    int nentities = source_mesh_.end(CELL)-source_mesh_.begin(CELL);
     gradients_ = std::make_shared<std::vector<Portage::Point3>>();
     gradients_->resize(nentities);
-   
-    Limited_Gradient<SourceMeshType, StateType, CELL>
-        limgrad(source_mesh_, source_state_, interp_var_name_, limiter_type_);
-<<<<<<< HEAD
- 
-=======
-
-    int nentities = source_mesh_.end(CELL)-source_mesh_.begin(CELL);
-    gradients_.resize(nentities);
-
->>>>>>> 03ae7f7b
+
     // call transform functor to take the values of the variable on
     // the cells and compute a "limited" gradient of the field on the
     // cells (for transform definition, see portage.h)
@@ -224,6 +199,7 @@
     // thrust::transform or boost::transform) in portage.h, the
     // compiler is not able to disambiguate this call and is getting
     // confused. So we will explicitly state that this is Portage::transform
+
     Portage::transform(source_mesh_.begin(CELL), source_mesh_.end(CELL, Entity_type::PARALLEL_OWNED),
                        gradients_->begin(), limgrad);
   }
@@ -259,32 +235,27 @@
   double operator() (int const targetCellID,
                      std::vector<Weights_t> const & sources_and_weights) const;
 
-  void set_gradients(std::shared_ptr<std::vector<Portage::Point3>> gradients)
+  void set_gradients(std::string const & interp_var_name, 
+                     std::shared_ptr<std::vector<Portage::Point3>> gradients)
   {
+    source_state_.get_data(CELL, interp_var_name, &source_vals_);
     gradients_ = gradients;
   }
 
   std::shared_ptr<std::vector<Portage::Point3>> get_gradients()
   {
     return gradients_;
-  }  
+  }
 
  private:
   SourceMeshType const & source_mesh_;
   TargetMeshType const & target_mesh_;
   StateType const & source_state_;
-<<<<<<< HEAD
-  std::string const & interp_var_name_;
-  LimiterType const & limiter_type_;
-  double * source_vals_;
-  std::shared_ptr<std::vector<Portage::Point3>> gradients_; 
-=======
   std::string interp_var_name_;
   LimiterType limiter_type_;
   double * source_vals_;
 
-  Portage::vector<std::vector<double>> gradients_;
->>>>>>> 03ae7f7b
+  std::shared_ptr<std::vector<Portage::Point3>> gradients_;
 };
 
 // Implementation of the () operator for 2nd order interpolation on cells
@@ -315,7 +286,6 @@
   // its "weight" (in this case, its 0th moment/area/volume)
 
   /// @todo Should use zip_iterator here but I am not sure I know how to
-
   for (int j = 0; j < nsrccells; ++j) {
     int srccell = sources_and_weights[j].entityID;
     std::vector<double> xsect_weights =
@@ -331,18 +301,12 @@
     std::vector<double> xsect_centroid(spdim);
     for (int i = 0; i < spdim; ++i)
       xsect_centroid[i] = xsect_weights[1+i]/xsect_volume;  // (1st moment)/vol
+//std::cout << "Test: " << targetCellID << " " << srccell << std::endl;
 
 
     double val = source_vals_[srccell];
-<<<<<<< HEAD
-    for (int i = 0; i < spdim; i++)
+    for (int i = 0; i < spdim; ++i)
       val += (*gradients_)[srccell][i] * (xsect_centroid[i]-srccell_centroid[i]);
-
-=======
-    std::vector<double> gradient = gradients_[srccell]; 
-    for (int i = 0; i < spdim; ++i)
-      val += gradient[i] * (xsect_centroid[i]-srccell_centroid[i]);
->>>>>>> 03ae7f7b
     val *= xsect_volume;
     totalval += val;
   }
@@ -519,12 +483,7 @@
     double val = source_vals_[srccell];
     std::vector<double> gradient = gradients_[srccell];
     for (int i = 0; i < spdim; ++i)
-<<<<<<< HEAD
-      val += gradients_[srccell][i] * (xsect_centroid[i]-srccell_coord[i]);
-
-=======
       val += gradient[i] * (xsect_centroid[i]-srccell_coord[i]);
->>>>>>> 03ae7f7b
     val *= xsect_volume;
     totalval += val;
   }
