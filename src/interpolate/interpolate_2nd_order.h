/*---------------------------------------------------------------------------~*
 * Copyright (c) 2015 Los Alamos National Security, LLC
 * All rights reserved.
 *---------------------------------------------------------------------------~*/

#ifndef SRC_INTERPOLATE_INTERPOLATE_2ND_ORDER_H_
#define SRC_INTERPOLATE_INTERPOLATE_2ND_ORDER_H_

#include <cassert>
#include <stdexcept>
#include <algorithm>
#include <string>
#include <iostream>
#include <utility>
#include <vector>
#include <memory>

#include "portage/support/portage.h"
#include "portage/interpolate/gradient.h"

namespace Portage {

/*!
  @class Interpolate_2ndOrder interpolate_2nd_order.h
  @brief Interpolate_2ndOrder does a 2nd order interpolation of scalars
  @tparam MeshType The type of the mesh wrapper used to access mesh info
  @tparam StateType The type of the state manager used to access data.
  @tparam OnWhatType The type of entity-based data we wish to interpolate;
  e.g. does it live on nodes, cells, edges, etc.

  [1] Margolin, L.G. and Shashkov, M.J. "Second-order sign-preserving
  conservative interpolation (remapping) on general grids." Journal of
  Computational Physics, v 184, n 1, pp. 266-298, 2003.

  [2] Dukowicz, J.K. and Kodis, J.W. "Accurate Conservative Remapping
  (Rezoning) for Arbitrary Lagrangian-Eulerian Computations," SIAM
  Journal on Scientific and Statistical Computing, Vol. 8, No. 3,
  pp. 305-321, 1987.

  @todo Template on variable type (YES)
*/


template<typename SourceMeshType, typename TargetMeshType, typename StateType,
         Entity_kind on_what, long D>
class Interpolate_2ndOrder {
 public:
  /*!
    @brief Constructor
    @param[in] source_mesh The mesh wrapper used to query source mesh info
    @param[in] target_mesh The mesh wrapper used to query target mesh info
    @param[in] source_state The state-manager wrapper used to query field info
    @param[in] sources_and_weights Vector of source entities and their weights for each target entity
  */

  Interpolate_2ndOrder(SourceMeshType const & source_mesh,
                       TargetMeshType const & target_mesh,
                       StateType const & source_state) :
      source_mesh_(source_mesh),
      target_mesh_(target_mesh),
      source_state_(source_state),
      interp_var_name_("VariableNameNotSet"),
      limiter_type_(NOLIMITER),
      source_vals_(NULL) {}

  /// Copy constructor (disabled)
  //  Interpolate_2ndOrder(const Interpolate_2ndOrder &) = delete;

  /// Assignment operator (disabled)
  Interpolate_2ndOrder & operator = (const Interpolate_2ndOrder &) = delete;

  /// Destructor
  ~Interpolate_2ndOrder() {}


  /// Set the name of the interpolation variable and the limiter type

  void set_interpolation_variable(std::string const & interp_var_name,
                                  LimiterType limiter_type = NOLIMITER) {
    interp_var_name_ = interp_var_name;
    limiter_type_ = limiter_type;

    // Extract the field data from the statemanager
    
    source_state_.get_data(on_what, interp_var_name, &source_vals_);
    
    // Compute the limited gradients for the field
    
    Limited_Gradient<SourceMeshType, StateType, on_what, D>
        limgrad(source_mesh_, source_state_, interp_var_name, limiter_type_);
    
    
    int nentities = source_mesh_.end(on_what)-source_mesh_.begin(on_what);
    gradients_.resize(nentities);
    
    // call transform functor to take the values of the variable on
    // the cells and compute a "limited" gradient of the field on the
    // cells (for transform definition, see portage.h)

    // Even though we defined Portage::transform (to be
    // thrust::transform or boost::transform) in portage.h, the
    // compiler is not able to disambiguate this call and is getting
    // confused. So we will explicitly state that this is Portage::transform

 int comm_rank;
  MPI_Comm_rank(MPI_COMM_WORLD, &comm_rank);

//if (comm_rank == 0)
    Portage::transform(source_mesh_.begin(on_what, Entity_type::PARALLEL_OWNED), 
                       source_mesh_.end(on_what, Entity_type::PARALLEL_OWNED),
                       gradients_.begin(), limgrad);
  }


  /*!
    @brief Functor to do the actual interpolate calculation
    @param[in] cells_and_weights A pair of two vectors
    @c sources_and_weights.first() is the vector of source entity indices
    in the source mesh that will contribute to the current target mesh entity.
    @c sources_and_weights.second() is the vector of vector weights for each
    of the source mesh entities in @c sources_and_weights.first().  Each element
    of the weights vector is a moment of the source data over the target
    entity; for first order interpolate, only the first element (or zero'th moment)
    of the weights vector (i.e. the volume of intersection) is used. Source
    entities may be repeated in the list if the intersection of a target entity
    and a source entity consists of two or more disjoint pieces
    @param[in] targetCellID The index of the target cell.

    @todo Cleanup the datatype for sources_and_weights - it is somewhat confusing.
    @todo must remove assumption that field is scalar
  */

  double operator() (int const targetCellID,
                     std::vector<Weights_t> const & sources_and_weights) const {
    // not implemented for all types - see specialization for cells and nodes

    std::cerr << "Interpolation operator not implemented for this entity type"
              << std::endl;
  }

 private:
  SourceMeshType const & source_mesh_;
  TargetMeshType const & target_mesh_;
  StateType const & source_state_;
  std::string interp_var_name_;
  LimiterType limiter_type_;
  double const * source_vals_;

  // Portage::vector is generalization of std::vector and
  // Portage::Vector<D> is a geometric vector
  Portage::vector<Vector<D>> gradients_;
};




//////////////////////////////////////////////////////////////////////////////
/*!
  @brief 2nd order interpolate class specialization for cells
  @param[in] cells_and_weights Pair containing vector of contributing source
  cells and vector of contribution weights
*/

template<typename SourceMeshType, typename TargetMeshType, typename StateType,
         long D>
class Interpolate_2ndOrder<SourceMeshType, TargetMeshType, StateType, CELL, D> {
 public:
  Interpolate_2ndOrder(SourceMeshType const & source_mesh,
                       TargetMeshType const & target_mesh,
                       StateType const & source_state) :
      source_mesh_(source_mesh),
      target_mesh_(target_mesh),
      source_state_(source_state),
      interp_var_name_("VariableNameNotSet"),
      limiter_type_(NOLIMITER),
      source_vals_(NULL) {}

  
  /// Set the name of the interpolation variable and the limiter type

  void set_interpolation_variable(std::string const & interp_var_name,
                                  LimiterType limiter_type = NOLIMITER) {

    interp_var_name_ = interp_var_name;
    limiter_type_ = limiter_type;

    // Extract the field data from the statemanager

    source_state_.get_data(CELL, interp_var_name, &source_vals_);

    // Compute the limited gradients for the field

    Limited_Gradient<SourceMeshType, StateType, CELL, D>
        limgrad(source_mesh_, source_state_, interp_var_name_, limiter_type_);

    int nentities = source_mesh_.end(CELL)-source_mesh_.begin(CELL);
    gradients_ = std::make_shared<std::vector<Portage::Point3>>();
    gradients_->resize(nentities);

    // call transform functor to take the values of the variable on
    // the cells and compute a "limited" gradient of the field on the
    // cells (for transform definition, see portage.h)

    // Even though we defined Portage::transform (to be
    // thrust::transform or boost::transform) in portage.h, the
    // compiler is not able to disambiguate this call and is getting
    // confused. So we will explicitly state that this is Portage::transform

    Portage::Point3* gradient_raw = (Portage::Point3*)(gradients_->data());
    Portage::pointer<Portage::Point3> gradient_ptr(gradient_raw);
    Portage::transform(source_mesh_.begin(CELL), source_mesh_.end(CELL, Entity_type::PARALLEL_OWNED),
                       gradient_ptr, limgrad); 
  }


  /// Copy constructor (disabled)
  //  Interpolate_2ndOrder(const Interpolate_2ndOrder &) = delete;

  /// Assignment operator (disabled)
  Interpolate_2ndOrder & operator = (const Interpolate_2ndOrder &) = delete;

  /// Destructor
  ~Interpolate_2ndOrder() {}


  /*!
    @brief   Functor to do the 2nd order interpolation of cell values

    @param[in] targetCellID The index of the target cell.

    @param[in] sources_and_weights Vector of source mesh entities and
    corresponding weight vectors.  Each element of the weights vector
    is a moment of the source data over the target entity; for first
    order interpolation, only the first element (or zero'th moment) of
    the weights vector (i.e. the volume of intersection) is
    used. Source entities may be repeated in the list if the
    intersection of a target entity and a source entity consists of
    two or more disjoint pieces

    @todo must remove assumption that field is scalar
  */

  double operator() (int const targetCellID,
                     std::vector<Weights_t> const & sources_and_weights) const;

  /// Set gradients (without computing here)
/*  void set_gradients(std::string const & interp_var_name, 
                     std::shared_ptr<std::vector<Portage::Point3>> gradients)
  {
    source_state_.get_data(CELL, interp_var_name, &source_vals_);
    gradients_ = gradients;
  }

  /// Get gradients that have been computed
  std::shared_ptr<std::vector<Portage::Point3>> get_gradients()
  {
    return gradients_;
  }
*/
 private:
  SourceMeshType const & source_mesh_;
  TargetMeshType const & target_mesh_;
  StateType const & source_state_;
  std::string interp_var_name_;
  LimiterType limiter_type_;
  double const * source_vals_;

<<<<<<< HEAD
  std::shared_ptr<std::vector<Portage::Point3>> gradients_;
=======
  // Portage::vector is generalization of std::vector and
  // Portage::Vector<D> is a geometric vector
  Portage::vector<Vector<D>> gradients_;
>>>>>>> ff4ab973
};

// Implementation of the () operator for 2nd order interpolation on cells


template<typename SourceMeshType, typename TargetMeshType, typename StateType,
         long D>
double Interpolate_2ndOrder<SourceMeshType, TargetMeshType,
                            StateType, CELL, D>::operator()
    (int const targetCellID, std::vector<Weights_t> const & sources_and_weights)
    const {
  
  int nsrccells = sources_and_weights.size();
  if (!nsrccells) {
#ifdef DEBUG
    std::cerr << "WARNING: No source cells contribute to target cell." <<
        std::endl;
#endif
    return 0.0;
  }

  double totalval = 0.0;

  // contribution of the source cell is its field value weighted by
  // its "weight" (in this case, its 0th moment/area/volume)

  /// @todo Should use zip_iterator here but I am not sure I know how to
  for (int j = 0; j < nsrccells; ++j) {
    int srccell = sources_and_weights[j].entityID;
    std::vector<double> xsect_weights = sources_and_weights[j].weights;
    double xsect_volume = xsect_weights[0];

    double eps = 1e-30;
    if (xsect_volume <= eps) continue;  // no intersection

    Point<D> srccell_centroid;
    source_mesh_.cell_centroid(srccell, &srccell_centroid);

    Point<D> xsect_centroid;
    for (int i = 0; i < D; ++i)
      xsect_centroid[i] = xsect_weights[1+i]/xsect_volume;  // (1st moment)/vol

<<<<<<< HEAD
    int lindex = source_mesh_.virtual_to_local(srccell);

    double val = source_vals_[lindex];
    for (int i = 0; i < spdim; ++i)
      val += (*gradients_)[srccell][i] * (xsect_centroid[i]-srccell_centroid[i]);
=======
    Vector<D> gradient = gradients_[srccell];
    Vector<D> vec = xsect_centroid - srccell_centroid;
    double val = source_vals_[srccell] + dot(gradient, vec);
>>>>>>> ff4ab973
    val *= xsect_volume;
    totalval += val;
  }

  // Normalize the value by sum of all the 0th weights (which is the
  // same as the total volume of the source cell)

  totalval /= target_mesh_.cell_volume(targetCellID);

  return totalval;
}
//////////////////////////////////////////////////////////////////////////////




//////////////////////////////////////////////////////////////////////////////
/*!
  @brief 2nd order interpolate class specialization for nodes
  @param[in] dualcells_and_weights Pair containing vector of contributing
  source nodes (dual cells) and vector of contribution weights
*/

template<typename SourceMeshType, typename TargetMeshType, typename StateType,
         long D>
class Interpolate_2ndOrder<SourceMeshType, TargetMeshType, StateType, NODE, D> {
 public:
  Interpolate_2ndOrder(SourceMeshType const & source_mesh,
                       TargetMeshType const & target_mesh,
                       StateType const & source_state) :
      source_mesh_(source_mesh),
      target_mesh_(target_mesh),
      source_state_(source_state),
      interp_var_name_("VariableNameNotSet"),
      limiter_type_(NOLIMITER),
      source_vals_(NULL) {}

  /// Copy constructor (disabled)
  //  Interpolate_2ndOrder(const Interpolate_2ndOrder &) = delete;

  /// Assignment operator (disabled)
  Interpolate_2ndOrder & operator = (const Interpolate_2ndOrder &) = delete;

  /// Destructor
  ~Interpolate_2ndOrder() {}


  /// Set the name of the interpolation variable and the limiter type

  void set_interpolation_variable(std::string const & interp_var_name,
                                  LimiterType limiter_type = NOLIMITER) {

    interp_var_name_ = interp_var_name;
    limiter_type_ = limiter_type;

    // Extract the field data from the statemanager
    
    source_state_.get_data(NODE, interp_var_name, &source_vals_);
    
    // Compute the limited gradients for the field
    
    Limited_Gradient<SourceMeshType, StateType, NODE, D>
        limgrad(source_mesh_, source_state_, interp_var_name, limiter_type);
    
    int nentities = source_mesh_.end(NODE)-source_mesh_.begin(NODE);
    gradients_.resize(nentities);
    
    // call transform functor to take the values of the variable on
    // the cells and compute a "limited" gradient of the field on the
    // cells (for transform definition, see portage.h)
    
    // Even though we defined Portage::transform (to be
    // thrust::transform or boost::transform) in portage.h, the
    // compiler is not able to disambiguate this call and is getting
    // confused. So we will explicitly state that this is Portage::transform

    Portage::transform(source_mesh_.begin(NODE), source_mesh_.end(NODE),
                       gradients_.begin(), limgrad);
  }


  /*!
    @brief Functor to do the 2nd order interpolation of node values
    @param[in] sources_and_weights      A pair of two vectors

    @c sources_and_weights.first() is the vector of source entity indices
    in the source mesh that will contribute to the current target mesh entity.

    @c sources_and_weights.second() is the
    @param[in] targetCellID The index of the target cell.

    @param[in] sources_and_weights Vector of source mesh entities and
    corresponding weight vectors.  Each element of the weights vector
    is a moment of the source data over the target entity; for first
    order interpolation, only the first element (or zero'th moment) of
    the weights vector (i.e. the volume of intersection) is
    used. Source entities may be repeated in the list if the
    intersection of a target entity and a source entity consists of
    two or more disjoint pieces

    @todo must remove assumption that field is scalar
  */

  double operator() (const int targetCellID,
                     std::vector<Weights_t> const & sources_and_weights) const;

 private:
  SourceMeshType const & source_mesh_;
  TargetMeshType const & target_mesh_;
  StateType const & source_state_;
  std::string interp_var_name_;
  LimiterType limiter_type_;
  double const * source_vals_;

  // Portage::vector is generalization of std::vector and
  // Portage::Vector<D> is a geometric vector
  Portage::vector<Vector<D>> gradients_;
};

/// implementation of the () operator for 2nd order interpolate on nodes

template<typename SourceMeshType, typename TargetMeshType, typename StateType,
         long D>
double Interpolate_2ndOrder<SourceMeshType, TargetMeshType,
                            StateType, NODE, D> :: operator()
    (int const targetCellID, std::vector<Weights_t> const & sources_and_weights)
    const {

  int nsrccells = sources_and_weights.size();
  if (!nsrccells) {
#ifdef DEBUG
    std::cerr << "WARNING: No source cells contribute to target cell." <<
        std::endl;
#endif
    return 0.0;
  }

  double totalval = 0.0;

  // contribution of the source cell is its field value weighted by
  // its "weight" (in this case, its 0th moment/area/volume)

  /// @todo Should use zip_iterator here but I am not sure I know how to

  for (int j = 0; j < nsrccells; ++j) {
    int srccell = sources_and_weights[j].entityID;
    std::vector<double> xsect_weights = sources_and_weights[j].weights;
    double xsect_volume = xsect_weights[0];

    double eps = 1e-30;
    if (xsect_volume <= eps) continue;  // no intersection

    // note: here we are getting the node coord, not the centroid of
    // the dual cell
    Point<D> srccell_coord;
    source_mesh_.node_get_coordinates(srccell, &srccell_coord);

    Point<D> xsect_centroid;
    for (int i = 0; i < D; ++i)
      // (1st moment)/(vol)
      xsect_centroid[i] = xsect_weights[1+i]/xsect_volume;

    Vector<D> gradient = gradients_[srccell];
    Vector<D> vec = xsect_centroid - srccell_coord;
    double val = source_vals_[srccell] + dot(gradient, vec);
    val *= xsect_volume;
    totalval += val;
  }

  // Normalize the value by sum of all the 0th weights (which is the
  // same as the total volume of the source cell)

  totalval /= target_mesh_.cell_volume(targetCellID);

  return totalval;
}


}  // namespace Portage

#endif  // SRC_INTERPOLATE_INTERPOLATE_2ND_ORDER_H_<|MERGE_RESOLUTION|>--- conflicted
+++ resolved
@@ -13,7 +13,6 @@
 #include <iostream>
 #include <utility>
 #include <vector>
-#include <memory>
 
 #include "portage/support/portage.h"
 #include "portage/interpolate/gradient.h"
@@ -102,12 +101,7 @@
     // compiler is not able to disambiguate this call and is getting
     // confused. So we will explicitly state that this is Portage::transform
 
- int comm_rank;
-  MPI_Comm_rank(MPI_COMM_WORLD, &comm_rank);
-
-//if (comm_rank == 0)
-    Portage::transform(source_mesh_.begin(on_what, Entity_type::PARALLEL_OWNED), 
-                       source_mesh_.end(on_what, Entity_type::PARALLEL_OWNED),
+    Portage::transform(source_mesh_.begin(on_what), source_mesh_.end(on_what),
                        gradients_.begin(), limgrad);
   }
 
@@ -194,8 +188,7 @@
         limgrad(source_mesh_, source_state_, interp_var_name_, limiter_type_);
 
     int nentities = source_mesh_.end(CELL)-source_mesh_.begin(CELL);
-    gradients_ = std::make_shared<std::vector<Portage::Point3>>();
-    gradients_->resize(nentities);
+    gradients_.resize(nentities);
 
     // call transform functor to take the values of the variable on
     // the cells and compute a "limited" gradient of the field on the
@@ -206,10 +199,8 @@
     // compiler is not able to disambiguate this call and is getting
     // confused. So we will explicitly state that this is Portage::transform
 
-    Portage::Point3* gradient_raw = (Portage::Point3*)(gradients_->data());
-    Portage::pointer<Portage::Point3> gradient_ptr(gradient_raw);
-    Portage::transform(source_mesh_.begin(CELL), source_mesh_.end(CELL, Entity_type::PARALLEL_OWNED),
-                       gradient_ptr, limgrad); 
+    Portage::transform(source_mesh_.begin(CELL), source_mesh_.end(CELL),
+                       gradients_.begin(), limgrad);
   }
 
 
@@ -243,20 +234,6 @@
   double operator() (int const targetCellID,
                      std::vector<Weights_t> const & sources_and_weights) const;
 
-  /// Set gradients (without computing here)
-/*  void set_gradients(std::string const & interp_var_name, 
-                     std::shared_ptr<std::vector<Portage::Point3>> gradients)
-  {
-    source_state_.get_data(CELL, interp_var_name, &source_vals_);
-    gradients_ = gradients;
-  }
-
-  /// Get gradients that have been computed
-  std::shared_ptr<std::vector<Portage::Point3>> get_gradients()
-  {
-    return gradients_;
-  }
-*/
  private:
   SourceMeshType const & source_mesh_;
   TargetMeshType const & target_mesh_;
@@ -265,13 +242,9 @@
   LimiterType limiter_type_;
   double const * source_vals_;
 
-<<<<<<< HEAD
-  std::shared_ptr<std::vector<Portage::Point3>> gradients_;
-=======
   // Portage::vector is generalization of std::vector and
   // Portage::Vector<D> is a geometric vector
   Portage::vector<Vector<D>> gradients_;
->>>>>>> ff4ab973
 };
 
 // Implementation of the () operator for 2nd order interpolation on cells
@@ -299,6 +272,7 @@
   // its "weight" (in this case, its 0th moment/area/volume)
 
   /// @todo Should use zip_iterator here but I am not sure I know how to
+
   for (int j = 0; j < nsrccells; ++j) {
     int srccell = sources_and_weights[j].entityID;
     std::vector<double> xsect_weights = sources_and_weights[j].weights;
@@ -314,17 +288,10 @@
     for (int i = 0; i < D; ++i)
       xsect_centroid[i] = xsect_weights[1+i]/xsect_volume;  // (1st moment)/vol
 
-<<<<<<< HEAD
-    int lindex = source_mesh_.virtual_to_local(srccell);
-
-    double val = source_vals_[lindex];
-    for (int i = 0; i < spdim; ++i)
-      val += (*gradients_)[srccell][i] * (xsect_centroid[i]-srccell_centroid[i]);
-=======
     Vector<D> gradient = gradients_[srccell];
     Vector<D> vec = xsect_centroid - srccell_centroid;
-    double val = source_vals_[srccell] + dot(gradient, vec);
->>>>>>> ff4ab973
+    int lindex = source_mesh_.virtual_to_local(srccell);
+    double val = source_vals_[lindex] + dot(gradient, vec);
     val *= xsect_volume;
     totalval += val;
   }
