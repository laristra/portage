/*---------------------------------------------------------------------------~*
 * Copyright (c) 2015 Los Alamos National Security, LLC
 * All rights reserved.
 *---------------------------------------------------------------------------~*/

#ifndef SRC_INTERPOLATE_GRADIENT_H_
#define SRC_INTERPOLATE_GRADIENT_H_

#include <algorithm>
#include <stdexcept>
#include <string>
#include <vector>

#include "portage/support/portage.h"
#include "portage/support/Point.h"
#include "portage/support/Matrix.h"

namespace Portage {


/*!
  @brief Compute least squares gradient from set of values
  @param[in] coords Vector of coordinates at which values are given
  @param[in] vals   Vector of values at said coordinates

  Compute a least squares gradient from a set of values. The first
  point is assumed to be the point where the gradient must be computed
  and the first value is assumed to the value at this reference point

  This operator does not know anything about a mesh.

*/

template<long D>
Vector<D> ls_gradient(std::vector<Point<D>> const & coords,
                      std::vector<double> const & vals) {

  Point<D> coord0 = coords[0];

  double val0 = vals[0];

  // There are nvals but the first is the reference point where we
  // are trying to compute the gradient; so the matrix sizes etc
  // will only be nvals-1

  int nvals = vals.size();

  // Each row of A contains the components of the vector from
  // coord0 to the candidate point being used in the Least Squares
  // approximation (X_i-X_0).

  Matrix A(nvals-1, D);
  for (int i = 0; i < nvals-1; ++i) {
    for (int j = 0; j < D; ++j)
      A[i][j] = coords[i+1][j]-coord0[j];
  }


  // A is a matrix of size nvals-1 by D (where D is the space
  // dimension). So transpose(A)*A is D by D

  Matrix AT = A.transpose();

  Matrix ATA = AT*A;

  // Each entry/row of F contains the difference between the
  // function value at the candidate point and the function value
  // at the point where we are computing (f-f_0)

  std::vector<double> F(nvals-1);
  for (int i = 0; i < nvals-1; ++i)
    F[i] = vals[i+1]-val0;

  // F is a vector of nvals. So transpose(A)*F is vector of D
  // (where D is the space dimension)

  Vector<D> ATF = Vector<D>(AT*F);

  // Inverse of ATA

  Matrix ATAinv = ATA.inverse();

  // Gradient of length D

  return ATAinv*ATF;
}


/*! @class Limited_Gradient gradient.h
    @brief Compute limited gradient of a field or components of a field
    @tparam MeshType A mesh class that one can query for mesh info
    @tparam StateType A state manager class that one can query for field info
    @tparam on_what An enum type which indicates different entity types


*/

template<typename MeshType, typename StateType, Entity_kind on_what,
         long D>
class Limited_Gradient {
 public:
  /*! @brief Constructor
      @param[in] mesh  Mesh class than one can query for mesh info
      @param[in] state A state manager class that one can query for field info
      @param[in] on_what An enum that indicates what type of entity the field is on
      @param[in] var_name Name of field for which the gradient is to be computed
      @param[in] limiter_type An enum indicating if the limiter type (none, Barth-Jespersen, Superbee etc)

      @todo must remove assumption that field is scalar
   */

  Limited_Gradient(MeshType const & mesh, StateType const & state,
                   std::string const var_name,
                   LimiterType limiter_type) :
      mesh_(mesh), state_(state),
      var_name_(var_name), limtype_(limiter_type) {

    // Extract the field data from the statemanager

    state.get_data(on_what, var_name, &vals_);
  }

  /// @todo Seems to be needed when using this in a Thrust transform call?
  //
  //  //! Copy constructor (deleted)
  //
  //  Limited_Gradient(const Limited_Gradient &) = delete;

  /// Assignment operator (disabled)

  Limited_Gradient & operator = (const Limited_Gradient &) = delete;

  /// Destructor

  ~Limited_Gradient() {}

  /// Functor - not implemented for all types - see specialization for
  /// cells, nodes

<<<<<<< HEAD
  Portage::Point3 operator()(int entity_id) {
=======
  Vector<D> operator()(int entity_id) {
>>>>>>> ff4ab973
    std::cerr << "Limited gradient not implementd for this entity kind\n";
  }

 private:
  LimiterType limtype_;
  MeshType const & mesh_;
  StateType const & state_;
  std::string var_name_;
  double const *vals_;
};




///////////////////////////////////////////////////////////////////////////////

/*! @class Limited_Gradient<MeshType,StateType,CELL> gradient.h
    @brief Specialization of limited gradient class for @c cell-centered field
    @tparam MeshType A mesh class that one can query for mesh info
    @tparam StateType A state manager class that one can query for field info
*/

template<typename MeshType, typename StateType, long D>
class Limited_Gradient<MeshType, StateType, CELL, D> {
 public:
  /*! @brief Constructor
      @param[in] mesh  Mesh class than one can query for mesh info
      @param[in] state A state manager class that one can query for field info
      @param[in] var_name Name of field for which the gradient is to be computed
      @param[in] limiter_type An enum indicating if the limiter type (none, Barth-Jespersen, Superbee etc)

      @todo must remove assumption that field is scalar
   */

  Limited_Gradient(MeshType const & mesh, StateType const & state,
                   std::string const var_name, 
                   LimiterType limiter_type) :
      mesh_(mesh), state_(state), var_name_(var_name), 
      limtype_(limiter_type) {

    // Extract the field data from the statemanager
    state.get_data(CELL, var_name, &vals_);

    // Collect and keep the list of neighbors for each NODE as it may
    // be expensive to go to the mesh layer and collect this data for
    // each cell during the actual gradient calculation

    int ncells = mesh_.num_entities(CELL);
    cell_neighbors_.resize(ncells);

    for (int c = 0; c < ncells; ++c)
      mesh_.cell_get_node_adj_cells(c, ALL, &(cell_neighbors_[c]));
  }

  /// @todo Seems to be needed when using this in a Thrust transform call?
  //
  //  //! Copy constructor (deleted)
  //
  //  Limited_Gradient(const Limited_Gradient &) = delete;

  /// Assignment operator (disabled)

  Limited_Gradient & operator = (const Limited_Gradient &) = delete;

  /// Destructor

  ~Limited_Gradient() {}

  /// Functor

<<<<<<< HEAD
  Portage::Point3 operator()(int cellid);
=======
  Vector<D> operator()(int cellid);
>>>>>>> ff4ab973

 private:
  LimiterType limtype_;
  MeshType const & mesh_;
  StateType const & state_;
  std::string var_name_;
  double const *vals_;
  std::vector<std::vector<int>> cell_neighbors_;
};

// @brief Implementation of Limited_Gradient functor for CELLs

<<<<<<< HEAD
template<typename MeshType, typename StateType>
Portage::Point3
Limited_Gradient<MeshType, StateType, CELL> :: operator() (int const cellid) {
=======
template<typename MeshType, typename StateType, long D>
Vector<D>
Limited_Gradient<MeshType, StateType, CELL, D>::operator() (int const cellid) {
>>>>>>> ff4ab973

  assert(D == mesh_.space_dimension());
  assert(D == 2 || D == 3);
  double phi = 1.0;
<<<<<<< HEAD
  std::vector<double> grad(dim, 0);

  if (dim == 2 || dim == 3) {
    std::vector<double> cen, nbrcen;
    std::vector<int> const & nbrids = cell_neighbors_[cellid];

    std::vector<std::vector<double>> cellcenters(nbrids.size()+1);
    std::vector<double> cellvalues(nbrids.size()+1);

    mesh_.cell_centroid(cellid, &(cellcenters[0]));

    int lindex = mesh_.virtual_to_local(cellid);
    cellvalues[0] = vals_[lindex];

    int i = 1;
    for (auto nbrcell : nbrids) {
      mesh_.cell_centroid(nbrcell, &(cellcenters[i]));

      int lindex = mesh_.virtual_to_local(nbrcell);
      cellvalues[i] = vals_[lindex]; 
      i++;
    }

    grad = ls_gradient(cellcenters, cellvalues);

    // Limit the gradient to enforce monotonicity preservation

    if (limtype_ == BARTH_JESPERSEN) {

      phi = 1.0;

      // Min and max vals of function (cell centered vals) among neighbors
      /// @todo: must remove assumption the field is scalar

      double minval = vals_[cellid];
      double maxval = vals_[cellid];
=======
  Vector<D> grad;
>>>>>>> ff4ab973

  std::vector<int> const & nbrids = cell_neighbors_[cellid];

  std::vector<Point<D>> cellcenters(nbrids.size()+1);
  std::vector<double> cellvalues(nbrids.size()+1);
  
  mesh_.cell_centroid(cellid, &(cellcenters[0]));
  cellvalues[0] = vals_[cellid];
  
  int i = 1;
  for (auto nbrcell : nbrids) {
    mesh_.cell_centroid(nbrcell, &(cellcenters[i]));
    cellvalues[i] = vals_[nbrcell];
    i++;
  }

  grad = ls_gradient(cellcenters, cellvalues);


  // Limit the gradient to enforce monotonicity preservation
  
  if (limtype_ == BARTH_JESPERSEN) {
    
    phi = 1.0;
    
    // Min and max vals of function (cell centered vals) among neighbors
    /// @todo: must remove assumption the field is scalar
    
    double minval = vals_[cellid];
    double maxval = vals_[cellid];
    
    int nnbr = nbrids.size();
    for (int i = 0; i < nnbr; ++i) {
      minval = std::min(cellvalues[i], minval);
      maxval = std::max(cellvalues[i], maxval);
    }
    
    // Find the min and max of the reconstructed function in the cell
    // Since the reconstruction is linear, this will occur at one of
    // the nodes of the cell. So find the values of the reconstructed
    // function at the nodes of the cell
    
    int dim = mesh_.space_dimension();
    
    double cellcenval = vals_[cellid];
    std::vector<Point<D>> cellcoords;
    mesh_.cell_get_coordinates(cellid, &cellcoords);
    
    for (auto coord : cellcoords) {
      Vector<D> vec = coord-cellcenters[0];
      double diff = dot(grad, vec);
      double extremeval = (diff > 0.0) ? maxval : minval;
      double phi_new = (diff == 0.0) ? 1 : (extremeval-cellcenval)/diff;
      phi = std::min(phi_new, phi);
    }
  }

  // Limited gradient is phi*grad
  Portage::Point3 result;
  for (int i = 0; i < dim; i++)
    result[i] = grad[i] * phi;

<<<<<<< HEAD
  return result;
=======
  return phi*grad;
>>>>>>> ff4ab973
}




///////////////////////////////////////////////////////////////////////////////

/*! @class Limited_Gradient<MeshType,StateType,NODE> gradient.h
    @brief Specialization of limited gradient class for @c node-centered field
    @tparam MeshType A mesh class that one can query for mesh info
    @tparam StateType A state manager class that one can query for field info
*/


template<typename MeshType, typename StateType, long D>
class Limited_Gradient<MeshType, StateType, NODE, D> {
 public:

  /*! @brief Constructor
      @param[in] mesh  Mesh class than one can query for mesh info
      @param[in] state A state manager class that one can query for field info
      @param[in] var_name Name of field for which the gradient is to be computed
      @param[in] limiter_type An enum indicating if the limiter type (none, Barth-Jespersen, Superbee etc)

      @todo must remove assumption that field is scalar
   */

  Limited_Gradient(MeshType const & mesh, StateType const & state,
                   std::string const var_name,
                   LimiterType limiter_type) :
      mesh_(mesh), state_(state), var_name_(var_name),
      limtype_(limiter_type) {

    // Extract the field data from the statemanager
    state.get_data(NODE, var_name, &vals_);

    // Collect and keep the list of neighbors for each NODE as it may
    // be expensive to go to the mesh layer and collect this data for
    // each cell during the actual gradient calculation

    int nnodes = mesh_.num_entities(NODE);
    node_neighbors_.resize(nnodes);

    for (int n = 0; n < nnodes; ++n)
      mesh_.dual_cell_get_node_adj_cells(n, ALL, &(node_neighbors_[n]));
  }

  /// \todo Seems to be needed when using this in a Thrust transform call?
  //
  //  //! Copy constructor (deleted)
  //
  //  Limited_Gradient(const Limited_Gradient &) = delete;

  /// Assignment operator (disabled)

  Limited_Gradient & operator = (const Limited_Gradient &) = delete;

  /// Destructor

  ~Limited_Gradient() {}

  /// Functor

  Vector<D> operator()(int cellid);

 private:

  LimiterType limtype_;
  MeshType const & mesh_;
  StateType const & state_;
  std::string const & var_name_;
  double const *vals_;
  std::vector<std::vector<int>> node_neighbors_;
};

// @brief Limited gradient functor implementation for NODE

template<typename MeshType, typename StateType, long D>
Vector<D>
Limited_Gradient<MeshType, StateType, NODE, D>::operator() (int const nodeid) {

  assert(D == mesh_.space_dimension());
  assert(D == 2 || D == 3);
  double phi = 1.0;
  Vector<D> grad;

  std::vector<int> const & nbrids = node_neighbors_[nodeid];
  
  std::vector<Point<D>> nodecoords(nbrids.size()+1);
  std::vector<double> nodevalues(nbrids.size()+1);
  
  Point<D> point;
  
  mesh_.node_get_coordinates(nodeid, &(nodecoords[0]));
  nodevalues[0] = vals_[nodeid];
  
  int i = 1;
  for (auto const & nbrnode : nbrids) {
    mesh_.node_get_coordinates(nbrnode, &nodecoords[i]);
    nodevalues[i] = vals_[nbrnode];
    i++;
  }
  
  grad = ls_gradient(nodecoords, nodevalues);
  
  if (limtype_ == BARTH_JESPERSEN) {
    
    // Min and max vals of function (cell centered vals) among neighbors
    
    double minval = vals_[nodeid];
    double maxval = vals_[nodeid];
    
    for (auto const & val : nodevalues) {
      minval = std::min(val, minval);
      maxval = std::max(val, maxval);
    }
    
    // Find the min and max of the reconstructed function in the cell
    // Since the reconstruction is linear, this will occur at one of
    // the nodes of the cell. So find the values of the reconstructed
    // function at the nodes of the cell
    
    double nodeval = vals_[nodeid];
    
    std::vector<Point<D>> dualcellcoords;
    mesh_.dual_cell_get_coordinates(nodeid, &dualcellcoords);
    
    for (auto const & coord : dualcellcoords) {
      Vector<D> vec = coord-nodecoords[0];
      double diff = dot(grad, vec);
      double extremeval = (diff > 0.0) ? maxval : minval;
      double phi_new = (diff == 0.0) ? 1 : (extremeval-nodeval)/diff;
      phi = std::min(phi_new, phi);
    }
  }

  // Limited gradient is phi*grad

  return phi*grad;
}

}  // namespace Portage

#endif  // SRC_INTERPOLATE_GRADIENT_H_<|MERGE_RESOLUTION|>--- conflicted
+++ resolved
@@ -137,11 +137,7 @@
   /// Functor - not implemented for all types - see specialization for
   /// cells, nodes
 
-<<<<<<< HEAD
-  Portage::Point3 operator()(int entity_id) {
-=======
   Vector<D> operator()(int entity_id) {
->>>>>>> ff4ab973
     std::cerr << "Limited gradient not implementd for this entity kind\n";
   }
 
@@ -177,9 +173,9 @@
    */
 
   Limited_Gradient(MeshType const & mesh, StateType const & state,
-                   std::string const var_name, 
+                   std::string const var_name,
                    LimiterType limiter_type) :
-      mesh_(mesh), state_(state), var_name_(var_name), 
+      mesh_(mesh), state_(state), var_name_(var_name),
       limtype_(limiter_type) {
 
     // Extract the field data from the statemanager
@@ -212,11 +208,7 @@
 
   /// Functor
 
-<<<<<<< HEAD
-  Portage::Point3 operator()(int cellid);
-=======
   Vector<D> operator()(int cellid);
->>>>>>> ff4ab973
 
  private:
   LimiterType limtype_;
@@ -229,59 +221,14 @@
 
 // @brief Implementation of Limited_Gradient functor for CELLs
 
-<<<<<<< HEAD
-template<typename MeshType, typename StateType>
-Portage::Point3
-Limited_Gradient<MeshType, StateType, CELL> :: operator() (int const cellid) {
-=======
 template<typename MeshType, typename StateType, long D>
 Vector<D>
 Limited_Gradient<MeshType, StateType, CELL, D>::operator() (int const cellid) {
->>>>>>> ff4ab973
 
   assert(D == mesh_.space_dimension());
   assert(D == 2 || D == 3);
   double phi = 1.0;
-<<<<<<< HEAD
-  std::vector<double> grad(dim, 0);
-
-  if (dim == 2 || dim == 3) {
-    std::vector<double> cen, nbrcen;
-    std::vector<int> const & nbrids = cell_neighbors_[cellid];
-
-    std::vector<std::vector<double>> cellcenters(nbrids.size()+1);
-    std::vector<double> cellvalues(nbrids.size()+1);
-
-    mesh_.cell_centroid(cellid, &(cellcenters[0]));
-
-    int lindex = mesh_.virtual_to_local(cellid);
-    cellvalues[0] = vals_[lindex];
-
-    int i = 1;
-    for (auto nbrcell : nbrids) {
-      mesh_.cell_centroid(nbrcell, &(cellcenters[i]));
-
-      int lindex = mesh_.virtual_to_local(nbrcell);
-      cellvalues[i] = vals_[lindex]; 
-      i++;
-    }
-
-    grad = ls_gradient(cellcenters, cellvalues);
-
-    // Limit the gradient to enforce monotonicity preservation
-
-    if (limtype_ == BARTH_JESPERSEN) {
-
-      phi = 1.0;
-
-      // Min and max vals of function (cell centered vals) among neighbors
-      /// @todo: must remove assumption the field is scalar
-
-      double minval = vals_[cellid];
-      double maxval = vals_[cellid];
-=======
   Vector<D> grad;
->>>>>>> ff4ab973
 
   std::vector<int> const & nbrids = cell_neighbors_[cellid];
 
@@ -289,12 +236,16 @@
   std::vector<double> cellvalues(nbrids.size()+1);
   
   mesh_.cell_centroid(cellid, &(cellcenters[0]));
-  cellvalues[0] = vals_[cellid];
-  
+
+  int lindex = mesh_.virtual_to_local(cellid);
+  cellvalues[0] = vals_[lindex];
+
   int i = 1;
   for (auto nbrcell : nbrids) {
     mesh_.cell_centroid(nbrcell, &(cellcenters[i]));
-    cellvalues[i] = vals_[nbrcell];
+
+    int lindex = mesh_.virtual_to_local(nbrcell);
+    cellvalues[i] = vals_[lindex];
     i++;
   }
 
@@ -340,15 +291,8 @@
   }
 
   // Limited gradient is phi*grad
-  Portage::Point3 result;
-  for (int i = 0; i < dim; i++)
-    result[i] = grad[i] * phi;
-
-<<<<<<< HEAD
-  return result;
-=======
+
   return phi*grad;
->>>>>>> ff4ab973
 }
 
 
