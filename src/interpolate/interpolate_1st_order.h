/*---------------------------------------------------------------------------~*
 * Copyright (c) 2015 Los Alamos National Security, LLC
 * All rights reserved.
 *---------------------------------------------------------------------------~*/

#ifndef SRC_INTERPOLATE_INTERPOLATE_1ST_ORDER_H_
#define SRC_INTERPOLATE_INTERPOLATE_1ST_ORDER_H_


#include <cassert>
#include <string>
#include <iostream>
#include <utility>
#include <vector>

#include "portage/support/portage.h"


namespace Portage {

/*!
  @class Interpolate_1stOrder interpolate_1st_order.h
  @brief Interpolate_1stOrder does a 1st order interpolation of scalars
  @tparam MeshType The type of the mesh wrapper used to access mesh info
  @tparam StateType The type of the state manager used to access data.
  @tparam OnWhatType The type of entity-based data we wish to interpolate;
  e.g. does it live on nodes, cells, edges, etc.

  Viewed simply, the value at target cell is the weighted average of
  values on from source entities and therefore, this can work for
  cell-cell, particle-cell, cell-particle and particle-particle remap.

  In the context of remapping from one cell-based mesh to another (as
  opposed to particles to cells), it is assumed that scalars are
  provided at cell centers. A piecewise constant "reconstruction" of
  the quantity is assumed over cells which means that the integral
  value over the cell or any piece of the cell is just the average
  multiplied by the volume of the cell or its piece. Then the integral
  value over a target cell is the sum of the integral values of some
  source cells (or their pieces) and the weights to be specified in
  the call are the areas/volumes of the donor cells (pieces). If an
  exact intersection is performed between the target cell and the
  source mesh, these weights are the area/volumes of the intersection
  pieces. So, in this sense, this is the Cell-Intersection-Based
  Donor-Cell (CIB/DC) remap referred to in the Shashkov, Margolin
  paper [1]. This interpolation is 1st order accurate and positivity
  preserving (target cell values will be positive if the field is
  positive on the source mesh).

  [1] Margolin, L.G. and Shashkov, M.J. "Second-order sign-preserving
  conservative interpolation (remapping) on general grids." Journal of
  Computational Physics, v 184, n 1, pp. 266-298, 2003.

  [2] Dukowicz, J.K. and Kodis, J.W. "Accurate Conservative Remapping
  (Rezoning) for Arbitrary Lagrangian-Eulerian Computations," SIAM
  Journal on Scientific and Statistical Computing, Vol. 8, No. 3,
  pp. 305-321, 1987.

  @todo Template on variable type??

*/

template<typename SourceMeshType, typename TargetMeshType,
         typename StateType, Entity_kind on_what, long D>
class Interpolate_1stOrder {
 public:
  /*!
    @brief Constructor.
    @param[in] source_mesh The input mesh.
    @param[in] target_mesh The output mesh.
    @param[in] source_state The state manager for data on the input mesh.
    @param[in] on_what The location where the data lives; e.g. on cells, nodes,
    edges, etc.
    @param[in] interp_var_name The string name of the variable to interpolate.
    @param[in] sources_and_weights Vector of source entities and their weights for each target entity
   */
  Interpolate_1stOrder(SourceMeshType const & source_mesh,
                       TargetMeshType const & target_mesh,
                       StateType const & source_state) :
      source_mesh_(source_mesh),
      target_mesh_(target_mesh),
      source_state_(source_state),
      interp_var_name_("VariableNameNotSet") {}


  /// Copy constructor (disabled)
  //  Interpolate_1stOrder(const Interpolate_1stOrder &) = delete;

  /// Assignment operator (disabled)
  //  Interpolate_1stOrder & operator = (const Interpolate_1stOrder &) = delete;

  /// Destructor
  ~Interpolate_1stOrder() {}

  /// Set the variable name to be interpolated

  void set_interpolation_variable(std::string const & interp_var_name) {
    interp_var_name_ = interp_var_name;
    source_state_.get_data(on_what, interp_var_name, &source_vals_);
  }

  /*!
    @brief Functor to do the actual interpolation.
    @param[in] sources_and_weights A pair of two vectors.
    @c sources_and_weights.first() is the vector of source entity indices
    in the source mesh that will contribute to the current target mesh entity.
    @c sources_and_weights.second() is the vector of vector weights for each
    of the source mesh entities in @c sources_and_weights.first().  Each element
    of the weights vector is a moment of the source data over the target
    entity; for first order interpolation, only the first element (or zero'th
    moment) of the weights vector (i.e. the volume of intersection) is used.
    Source entities may be repeated in the list if the intersection of a target
    entity and a source entity consists of two or more disjoint pieces
    @param[in] targetCellId The index of the target cell.

    @todo Cleanup the datatype for sources_and_weights - it is somewhat
    confusing.
    @todo SHOULD WE USE boost::tuple FOR SENDING IN SOURCES_AND_WEIGHTS SO
    THAT WE CAN USE boost::zip_iterator TO ITERATOR OVER IT?

   */

  double operator() (int const targetCellId,
                     std::vector<Weights_t> const & sources_and_weights) const;

 private:
  SourceMeshType const & source_mesh_;
  TargetMeshType const & target_mesh_;
  StateType const & source_state_;
  std::string interp_var_name_;
  double const * source_vals_;
};


/*!
  @brief 1st order interpolation operator on general entity types
  @param[in] sources_and_weights Pair containing vector of contributing source
  entities and vector of contribution weights
*/

template<typename SourceMeshType, typename TargetMeshType,
         typename StateType, Entity_kind on_what, long D>
double Interpolate_1stOrder<SourceMeshType, TargetMeshType, StateType,
                            on_what, D> :: operator()
    (int const targetCellID,
     std::vector<Weights_t> const & sources_and_weights) const {

  int nsrccells = sources_and_weights.size();
  if (!nsrccells) {
#ifdef DEBUG
    std::cerr << "WARNING: No source cells contribute to target cell." <<
        std::endl;
#endif
    return 0.0;
  }

  // contribution of the source cell is its field value weighted by
  // its "weight" (in this case, its 0th moment/area/volume)

  double val = 0.0;
<<<<<<< HEAD
  for (int j = 0; j < nsrccells; ++j) {
    int srccell = sources_and_weights[j].entityID;
    std::vector<double> pair_weights =
        sources_and_weights[j].weights;

    int lindex = source_mesh_.virtual_to_local(srccell);

    val += source_vals_[lindex] * pair_weights[0];  // 1st order
=======
  for (auto const& wt : sources_and_weights) {
    int srccell = wt.entityID;
    std::vector<double> pair_weights = wt.weights;
    val += source_vals_[srccell] * pair_weights[0];  // 1st order
>>>>>>> ff4ab973
  }

  // Normalize the value by sum of all the weights

  val /= target_mesh_.cell_volume(targetCellID);

  return val;
}


}  // namespace Portage

#endif  // SRC_INTERPOLATE_INTERPOLATE_1ST_ORDER_H_<|MERGE_RESOLUTION|>--- conflicted
+++ resolved
@@ -156,23 +156,12 @@
 
   // contribution of the source cell is its field value weighted by
   // its "weight" (in this case, its 0th moment/area/volume)
-
   double val = 0.0;
-<<<<<<< HEAD
-  for (int j = 0; j < nsrccells; ++j) {
-    int srccell = sources_and_weights[j].entityID;
-    std::vector<double> pair_weights =
-        sources_and_weights[j].weights;
-
-    int lindex = source_mesh_.virtual_to_local(srccell);
-
-    val += source_vals_[lindex] * pair_weights[0];  // 1st order
-=======
   for (auto const& wt : sources_and_weights) {
     int srccell = wt.entityID;
     std::vector<double> pair_weights = wt.weights;
-    val += source_vals_[srccell] * pair_weights[0];  // 1st order
->>>>>>> ff4ab973
+    int lindex = source_mesh_.virtual_to_local(srccell);
+    val += source_vals_[lindex] * pair_weights[0];  // 1st order
   }
 
   // Normalize the value by sum of all the weights
