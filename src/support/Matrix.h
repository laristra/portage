--- conflicted
+++ resolved
@@ -249,21 +249,15 @@
     @return the solution X
 
     method=="inverse" ==> use the  inverse operator
-<<<<<<< HEAD
     method=="lapack-posv" ==> use lapack dposvx for symmetric positive definite A.
     method=="lapack-sysv" ==> use lapack dsysvx for symmetric A.
     method=="lapack-gesv" ==> use lapack dgesvx for general A.
     method=="lapack-sytr" ==> use lapack dsytrf & dsytrs for symmetric A.
-=======
-    method=="dposv" ==> use lapack dposvx for symmetric positive definite A.
-    method=="dsysv" ==> use lapack dsysvx for symmetric  A.
-    method=="dgesv" ==> use lapack dgesvx for general A.
 
     If \code error\endcode is not present or has value "ignore", no message will be returned.
       The value of  \code error\endcode will be "ignore" on return.
     If \code error\endcode is present and has a value other than "ignore", the value "none" 
       will be returned if no error was generated, or contain the appropriate error message.
->>>>>>> ba7a5ab3
   */
   Matrix solve(Matrix const& B,
                std::string method="inverse",
@@ -493,12 +487,6 @@
 	    std::string("solve(gesv): reciprocal condition number is less than machine precision");
 	} 
       }
-<<<<<<< HEAD
-      if (info == n+1) {
-        std::cerr <<
-            "solve(gesv): reciprocal condition number is less than machine precision"
-            << std::endl;
-      } 
 
     } else if (method == "lapack-sytr") {  // LAPACK symmetric matrix
 
@@ -536,27 +524,36 @@
       info = LAPACKE_dsytrf(matrix_layout,uplo,n,a,lda,ipiv);
 
       // checks
-      if (info < 0) {
-        std::cerr << "solve(sytr): illegal value in "<<-info<<"-th position"
-            << std::endl;
-      } else if (info > 0) {
-        std::cerr <<
-            "solve(sytr): diagonal entry "<<info<<" is zero"<< std::endl;
+      bool skip=false;
+      if (error != "ignore") {
+	error = "none";
+	if (info < 0) {
+	  infoword<<-info;
+	  error = std::string("solve(sytr): illegal value in ")+infoword.str()+"-th position";
+	  skip = true;
+	} else if (info > 0) {
+	  infoword<<info;
+	  error = std::string("solve(sytr): diagonal entry ")+infoword.str()+" is zero";
+	  skip = true;
+	}
       }
 
       // solve it
-      info = LAPACKE_dsytrs(matrix_layout,uplo,n,nrhs,a,lda,ipiv,b,ldb);
-
-      // checks
-      if (info < 0) {
-        std::cerr << "solve(sytr): illegal value in "<<-info<<"-th position"
-            << std::endl;
+      if (not skip) {
+	info = LAPACKE_dsytrs(matrix_layout,uplo,n,nrhs,a,lda,ipiv,b,ldb);
+
+	// checks
+	if (error != "ignore") {
+	  error = "none";
+	  if (info < 0) {
+	    infoword<<-info;
+	    error = std::string("solve(sytr): illegal value in ")+infoword.str()+"-th position";
+	  }
+	}
       }
 
       X = XT.transpose();
 
-=======
->>>>>>> ba7a5ab3
     } else {
       throw std::runtime_error(std::string("LAPACK solve requested but solver ")+method+" unrecognized");
     }
