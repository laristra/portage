/*---------------------------------------------------------------------------~*
 * Copyright (c) 2014 Los Alamos National Security, LLC
 * All rights reserved.
 *---------------------------------------------------------------------------~*/

#ifndef INTERSECT_CLIPPER_H
#define INTERSECT_CLIPPER_H

#include "search.h"
#include "clipper.hpp"
#include <iostream>
#include <cmath>
#include <cfloat>
#include <algorithm>
/**\brief Return the area and moment of the polygon.
 * poly [input] 
 * \returns std::vector<double>--area, mx, my
 **/
<<<<<<< HEAD
std::vector<double> areaAndMomentPolygon(const std::vector<std::pair<double,double> > poly){
	double area = 0;
	double cx = 0;
	double cy = 0;
	std::vector <double> ret;
	for (int i=0;i<poly.size()-1;i++){
		double a = (poly[i].first*poly[i+1].second-poly[i+1].first*poly[i].second);	
		area+=a;
		cx+= (poly[i].first+poly[i+1].first)*a;
		cy+= (poly[i].second+poly[i+1].second)*a;
	}
	int lastIndex = poly.size()-1;
	//close the polygon
	double a = poly[lastIndex].first*poly[0].second - poly[0].first*poly[lastIndex].second;
	area+= a;
	cx+= (poly[lastIndex].first+poly[0].first)*a;
	cy+= (poly[lastIndex].second+poly[0].second)*a;
	ret.emplace_back(.5*area);
	ret.emplace_back(cx/6.);
	ret.emplace_back(cy/6.);
	return ret;
}
=======
std::vector<double> areaAndMomentPolygon(const std::vector<std::pair<double,double>> poly){
        double area = 0;
        double cx = 0;
        double cy = 0;
        std::vector <double> ret;
        for (int i=0;i<poly.size()-1;i++){
            double a = (poly[i].first*poly[i+1].second-poly[i+1].first*poly[i].second);    
            area+=a;
            cx+= (poly[i].first+poly[i+1].first)*a;
            cy+= (poly[i].second+poly[i+1].second)*a;
        }
        int lastIndex = poly.size()-1;
        //close the polygon
        double a = poly[lastIndex].first*poly[0].second - poly[0].first*poly[lastIndex].second;
        area+= a;
        cx+= (poly[lastIndex].first+poly[0].first)*a;
        cy+= (poly[lastIndex].second+poly[0].second)*a;
        ret.emplace_back(.5*area);
        ret.emplace_back(cx/6.);
        ret.emplace_back(cy/6.);
        return ret;
    }
>>>>>>> cfb6ec58

/*!
 * \class IntersectClipper <typename C> 2-D intersection algorithm for arbitrary convex and non-convex polyhedra
 * \brief The intersect class is templated on a cell type.  You must provide a method to convert the template cells to an IntersectClipper::Poly.  
*/

template <typename C> class IntersectClipper
{

public:
<<<<<<< HEAD
	typedef std::pair<double, double> Point; 
	typedef std::vector<Point> Poly; 
	//Provide volume and centroid
	typedef std::pair<double, Point> Moment;

	template <typename F> IntersectClipper(F getXYcoords): getXYcoords(getXYcoords) {}

	/*! \brief Intersect two cells and return the first two moments.
	 * \param[in] cellA first cell to intersect
	 * \param[in] cellB second cell to intersect
	 * \return list of moments; ret[0] == 0th moment; ret[1] == first moment
	 */

	std::vector<std::vector<double> > operator() (const C &cellA, const C &cellB) const {      
		Poly polyA = getXYcoords(cellA);
		Poly polyB = getXYcoords(cellB);
		double max_size_poly = 0;
		max_size_poly = IntersectClipper::updateMaxSize(polyA, max_size_poly);
		max_size_poly = IntersectClipper::updateMaxSize(polyB, max_size_poly);

		ClipperLib::Path intPolyA = IntersectClipper::convertPoly2int(polyA, max_size_poly);
		ClipperLib::Path intPolyB = IntersectClipper::convertPoly2int(polyB, max_size_poly);

		//Make clipper aware of polyA and polyB
		ClipperLib::Clipper clpr;
		clpr.AddPath(intPolyA, ClipperLib::ptSubject, true);
		clpr.AddPath(intPolyB, ClipperLib::ptClip, true);

		//Compute the intersection of all paths which have been added to clipper (in this case
		//polyA and polyB; use the Even-Odd winding rule in case of self-intersecting polygons
		//For more information on the winding rules see:
		//http://www.angusj.com/delphi/clipper/documentation/Docs/Units/ClipperLib/Types/PolyFillType.htm
		ClipperLib::Paths solution;
		clpr.Execute(ClipperLib::ctIntersection, solution, ClipperLib::pftEvenOdd, ClipperLib::pftEvenOdd);

		std::vector< std::vector<std::pair<double, double>> > intersectionList;
		for(int i=0;i<solution.size();i++){
			std::vector<std::pair<double, double> > poly;
			for(int j=0;j<solution[i].size();j++){
				//Build list of intersections and convert back to doubles
				poly.emplace_back(std::make_pair(integer2real(solution[i][j].X, max_size_poly), integer2real(solution[i][j].Y, max_size_poly)));								  
			}
			intersectionList.emplace_back(poly);
		}
		std::vector<std::vector<double>> moments;
		for (int i=0;i<intersectionList.size();i++){
			moments.emplace_back(areaAndMomentPolygon(intersectionList[i]));
		}	  
		return moments;
	}


	IntersectClipper() {}

	//! Copy constructor (disabled)
	IntersectClipper(const IntersectClipper &) = delete;

	//! Assignment operator (disabled)
	IntersectClipper & operator = (const IntersectClipper &) = delete;
=======
    //amh: TODO look up typedef behavior
    typedef std::pair<double, double> Point; //amh: Change to more efficient data structure! 
    typedef std::vector<Point> Poly; 
    //Provide volume and centroid
    typedef std::pair<double, Point> Moment;

    //amh: what's wrong with having this const?
    std::vector<std::vector<double> > operator() (const Poly &polyA, const Poly &polyB) const {      
        double max_size_poly = 0;
        max_size_poly = IntersectClipper::updateMaxSize(polyA, max_size_poly);
        max_size_poly = IntersectClipper::updateMaxSize(polyB, max_size_poly);

        ClipperLib::Path intPolyA = IntersectClipper::convertPoly2int(polyA, max_size_poly);
        ClipperLib::Path intPolyB = IntersectClipper::convertPoly2int(polyB, max_size_poly);

        //Make clipper aware of polyA and polyB
        ClipperLib::Clipper clpr;
        clpr.AddPath(intPolyA, ClipperLib::ptSubject, true);
        clpr.AddPath(intPolyB, ClipperLib::ptClip, true);

        //Compute the intersection of all paths which have been added to clipper (in this case
        //polyA and polyB; use the Even-Odd winding rule in case of self-intersecting polygons
        //For more information on the winding rules see:
        //http://www.angusj.com/delphi/clipper/documentation/Docs/Units/ClipperLib/Types/PolyFillType.htm
        ClipperLib::Paths solution;
        clpr.Execute(ClipperLib::ctIntersection, solution, ClipperLib::pftEvenOdd, ClipperLib::pftEvenOdd);

        std::vector< std::vector<std::pair<double, double>> > intersectionList;
        for(int i=0;i<solution.size();i++){
            std::vector<std::pair<double, double> > poly;
            for(int j=0;j<solution[i].size();j++){
                //Build list of intersections and convert back to doubles
                poly.emplace_back(std::make_pair(integer2real(solution[i][j].X, max_size_poly), integer2real(solution[i][j].Y, max_size_poly)));                                  
            }
            intersectionList.emplace_back(poly);
        }
        std::vector<std::vector<double>> moments;
        for (int i=0;i<intersectionList.size();i++){
            moments.emplace_back(areaAndMomentPolygon(intersectionList[i]));
        }      
        return moments;
    }


    IntersectClipper() {}

    //! Copy constructor (disabled)
    IntersectClipper(const IntersectClipper &) = delete;

    //! Assignment operator (disabled)
    IntersectClipper & operator = (const IntersectClipper &) = delete;
>>>>>>> cfb6ec58


private:

<<<<<<< HEAD
	//We must use the same max size for all the polygons, so the number we are looking for is the maximum value in the set--all the X and Y values will be converted using this value
	static double updateMaxSize( const std::vector<std::pair<double, double> > poly, double max_size_poly){
		for(auto i = poly.begin(), e=poly.end();i!=e;++i){
			double m = std::max(std::abs(i->first), std::abs(i->second));
			if (m > max_size_poly) max_size_poly = m;
		}
		return max_size_poly;
	}

	/**
	\poly Convert a double to an integer 
	\note Could do this by multiplying by a power of 10 large enough to preserve the 
	 number of digits in the original double; however it is more precise to 
	 multiply by a power of 2 
	 \param a [in] - number to be converted
	 \param max_size [in] 
	**/
	static long real2integer(double a, const double max_size){
		int exp;

		// We want to move the decimal point of the floating point number so that the last digit given is before the decimal point.
		// The alogrithm is to find the exponent (in the floating point representation) of the largest number in the polygons (either X or Y coordinate).  
		//Multiply by the power of two which is number of digits in mantissa (in this case, 53) - exponent
		//lrint, then rounds to an integer

		//Compute the exponent 
		frexp(max_size, &exp);  
		//Size of long must be >= size double
		return lrint(ldexp(a, DBL_MANT_DIG-exp));
	}

	/** 
	   \brief Convert integer back to double given the max_size of the numbers within the problem
	   \param a [in] - number to convert
	   \param max_size -
	**/
	static double integer2real(long a, const double max_size){
		int exp;
		frexp(max_size, &exp);  
		return ldexp(a, exp-DBL_MANT_DIG);
	}


	//Convert an entire polygon (specifiied as a std::vector<std::pair<double, double>) to a std::vector<IntPoint>
	static std::vector<ClipperLib::IntPoint> convertPoly2int(  std::vector<std::pair<double, double> > poly, double max_size_poly){
		std::vector<ClipperLib::IntPoint> intpoly(poly.size());
		std::transform(poly.begin(), poly.end(), intpoly.begin(), [max_size_poly](std::pair<double, double> point){
				return ClipperLib::IntPoint(real2integer(point.first, max_size_poly), real2integer(point.second, max_size_poly));}); 
		return intpoly;
	}
	
private:
	std::function<Poly(const C&)> getXYcoords;
=======
    //We must use the same max size for all the polygons, so the number we are looking for is the maximum value in the set--all the X and Y values will be converted using this value
    static double updateMaxSize( const std::vector<std::pair<double, double> > poly, double max_size_poly){
        for(auto i = poly.begin(), e=poly.end();i!=e;++i){
            double m = std::max(std::abs(i->first), std::abs(i->second));
            if (m > max_size_poly) max_size_poly = m;
        }
        return max_size_poly;
    }

    /**
    \poly Convert a double to an integer 
    \note Could do this by multiplying by a power of 10 large enough to preserve the 
     number of digits in the original double; however it is more precise to 
     multiply by a power of 2 
     \param a [in] - number to be converted
     \param max_size [in] 
    **/
    static long real2integer(double a, const double max_size){
        int exp;

        // We want to move the decimal point of the floating point number so that the last digit given is before the decimal point.
        // The alogrithm is to find the exponent (in the floating point representation) of the largest number in the polygons (either X or Y coordinate).  
        //Multiply by the power of two which is number of digits in mantissa (in this case, 53) - exponent
        //lrint, then rounds to an integer

        //Compute the exponent 
        frexp(max_size, &exp);  
        //Size of long must be >= size double
        return lrint(ldexp(a, DBL_MANT_DIG-exp));
    }

    /** 
       \brief Convert integer back to double given the max_size of the numbers within the problem
       \param a [in] - number to convert
       \param max_size -
    **/
    static double integer2real(long a, const double max_size){
        int exp;
        frexp(max_size, &exp);  
        return ldexp(a, exp-DBL_MANT_DIG);
    }


    //Convert an entire polygon (specifiied as a std::vector<std::pair<double, double>) to a std::vector<IntPoint>
    static std::vector<ClipperLib::IntPoint> convertPoly2int(  std::vector<std::pair<double, double> > poly, double max_size_poly){
        std::vector<ClipperLib::IntPoint> intpoly(poly.size());
        std::transform(poly.begin(), poly.end(), intpoly.begin(), [max_size_poly](std::pair<double, double> point){
                return ClipperLib::IntPoint(real2integer(point.first, max_size_poly), real2integer(point.second, max_size_poly));}); 
        return intpoly;
    }
    
>>>>>>> cfb6ec58

}; // class IntersectClipper




#endif // INTERSECT_CLIPPER_H

/*--------------------------------------------------------------------------~-*
 * Formatting options for Emacs and vim.
 *
 * Local variables: 
 * mode:c++
 * indent-tabs-mode:nil
 * c-basic-offset:4
 * tab-width:4
 * End:
 * vim: set tabstop=4 shiftwidth=4 expandtab :
 *--------------------------------------------------------------------------~-*/<|MERGE_RESOLUTION|>--- conflicted
+++ resolved
@@ -16,7 +16,6 @@
  * poly [input] 
  * \returns std::vector<double>--area, mx, my
  **/
-<<<<<<< HEAD
 std::vector<double> areaAndMomentPolygon(const std::vector<std::pair<double,double> > poly){
 	double area = 0;
 	double cx = 0;
@@ -39,30 +38,6 @@
 	ret.emplace_back(cy/6.);
 	return ret;
 }
-=======
-std::vector<double> areaAndMomentPolygon(const std::vector<std::pair<double,double>> poly){
-        double area = 0;
-        double cx = 0;
-        double cy = 0;
-        std::vector <double> ret;
-        for (int i=0;i<poly.size()-1;i++){
-            double a = (poly[i].first*poly[i+1].second-poly[i+1].first*poly[i].second);    
-            area+=a;
-            cx+= (poly[i].first+poly[i+1].first)*a;
-            cy+= (poly[i].second+poly[i+1].second)*a;
-        }
-        int lastIndex = poly.size()-1;
-        //close the polygon
-        double a = poly[lastIndex].first*poly[0].second - poly[0].first*poly[lastIndex].second;
-        area+= a;
-        cx+= (poly[lastIndex].first+poly[0].first)*a;
-        cy+= (poly[lastIndex].second+poly[0].second)*a;
-        ret.emplace_back(.5*area);
-        ret.emplace_back(cx/6.);
-        ret.emplace_back(cy/6.);
-        return ret;
-    }
->>>>>>> cfb6ec58
 
 /*!
  * \class IntersectClipper <typename C> 2-D intersection algorithm for arbitrary convex and non-convex polyhedra
@@ -73,7 +48,6 @@
 {
 
 public:
-<<<<<<< HEAD
 	typedef std::pair<double, double> Point; 
 	typedef std::vector<Point> Poly; 
 	//Provide volume and centroid
@@ -133,64 +107,10 @@
 
 	//! Assignment operator (disabled)
 	IntersectClipper & operator = (const IntersectClipper &) = delete;
-=======
-    //amh: TODO look up typedef behavior
-    typedef std::pair<double, double> Point; //amh: Change to more efficient data structure! 
-    typedef std::vector<Point> Poly; 
-    //Provide volume and centroid
-    typedef std::pair<double, Point> Moment;
-
-    //amh: what's wrong with having this const?
-    std::vector<std::vector<double> > operator() (const Poly &polyA, const Poly &polyB) const {      
-        double max_size_poly = 0;
-        max_size_poly = IntersectClipper::updateMaxSize(polyA, max_size_poly);
-        max_size_poly = IntersectClipper::updateMaxSize(polyB, max_size_poly);
-
-        ClipperLib::Path intPolyA = IntersectClipper::convertPoly2int(polyA, max_size_poly);
-        ClipperLib::Path intPolyB = IntersectClipper::convertPoly2int(polyB, max_size_poly);
-
-        //Make clipper aware of polyA and polyB
-        ClipperLib::Clipper clpr;
-        clpr.AddPath(intPolyA, ClipperLib::ptSubject, true);
-        clpr.AddPath(intPolyB, ClipperLib::ptClip, true);
-
-        //Compute the intersection of all paths which have been added to clipper (in this case
-        //polyA and polyB; use the Even-Odd winding rule in case of self-intersecting polygons
-        //For more information on the winding rules see:
-        //http://www.angusj.com/delphi/clipper/documentation/Docs/Units/ClipperLib/Types/PolyFillType.htm
-        ClipperLib::Paths solution;
-        clpr.Execute(ClipperLib::ctIntersection, solution, ClipperLib::pftEvenOdd, ClipperLib::pftEvenOdd);
-
-        std::vector< std::vector<std::pair<double, double>> > intersectionList;
-        for(int i=0;i<solution.size();i++){
-            std::vector<std::pair<double, double> > poly;
-            for(int j=0;j<solution[i].size();j++){
-                //Build list of intersections and convert back to doubles
-                poly.emplace_back(std::make_pair(integer2real(solution[i][j].X, max_size_poly), integer2real(solution[i][j].Y, max_size_poly)));                                  
-            }
-            intersectionList.emplace_back(poly);
-        }
-        std::vector<std::vector<double>> moments;
-        for (int i=0;i<intersectionList.size();i++){
-            moments.emplace_back(areaAndMomentPolygon(intersectionList[i]));
-        }      
-        return moments;
-    }
-
-
-    IntersectClipper() {}
-
-    //! Copy constructor (disabled)
-    IntersectClipper(const IntersectClipper &) = delete;
-
-    //! Assignment operator (disabled)
-    IntersectClipper & operator = (const IntersectClipper &) = delete;
->>>>>>> cfb6ec58
 
 
 private:
 
-<<<<<<< HEAD
 	//We must use the same max size for all the polygons, so the number we are looking for is the maximum value in the set--all the X and Y values will be converted using this value
 	static double updateMaxSize( const std::vector<std::pair<double, double> > poly, double max_size_poly){
 		for(auto i = poly.begin(), e=poly.end();i!=e;++i){
@@ -244,59 +164,6 @@
 	
 private:
 	std::function<Poly(const C&)> getXYcoords;
-=======
-    //We must use the same max size for all the polygons, so the number we are looking for is the maximum value in the set--all the X and Y values will be converted using this value
-    static double updateMaxSize( const std::vector<std::pair<double, double> > poly, double max_size_poly){
-        for(auto i = poly.begin(), e=poly.end();i!=e;++i){
-            double m = std::max(std::abs(i->first), std::abs(i->second));
-            if (m > max_size_poly) max_size_poly = m;
-        }
-        return max_size_poly;
-    }
-
-    /**
-    \poly Convert a double to an integer 
-    \note Could do this by multiplying by a power of 10 large enough to preserve the 
-     number of digits in the original double; however it is more precise to 
-     multiply by a power of 2 
-     \param a [in] - number to be converted
-     \param max_size [in] 
-    **/
-    static long real2integer(double a, const double max_size){
-        int exp;
-
-        // We want to move the decimal point of the floating point number so that the last digit given is before the decimal point.
-        // The alogrithm is to find the exponent (in the floating point representation) of the largest number in the polygons (either X or Y coordinate).  
-        //Multiply by the power of two which is number of digits in mantissa (in this case, 53) - exponent
-        //lrint, then rounds to an integer
-
-        //Compute the exponent 
-        frexp(max_size, &exp);  
-        //Size of long must be >= size double
-        return lrint(ldexp(a, DBL_MANT_DIG-exp));
-    }
-
-    /** 
-       \brief Convert integer back to double given the max_size of the numbers within the problem
-       \param a [in] - number to convert
-       \param max_size -
-    **/
-    static double integer2real(long a, const double max_size){
-        int exp;
-        frexp(max_size, &exp);  
-        return ldexp(a, exp-DBL_MANT_DIG);
-    }
-
-
-    //Convert an entire polygon (specifiied as a std::vector<std::pair<double, double>) to a std::vector<IntPoint>
-    static std::vector<ClipperLib::IntPoint> convertPoly2int(  std::vector<std::pair<double, double> > poly, double max_size_poly){
-        std::vector<ClipperLib::IntPoint> intpoly(poly.size());
-        std::transform(poly.begin(), poly.end(), intpoly.begin(), [max_size_poly](std::pair<double, double> point){
-                return ClipperLib::IntPoint(real2integer(point.first, max_size_poly), real2integer(point.second, max_size_poly));}); 
-        return intpoly;
-    }
-    
->>>>>>> cfb6ec58
 
 }; // class IntersectClipper
 
