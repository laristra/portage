#-----------------------------------------------------------------------------~#
# Copyright (c) 2015 Los Alamos National Security, LLC
# All rights reserved.
#-----------------------------------------------------------------------------~#

# Add header files
set(intersect_HEADERS
    clipper.hpp
    intersectClipper.h
    r2d.h
    intersect_r2d.h
    r3d.h
    intersect_r3d.h
    PARENT_SCOPE
)

# Add source files
set(intersect_SOURCES
    clipper.cpp
    r2d.c
    r3d.c
    PARENT_SCOPE
)

# Add unit test
if(ENABLE_UNIT_TESTS)
  if (Jali_DIR)
    cinch_add_unit(intersectClipper
      SOURCES intersectClipperTest.cc clipper.cpp
      LIBRARIES ${Jali_LIBRARIES} ${Jali_TPL_LIBRARIES}
      POLICY MPI
      )

<<<<<<< HEAD
  cinch_add_unit(intersect_r2d
    SOURCES intersect_r2d_test.cc clipper.cpp r2d.c
    LIBRARIES ${Jali_LIBRARIES} ${Jali_TPL_LIBRARIES}
    POLICY MPI
    )

  cinch_add_unit(intersect_r3d
    SOURCES intersect_r3d_test.cc clipper.cpp r3d.c
    LIBRARIES ${Jali_LIBRARIES} ${Jali_TPL_LIBRARIES}
    POLICY MPI
    )
=======
    cinch_add_unit(intersect_r3d
      SOURCES intersect_r3d_test.cc clipper.cpp r3d.c
      LIBRARIES ${Jali_LIBRARIES} ${Jali_TPL_LIBRARIES}
      POLICY MPI
      )
  endif (Jali_DIR)
>>>>>>> 42093432
endif(ENABLE_UNIT_TESTS)
<|MERGE_RESOLUTION|>--- conflicted
+++ resolved
@@ -31,24 +31,16 @@
       POLICY MPI
       )
 
-<<<<<<< HEAD
-  cinch_add_unit(intersect_r2d
-    SOURCES intersect_r2d_test.cc clipper.cpp r2d.c
-    LIBRARIES ${Jali_LIBRARIES} ${Jali_TPL_LIBRARIES}
-    POLICY MPI
-    )
+    cinch_add_unit(intersect_r2d
+      SOURCES intersect_r2d_test.cc r2d.c
+      LIBRARIES ${Jali_LIBRARIES} ${Jali_TPL_LIBRARIES}
+      POLICY MPI
+      )
 
-  cinch_add_unit(intersect_r3d
-    SOURCES intersect_r3d_test.cc clipper.cpp r3d.c
-    LIBRARIES ${Jali_LIBRARIES} ${Jali_TPL_LIBRARIES}
-    POLICY MPI
-    )
-=======
     cinch_add_unit(intersect_r3d
-      SOURCES intersect_r3d_test.cc clipper.cpp r3d.c
+      SOURCES intersect_r3d_test.cc r3d.c
       LIBRARIES ${Jali_LIBRARIES} ${Jali_TPL_LIBRARIES}
       POLICY MPI
       )
   endif (Jali_DIR)
->>>>>>> 42093432
 endif(ENABLE_UNIT_TESTS)
