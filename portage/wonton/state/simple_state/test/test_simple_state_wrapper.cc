/*
This file is part of the Ristra portage project.
Please see the license file at the root of this repository, or at:
    https://github.com/laristra/portage/blob/master/LICENSE
*/





#include <memory>
#include <vector>
#include <string>

#include "portage/wonton/state/simple_state/simple_state_wrapper.h"

#include "gtest/gtest.h"

#include "portage/support/portage.h"
#include "portage/simple_mesh/simple_mesh.h"
#include "portage/simple_mesh/simple_state.h"
#include "portage/wonton/mesh/simple_mesh/simple_mesh_wrapper.h"


TEST(Simple_State_Wrapper, WrapperTest) {
  Portage::Simple_Mesh mymesh(0.0, 0.0, 0.0,
                              1.0, 1.0, 1.0,
                              2, 2, 2);
  Portage::Simple_State mystate(std::make_shared<Portage::Simple_Mesh>(mymesh));

  // Wrappers
  Wonton::Simple_Mesh_Wrapper mymesh_wrapper(mymesh);
  Wonton::Simple_State_Wrapper mystate_wrapper(mystate);

  auto numcells = mymesh_wrapper.num_owned_cells();
  auto numnodes = mymesh_wrapper.num_owned_nodes();

  std::vector<double> cellvar(numcells);
  for (int i(0); i < numcells; ++i)
    cellvar[i] = i;
  mystate.add("cellvar1", Portage::Entity_kind::CELL, &(cellvar[0]));

  double* celldata;
  mystate_wrapper.mesh_get_data(Portage::Entity_kind::CELL, "cellvar1",
                           &celldata);
  for (int i(0); i < numcells; ++i) {
    ASSERT_EQ(cellvar[i], celldata[i]);
  }


  std::vector<double> nodevar(numnodes);
  for (int i(0); i < numnodes; ++i)
    nodevar[i] = i;
  mystate.add("nodevar1", Portage::Entity_kind::NODE, &(nodevar[0]));

  double* nodedata;
  mystate_wrapper.mesh_get_data(Portage::Entity_kind::NODE, "nodevar1",
                           &nodedata);
  for (int i(0); i < numnodes; ++i) {
    ASSERT_EQ(nodevar[i], nodedata[i]);
  }

  // Check get_entity
  std::vector<std::string> names = {"cellvar1", "nodevar1"};
  std::vector<Portage::Entity_kind>
      expected_kinds = {Portage::Entity_kind::CELL,
                        Portage::Entity_kind::NODE};
  Portage::Entity_kind kind;
  for (int i(0); i < names.size(); ++i) {
    kind = mystate_wrapper.get_entity(names[i]);
    ASSERT_EQ(expected_kinds[i], kind);
  }

  // Check add_data
  std::vector<double> nodevar2(numnodes);
  for (int i(0); i < numnodes; ++i)
    nodevar2[i] = i*i;
  const double *testa = &(nodevar2[0]), *testg;
<<<<<<< HEAD
  mystate_wrapper.add_data(Portage::Entity_kind::NODE, "nodevar2", &testa);
  mystate_wrapper.get_data(Portage::Entity_kind::NODE, "nodevar2", &testg);
  for (size_t i = 0; i < numnodes; i++) ASSERT_EQ(testg[i], nodevar2[i]);

  // Check names
  size_t index = 0;
  std::vector<std::string>::iterator iter0 = mystate_wrapper.names_begin();
  std::vector<std::string>::iterator iter1 = mystate_wrapper.names_end();
  std::vector<std::string> names_test = mystate_wrapper.names();

  ASSERT_EQ(names_test.size(), 3);
  ASSERT_EQ(names_test[0], "cellvar1");
  ASSERT_EQ(names_test[1], "nodevar1");
  ASSERT_EQ(names_test[2], "nodevar2");
  for (std::vector<std::string>::iterator iter=iter0; iter != iter1; ++iter) {
    ASSERT_EQ(names_test[index], *iter);
    index++;
  }
=======
  mystate_wrapper.mesh_add_data(Portage::Entity_kind::NODE, "nodevar2", &testa);
  mystate_wrapper.mesh_get_data(Portage::Entity_kind::NODE, "nodevar2", &testg);
  for (size_t i=0; i<numnodes; i++) ASSERT_EQ(testg[i], nodevar2[i]);
>>>>>>> f16ef2ec
}<|MERGE_RESOLUTION|>--- conflicted
+++ resolved
@@ -76,9 +76,8 @@
   for (int i(0); i < numnodes; ++i)
     nodevar2[i] = i*i;
   const double *testa = &(nodevar2[0]), *testg;
-<<<<<<< HEAD
-  mystate_wrapper.add_data(Portage::Entity_kind::NODE, "nodevar2", &testa);
-  mystate_wrapper.get_data(Portage::Entity_kind::NODE, "nodevar2", &testg);
+  mystate_wrapper.mesh_add_data(Portage::Entity_kind::NODE, "nodevar2", &testa);
+  mystate_wrapper.mesh_get_data(Portage::Entity_kind::NODE, "nodevar2", &testg);
   for (size_t i = 0; i < numnodes; i++) ASSERT_EQ(testg[i], nodevar2[i]);
 
   // Check names
@@ -95,9 +94,4 @@
     ASSERT_EQ(names_test[index], *iter);
     index++;
   }
-=======
-  mystate_wrapper.mesh_add_data(Portage::Entity_kind::NODE, "nodevar2", &testa);
-  mystate_wrapper.mesh_get_data(Portage::Entity_kind::NODE, "nodevar2", &testg);
-  for (size_t i=0; i<numnodes; i++) ASSERT_EQ(testg[i], nodevar2[i]);
->>>>>>> f16ef2ec
 }