/*
This file is part of the Ristra portage project.
Please see the license file at the root of this repository, or at:
    https://github.com/laristra/portage/blob/master/LICENSE
*/


#include <iostream>

#include "gtest/gtest.h"

// portage includes
#include "portage/intersect/simple_intersect_for_tests.h"
#include "portage/support/portage.h"

// generic structure for invoking 1st & 2nd order interpolate (see last test)
// includes the include files for 1st and 2nd order interpolator
#include "portage/interpolate/interpolate_nth_order.h"

// wonton includes
#include "wonton/mesh/simple/simple_mesh.h"
#include "wonton/mesh/simple/simple_mesh_wrapper.h"
#include "wonton/state/simple/simple_state.h"
#include "wonton/state/simple/simple_state_wrapper.h"
#include "wonton/support/Point.h"

double TOL = 1e-12;

/// First order interpolation of constant cell-centered field in 2D

TEST(Interpolate_1st_Order, Cell_Ctr_Const_2D) {

  // Create simple meshes

  std::shared_ptr<Wonton::Simple_Mesh> source_mesh =
    std::make_shared<Wonton::Simple_Mesh>(0.0, 0.0, 1.0, 1.0, 4, 4);
  std::shared_ptr<Wonton::Simple_Mesh> target_mesh =
    std::make_shared<Wonton::Simple_Mesh>(0.0, 0.0, 1.0, 1.0, 5, 5);

  // Create mesh wrappers

  Wonton::Simple_Mesh_Wrapper sourceMeshWrapper(*source_mesh);
  Wonton::Simple_Mesh_Wrapper targetMeshWrapper(*target_mesh);

  // count cells

  const int ncells_source =
      sourceMeshWrapper.num_owned_cells();
  const int ncells_target =
      targetMeshWrapper.num_owned_cells();

  // Create a state object

  Wonton::Simple_State source_state(source_mesh);

  // Define a state vector with constant value and add it to the source state

  std::vector<double> data(ncells_source, 1.25);
  source_state.add("cellvars", Wonton::Entity_kind::CELL, &(data[0]));

  // Create state wrapper

  Wonton::Simple_State_Wrapper sourceStateWrapper(source_state);

  // Gather the cell coordinates as Portage Points for source and target meshes
  // for intersection. The outer vector is the cells, the inner vector is the
  // points of the vertices of that cell.

  std::vector<std::vector<Wonton::Point<2>>>
      source_cell_coords(ncells_source);
  std::vector<std::vector<Wonton::Point<2>>>
      target_cell_coords(ncells_target);

  // Actually get the Wonton::Points

  for (int c = 0; c < ncells_source; ++c)
    sourceMeshWrapper.cell_get_coordinates(c, &(source_cell_coords[c]));
  for (int c = 0; c < ncells_target; ++c)
    targetMeshWrapper.cell_get_coordinates(c, &(target_cell_coords[c]));

  // Interpolate from source to target mesh using the independent calculation
  // in simple_intersect_for_tests.h

  std::vector<double> outvals(ncells_target);
  std::vector<std::vector<Portage::Weights_t>>
      sources_and_weights(ncells_target);

  // Loop over target cells

  for (int c = 0; c < ncells_target; ++c) {

    std::vector<int> xcells;
    std::vector<std::vector<double>> xwts;

		// Compute the moments
		// xcells is the source cell indices that intersect
		// xwts is the moments vector for each cell that intersects

    BOX_INTERSECT::intersection_moments<2>(target_cell_coords[c],
                                        source_cell_coords,
                                        &xcells, &xwts);

    // Pack the results into a vector of true Portage::Weights_t

    std::vector<Portage::Weights_t> wtsvec(xcells.size());
    for (int i = 0; i < xcells.size(); ++i) {
      wtsvec[i].entityID = xcells[i];
      wtsvec[i].weights = xwts[i];
    }

    // Put the weights in final form

    sources_and_weights[c] = wtsvec;
  }

  // Now do it the Portage way

  // use default tolerances
  Portage::NumericTolerances_t num_tols;
  num_tols.use_default();

  // Create Interpolation object

  Portage::Interpolate_1stOrder<2, Wonton::Entity_kind::CELL,
                                Wonton::Simple_Mesh_Wrapper,
                                Wonton::Simple_Mesh_Wrapper,
                                Wonton::Simple_State_Wrapper>
      interpolator(sourceMeshWrapper, targetMeshWrapper, sourceStateWrapper,
                   num_tols);

  interpolator.set_interpolation_variable("cellvars");


  Wonton::transform(targetMeshWrapper.begin(Wonton::Entity_kind::CELL),
                     targetMeshWrapper.end(Wonton::Entity_kind::CELL),
                     sources_and_weights.begin(),
                     outvals.begin(), interpolator);

  // Make sure we retrieved the correct value for each cell on the target
  const double stdval = data[0];
  for (int c = 0; c < ncells_target; ++c) ASSERT_NEAR(stdval, outvals[c], TOL);
}


/// First order interpolation of linear cell-centered field in 2D

TEST(Interpolate_1st_Order, Cell_Ctr_Lin_2D) {

  // Create simple meshes

  std::shared_ptr<Wonton::Simple_Mesh> source_mesh =
    std::make_shared<Wonton::Simple_Mesh>(0.0, 0.0, 1.0, 1.0, 4, 4);
  std::shared_ptr<Wonton::Simple_Mesh> target_mesh =
    std::make_shared<Wonton::Simple_Mesh>(0.0, 0.0, 1.0, 1.0, 2, 2);

  // Create mesh wrappers

  Wonton::Simple_Mesh_Wrapper sourceMeshWrapper(*source_mesh);
  Wonton::Simple_Mesh_Wrapper targetMeshWrapper(*target_mesh);

  // count cells

  const int ncells_source =
      sourceMeshWrapper.num_owned_cells();
  const int ncells_target =
      targetMeshWrapper.num_owned_cells();

  // Create a state object

  Wonton::Simple_State source_state(source_mesh);

// Define a state vector with linear value and add it to the source state

  std::vector<double> data(ncells_source);
  for (int c = 0; c < ncells_source; ++c) {
    Wonton::Point<2> cen;
    sourceMeshWrapper.cell_centroid(c, &cen);
    data[c] = cen[0]+cen[1];
  }
  source_state.add("cellvars", Wonton::Entity_kind::CELL, &(data[0]));

  // Create state wrapper

  Wonton::Simple_State_Wrapper sourceStateWrapper(source_state);

  // Gather the cell coordinates as Portage Points for source and target meshes
  // for intersection. The outer vector is the cells, the inner vector is the
  // points of the vertices of that cell.

  std::vector<std::vector<Wonton::Point<2>>>
      source_cell_coords(ncells_source);
  std::vector<std::vector<Wonton::Point<2>>>
      target_cell_coords(ncells_target);

  // Actually get the Wonton::Points

  for (int c = 0; c < ncells_source; ++c)
    sourceMeshWrapper.cell_get_coordinates(c, &(source_cell_coords[c]));
  for (int c = 0; c < ncells_target; ++c)
    targetMeshWrapper.cell_get_coordinates(c, &(target_cell_coords[c]));

  // Interpolate from source to target mesh using the independent calculation
  // in simple_intersect_for_tests.h

  std::vector<double> outvals(ncells_target);
  std::vector<std::vector<Portage::Weights_t>>
      sources_and_weights(ncells_target);

  // Loop over target cells

  for (int c = 0; c < ncells_target; ++c) {

    std::vector<int> xcells;
    std::vector<std::vector<double>> xwts;

		// Compute the moments
		// xcells is the source cell indices that intersect
		// xwts is the moments vector for each cell that intersects

    BOX_INTERSECT::intersection_moments<2>(target_cell_coords[c],
                                        source_cell_coords,
                                        &xcells, &xwts);

    // Pack the results into a vector of true Portage::Weights_t

    std::vector<Portage::Weights_t> wtsvec(xcells.size());
    for (int i = 0; i < xcells.size(); ++i) {
      wtsvec[i].entityID = xcells[i];
      wtsvec[i].weights = xwts[i];
    }

    // Put the weights in final form

    sources_and_weights[c] = wtsvec;
  }

  // Now do it the Portage way

  // use default tolerances
  Portage::NumericTolerances_t num_tols;
  num_tols.use_default();

  // Create Interpolation object

  Portage::Interpolate_1stOrder<2, Wonton::Entity_kind::CELL,
                                Wonton::Simple_Mesh_Wrapper,
                                Wonton::Simple_Mesh_Wrapper,
                                Wonton::Simple_State_Wrapper>
      interpolator(sourceMeshWrapper, targetMeshWrapper, sourceStateWrapper,
                   num_tols);

  interpolator.set_interpolation_variable("cellvars");


  Wonton::transform(targetMeshWrapper.begin(Wonton::Entity_kind::CELL),
                     targetMeshWrapper.end(Wonton::Entity_kind::CELL),
                     sources_and_weights.begin(),
                     outvals.begin(), interpolator);

  // Make sure we retrieved the correct value for each cell on the target
  // NOTE: EVEN THOUGH 1ST ORDER INTERPOLATION ALGORITHM DOES NOT IN
  // GENERAL PRESERVE A LINEAR FIELD THE SPECIAL STRUCTURE OF THE SOURCE
  // AND TARGET MESHES ENSURES THAT THE LINEAR FIELD IS INTERPOLATED CORRECTLY
  // IN THIS TEST

  std::vector<double> stdvals(ncells_target);
  for (int c = 0; c < ncells_target; ++c) {
    Wonton::Point<2> cen;
    targetMeshWrapper.cell_centroid(c, &cen);
    stdvals[c] = cen[0]+cen[1];
  }

  for (int c = 0; c < ncells_target; ++c)
    ASSERT_NEAR(stdvals[c], outvals[c], TOL);
}

/// First order interpolation of constant node-centered field in 2D

TEST(Interpolate_1st_Order, Node_Ctr_Const_2D) {

  // Create simple meshes

  std::shared_ptr<Wonton::Simple_Mesh> source_mesh =
    std::make_shared<Wonton::Simple_Mesh>(0.0, 0.0, 1.0, 1.0, 4, 4);
  std::shared_ptr<Wonton::Simple_Mesh> target_mesh =
    std::make_shared<Wonton::Simple_Mesh>(0.0, 0.0, 1.0, 1.0, 5, 5);

  // Create mesh wrappers

  Wonton::Simple_Mesh_Wrapper sourceMeshWrapper(*source_mesh);
  Wonton::Simple_Mesh_Wrapper targetMeshWrapper(*target_mesh);

  // count nodes

  const int nnodes_source =
      sourceMeshWrapper.num_owned_nodes();
  const int nnodes_target =
      targetMeshWrapper.num_owned_nodes();

  // Create a state object

  Wonton::Simple_State source_state(source_mesh);

  // Define a state vector with constant value and add it to the source state

  std::vector<double> data(nnodes_source, 1.25);
  source_state.add("nodevars", Wonton::Entity_kind::NODE, &(data[0]));

  // Create state wrapper

  Wonton::Simple_State_Wrapper sourceStateWrapper(source_state);

  // Gather the cell coordinates as Portage Points for source and target meshes
  // for intersection. The outer vector is the cells, the inner vector is the
  // points of the vertices of that cell.

  std::vector<std::vector<Wonton::Point<2>>>
      source_dualcell_coords(nnodes_source);
  std::vector<std::vector<Wonton::Point<2>>>
      target_dualcell_coords(nnodes_target);

  // Actually get the Wonton::Points for the dual cells

  for (int n = 0; n < nnodes_source; ++n)
	  sourceMeshWrapper.dual_cell_get_coordinates(n, &source_dualcell_coords[n]);
  for (int n = 0; n < nnodes_target; ++n)
	  targetMeshWrapper.dual_cell_get_coordinates(n, &target_dualcell_coords[n]);


  // Interpolate from source to target mesh using the independent calculation
  // in simple_intersect_for_tests.h

  std::vector<double> outvals(nnodes_target);
  std::vector<std::vector<Portage::Weights_t>>
      sources_and_weights(nnodes_target);

  // Loop over target nodes

  for (int c = 0; c < nnodes_target; ++c) {

    std::vector<int> xcells;
    std::vector<std::vector<double>> xwts;

		// Compute the moments
		// xcells is the source cell indices that intersect
		// xwts is the moments vector for each cell that intersects

    BOX_INTERSECT::intersection_moments<2>(target_dualcell_coords[c],
                                        source_dualcell_coords,
                                        &xcells, &xwts);

    // Pack the results into a vector of true Portage::Weights_t

    std::vector<Portage::Weights_t> wtsvec(xcells.size());
    for (int i = 0; i < xcells.size(); ++i) {
      wtsvec[i].entityID = xcells[i];
      wtsvec[i].weights = xwts[i];
    }

    // Put the weights in final form

    sources_and_weights[c] = wtsvec;
  }

  // Now do it the Portage way

  // use default tolerances
  Portage::NumericTolerances_t num_tols;
  num_tols.use_default();

  // Create Interpolation object

  Portage::Interpolate_1stOrder<2, Wonton::Entity_kind::NODE,
                                Wonton::Simple_Mesh_Wrapper,
                                Wonton::Simple_Mesh_Wrapper,
                                Wonton::Simple_State_Wrapper>
      interpolator(sourceMeshWrapper, targetMeshWrapper, sourceStateWrapper,
                   num_tols);

  interpolator.set_interpolation_variable("nodevars");


  Wonton::transform(targetMeshWrapper.begin(Wonton::Entity_kind::NODE),
                     targetMeshWrapper.end(Wonton::Entity_kind::NODE),
                     sources_and_weights.begin(),
                     outvals.begin(), interpolator);

  // Make sure we retrieved the correct value for each cell on the target
  const double stdval = data[0];
  for (int c = 0; c < nnodes_target; ++c) ASSERT_NEAR(stdval, outvals[c],TOL);


}



/// First order interpolation of constant cell-centered field in 3D

TEST(Interpolate_1st_Order, Cell_Ctr_Const_3D) {
 // Create simple meshes

  std::shared_ptr<Wonton::Simple_Mesh> source_mesh =
    std::make_shared<Wonton::Simple_Mesh>(0.0, 0.0, 0.0, 1.0, 1.0, 1.0, 4, 4, 4);
  std::shared_ptr<Wonton::Simple_Mesh> target_mesh =
    std::make_shared<Wonton::Simple_Mesh>(0.0, 0.0, 0.0, 1.0, 1.0, 1.0, 5, 5, 5);

  // Create mesh wrappers

  Wonton::Simple_Mesh_Wrapper sourceMeshWrapper(*source_mesh);
  Wonton::Simple_Mesh_Wrapper targetMeshWrapper(*target_mesh);

  // count cells

  const int ncells_source =
      sourceMeshWrapper.num_owned_cells();
  const int ncells_target =
      targetMeshWrapper.num_owned_cells();

  // Create a state object

  Wonton::Simple_State source_state(source_mesh);

  // Define a state vector with constant value and add it to the source state

  std::vector<double> data(ncells_source, 1.25);
  source_state.add("cellvars", Wonton::Entity_kind::CELL, &(data[0]));

  // Create state wrapper

  Wonton::Simple_State_Wrapper sourceStateWrapper(source_state);

  // Gather the cell coordinates as Portage Points for source and target meshes
  // for intersection. The outer vector is the cells, the inner vector is the
  // points of the vertices of that cell.

  std::vector<std::vector<Wonton::Point<3>>>
      source_cell_coords(ncells_source);
  std::vector<std::vector<Wonton::Point<3>>>
      target_cell_coords(ncells_target);

  // Actually get the Wonton::Points

  for (int c = 0; c < ncells_source; ++c)
    sourceMeshWrapper.cell_get_coordinates(c, &(source_cell_coords[c]));
  for (int c = 0; c < ncells_target; ++c)
    targetMeshWrapper.cell_get_coordinates(c, &(target_cell_coords[c]));

  // Interpolate from source to target mesh using the independent calculation
  // in simple_intersect_for_tests.h

  std::vector<double> outvals(ncells_target);
  std::vector<std::vector<Portage::Weights_t>>
      sources_and_weights(ncells_target);

  // Loop over target cells

  for (int c = 0; c < ncells_target; ++c) {

    std::vector<int> xcells;
    std::vector<std::vector<double>> xwts;

		// Compute the moments
		// xcells is the source cell indices that intersect
		// xwts is the moments vector for each cell that intersects

    BOX_INTERSECT::intersection_moments<3>(target_cell_coords[c],
                                        source_cell_coords,
                                        &xcells, &xwts);

    // Pack the results into a vector of true Portage::Weights_t

    std::vector<Portage::Weights_t> wtsvec(xcells.size());
    for (int i = 0; i < xcells.size(); ++i) {
      wtsvec[i].entityID = xcells[i];
      wtsvec[i].weights = xwts[i];
    }

    // Put the weights in final form

    sources_and_weights[c] = wtsvec;
  }

  // Now do it the Portage way

  // use default tolerances
  Portage::NumericTolerances_t num_tols;
  num_tols.use_default();

  // Create Interpolation object

  Portage::Interpolate_1stOrder<3, Wonton::Entity_kind::CELL,
                                Wonton::Simple_Mesh_Wrapper,
                                Wonton::Simple_Mesh_Wrapper,
                                Wonton::Simple_State_Wrapper>
      interpolator(sourceMeshWrapper, targetMeshWrapper, sourceStateWrapper,
                   num_tols);

  interpolator.set_interpolation_variable("cellvars");


  Wonton::transform(targetMeshWrapper.begin(Wonton::Entity_kind::CELL),
                     targetMeshWrapper.end(Wonton::Entity_kind::CELL),
                     sources_and_weights.begin(),
                     outvals.begin(), interpolator);

  // Make sure we retrieved the correct value for each cell on the target
  const double stdval = data[0];
  for (int c = 0; c < ncells_target; ++c)
    ASSERT_NEAR(stdval, outvals[c], TOL);
}

/// First order interpolation of linear cell-centered field in 3D

TEST(Interpolate_1st_Order, Cell_Ctr_Lin_3D) {
  // Create simple meshes

  std::shared_ptr<Wonton::Simple_Mesh> source_mesh =
    std::make_shared<Wonton::Simple_Mesh>(0.0, 0.0, 0.0, 1.0, 1.0, 1.0, 4, 4, 4);
  std::shared_ptr<Wonton::Simple_Mesh> target_mesh =
    std::make_shared<Wonton::Simple_Mesh>(0.0, 0.0, 0.0, 1.0, 1.0, 1.0, 2, 2, 2);

  // Create mesh wrappers

  Wonton::Simple_Mesh_Wrapper sourceMeshWrapper(*source_mesh);
  Wonton::Simple_Mesh_Wrapper targetMeshWrapper(*target_mesh);

  // count cells

  const int ncells_source =
      sourceMeshWrapper.num_owned_cells();
  const int ncells_target =
      targetMeshWrapper.num_owned_cells();

  // Create a state object

  Wonton::Simple_State source_state(source_mesh);

// Define a state vector with constant value and add it to the source state

  std::vector<double> data(ncells_source);
  for (int c = 0; c < ncells_source; ++c) {
    Wonton::Point<3> cen;
    sourceMeshWrapper.cell_centroid(c, &cen);
    data[c] = cen[0]+cen[1];
  }
  source_state.add("cellvars", Wonton::Entity_kind::CELL, &(data[0]));

  // Create state wrapper

  Wonton::Simple_State_Wrapper sourceStateWrapper(source_state);

  // Gather the cell coordinates as Portage Points for source and target meshes
  // for intersection. The outer vector is the cells, the inner vector is the
  // points of the vertices of that cell.

  std::vector<std::vector<Wonton::Point<3>>>
      source_cell_coords(ncells_source);
  std::vector<std::vector<Wonton::Point<3>>>
      target_cell_coords(ncells_target);

  // Actually get the Wonton::Points

  for (int c = 0; c < ncells_source; ++c)
    sourceMeshWrapper.cell_get_coordinates(c, &(source_cell_coords[c]));
  for (int c = 0; c < ncells_target; ++c)
    targetMeshWrapper.cell_get_coordinates(c, &(target_cell_coords[c]));

  // Interpolate from source to target mesh using the independent calculation
  // in simple_intersect_for_tests.h

  std::vector<double> outvals(ncells_target);
  std::vector<std::vector<Portage::Weights_t>>
      sources_and_weights(ncells_target);

  // Loop over target cells

  for (int c = 0; c < ncells_target; ++c) {

    std::vector<int> xcells;
    std::vector<std::vector<double>> xwts;

		// Compute the moments
		// xcells is the source cell indices that intersect
		// xwts is the moments vector for each cell that intersects

    BOX_INTERSECT::intersection_moments<3>(target_cell_coords[c],
                                        source_cell_coords,
                                        &xcells, &xwts);

    // Pack the results into a vector of true Portage::Weights_t

    std::vector<Portage::Weights_t> wtsvec(xcells.size());
    for (int i = 0; i < xcells.size(); ++i) {
      wtsvec[i].entityID = xcells[i];
      wtsvec[i].weights = xwts[i];
    }

    // Put the weights in final form

    sources_and_weights[c] = wtsvec;
  }

  // Now do it the Portage way

  // use default tolerances
  Portage::NumericTolerances_t num_tols;
  num_tols.use_default();

  // Create Interpolation object

  Portage::Interpolate_1stOrder<3, Wonton::Entity_kind::CELL,
                                Wonton::Simple_Mesh_Wrapper,
                                Wonton::Simple_Mesh_Wrapper,
                                Wonton::Simple_State_Wrapper>
      interpolator(sourceMeshWrapper, targetMeshWrapper, sourceStateWrapper,
                   num_tols);

  interpolator.set_interpolation_variable("cellvars");


  Wonton::transform(targetMeshWrapper.begin(Wonton::Entity_kind::CELL),
                     targetMeshWrapper.end(Wonton::Entity_kind::CELL),
                     sources_and_weights.begin(),
                     outvals.begin(), interpolator);

  // Make sure we retrieved the correct value for each cell on the target
  // NOTE: EVEN THOUGH 1ST ORDER INTERPOLATION ALGORITHM DOES NOT IN
  // GENERAL PRESERVE A LINEAR FIELD THE SPECIAL STRUCTURE OF THE SOURCE
  // AND TARGET MESHES ENSURES THAT THE LINEAR FIELD IS INTERPOLATED CORRECTLY
  // IN THIS TEST

  std::vector<double> stdvals(ncells_target);
  for (int c = 0; c < ncells_target; ++c) {
    Wonton::Point<3> cen;
    targetMeshWrapper.cell_centroid(c, &cen);
    stdvals[c] = cen[0]+cen[1];
  }

  for (int c = 0; c < ncells_target; ++c)
    ASSERT_NEAR(stdvals[c], outvals[c], TOL);
}


/// First order interpolation of constant node-centered field in 3D

TEST(Interpolate_1st_Order, Node_Ctr_Const_3D) {

  // Create simple meshes

  std::shared_ptr<Wonton::Simple_Mesh> source_mesh =
    std::make_shared<Wonton::Simple_Mesh>(0.0, 0.0, 0.0, 1.0, 1.0, 1.0, 4, 4, 4);
  std::shared_ptr<Wonton::Simple_Mesh> target_mesh =
    std::make_shared<Wonton::Simple_Mesh>(0.0, 0.0, 0.0, 1.0, 1.0, 1.0, 5, 5, 5);

  // Create mesh wrappers

  Wonton::Simple_Mesh_Wrapper sourceMeshWrapper(*source_mesh);
  Wonton::Simple_Mesh_Wrapper targetMeshWrapper(*target_mesh);

  // count nodes

  const int nnodes_source =
      sourceMeshWrapper.num_owned_nodes();
  const int nnodes_target =
      targetMeshWrapper.num_owned_nodes();

  // Create a state object

  Wonton::Simple_State source_state(source_mesh);

  // Define a state vector with constant value and add it to the source state

  std::vector<double> data(nnodes_source, 1.25);
  source_state.add("nodevars", Wonton::Entity_kind::NODE, &(data[0]));

  // Create state wrapper

  Wonton::Simple_State_Wrapper sourceStateWrapper(source_state);

  // Gather the cell coordinates as Portage Points for source and target meshes
  // for intersection. The outer vector is the cells, the inner vector is the
  // points of the vertices of that cell.

  std::vector<std::vector<Wonton::Point<3>>>
      source_dualcell_coords(nnodes_source);
  std::vector<std::vector<Wonton::Point<3>>>
      target_dualcell_coords(nnodes_target);

  // Actually get the Wonton::Points for the dual cells

  for (int n = 0; n < nnodes_source; ++n)
	  sourceMeshWrapper.dual_cell_get_coordinates(n, &source_dualcell_coords[n]);
  for (int n = 0; n < nnodes_target; ++n)
	  targetMeshWrapper.dual_cell_get_coordinates(n, &target_dualcell_coords[n]);

  // Interpolate from source to target mesh using the independent calculation
  // in simple_intersect_for_tests.h

  std::vector<double> outvals(nnodes_target);
  std::vector<std::vector<Portage::Weights_t>>
      sources_and_weights(nnodes_target);

  // Loop over target nodes

  for (int c = 0; c < nnodes_target; ++c) {

    std::vector<int> xcells;
    std::vector<std::vector<double>> xwts;

		// Compute the moments
		// xcells is the source cell indices that intersect
		// xwts is the moments vector for each cell that intersects

    BOX_INTERSECT::intersection_moments<3>(target_dualcell_coords[c],
                                        source_dualcell_coords,
                                        &xcells, &xwts);

    // Pack the results into a vector of true Portage::Weights_t

    std::vector<Portage::Weights_t> wtsvec(xcells.size());
    for (int i = 0; i < xcells.size(); ++i) {
      wtsvec[i].entityID = xcells[i];
      wtsvec[i].weights = xwts[i];
    }

    // Put the weights in final form

    sources_and_weights[c] = wtsvec;
  }

  // Now do it the Portage way

  // use default tolerances
  Portage::NumericTolerances_t num_tols;
  num_tols.use_default();

  // Create Interpolation object - but use the generic struct for
  // invoking arbitrary order interpolation

<<<<<<< HEAD
  Portage::Interpolate_1stOrder<3, Wonton::Entity_kind::NODE,
                                Wonton::Simple_Mesh_Wrapper,
                                Wonton::Simple_Mesh_Wrapper,
                                Wonton::Simple_State_Wrapper>
      interpolator(sourceMeshWrapper, targetMeshWrapper, sourceStateWrapper,
                   num_tols);
=======
  Portage::Interpolate_NthOrder<1>::Interpolate<3, Wonton::Entity_kind::NODE,
                                                Wonton::Simple_Mesh_Wrapper,
                                                Wonton::Simple_Mesh_Wrapper,
                                                Wonton::Simple_State_Wrapper>
      interpolator(sourceMeshWrapper, targetMeshWrapper, sourceStateWrapper);
>>>>>>> 379e391e

  interpolator.set_interpolation_variable("nodevars");


  Wonton::transform(targetMeshWrapper.begin(Wonton::Entity_kind::NODE),
                     targetMeshWrapper.end(Wonton::Entity_kind::NODE),
                     sources_and_weights.begin(),
                     outvals.begin(), interpolator);

  // Make sure we retrieved the correct value for each cell on the target
  const double stdval = data[0];
  for (int c = 0; c < nnodes_target; ++c) ASSERT_NEAR(stdval, outvals[c],TOL);
}<|MERGE_RESOLUTION|>--- conflicted
+++ resolved
@@ -10,6 +10,7 @@
 #include "gtest/gtest.h"
 
 // portage includes
+#include "portage/interpolate/interpolate_1st_order.h"
 #include "portage/intersect/simple_intersect_for_tests.h"
 #include "portage/support/portage.h"
 
@@ -734,23 +735,14 @@
   Portage::NumericTolerances_t num_tols;
   num_tols.use_default();
 
-  // Create Interpolation object - but use the generic struct for
-  // invoking arbitrary order interpolation
-
-<<<<<<< HEAD
+  // Create Interpolation object
+
   Portage::Interpolate_1stOrder<3, Wonton::Entity_kind::NODE,
                                 Wonton::Simple_Mesh_Wrapper,
                                 Wonton::Simple_Mesh_Wrapper,
                                 Wonton::Simple_State_Wrapper>
       interpolator(sourceMeshWrapper, targetMeshWrapper, sourceStateWrapper,
                    num_tols);
-=======
-  Portage::Interpolate_NthOrder<1>::Interpolate<3, Wonton::Entity_kind::NODE,
-                                                Wonton::Simple_Mesh_Wrapper,
-                                                Wonton::Simple_Mesh_Wrapper,
-                                                Wonton::Simple_State_Wrapper>
-      interpolator(sourceMeshWrapper, targetMeshWrapper, sourceStateWrapper);
->>>>>>> 379e391e
 
   interpolator.set_interpolation_variable("nodevars");
 
