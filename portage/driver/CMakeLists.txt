--- conflicted
+++ resolved
@@ -108,17 +108,6 @@
        POLICY MPI
        THREADS 1)
 
-<<<<<<< HEAD
-       cinch_add_unit(test_driver_multimat_uber_swept_mismatch
-       SOURCES test/test_driver_multimat_uber_swept_mismatch.cc
-       LIBRARIES portage ${Jali_LIBRARIES} ${Jali_TPL_LIBRARIES} ${XMOF2D_LIBRARIES}
-       POLICY MPI
-       THREADS 1)
-
-     endif (TANGRAM_FOUND AND XMOF2D_FOUND)
-
-     if (TANGRAM_FOUND)
-=======
        if (WONTON_ENABLE_KOKKOS)
          cinch_add_unit(test_driver_swarm_distributed
          SOURCES test/test_driver_swarm_distributed.cc
@@ -152,7 +141,12 @@
 	   LIBRARIES portage_driver ${TANGRAM_LIBRARIES}
 	   POLICY MPI
 	   THREADS 1)
->>>>>>> 50d63b25
+
+	 cinch_add_unit(test_driver_multimat_uber_swept_mismatch
+	   SOURCES test/test_driver_multimat_uber_swept_mismatch.cc
+	   LIBRARIES portage_driver ${TANGRAM_LIBRARIES}
+	   POLICY MPI
+	   THREADS 1)
 
        cinch_add_unit(test_driver_multimat_distributed
        SOURCES test/test_driver_multimat_distributed.cc
