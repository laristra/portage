#[[
This file is part of the Ristra portage project.
Please see the license file at the root of this repository, or at:
    https://github.com/laristra/portage/blob/master/LICENSE
]]
#-----------------------------------------------------------------------------~#


#-----------------------------------------------------------------------------~#

set(headers  mmdriver.h driver_swarm.h driver_mesh_swarm_mesh.h fix_mismatch.h
    coredriver.h fancydriver.h)
if (TANGRAM_FOUND)
  list(APPEND headers write_to_gmv.h)
endif (TANGRAM_FOUND)

# Add header files
set(driver_HEADERS
   ${headers}
   PARENT_SCOPE
)

# Add source files
set(driver_SOURCES
    PARENT_SCOPE
)

# Unit tests

if (ENABLE_UNIT_TESTS)

   if (Jali_DIR)
       cinch_add_unit(test_driver_multivar
       SOURCES test/test_driver_multivar.cc 
       LIBRARIES portage ${Jali_LIBRARIES} ${Jali_TPL_LIBRARIES}
       POLICY MPI
       THREADS 1)

<<<<<<< HEAD
       cinch_add_unit(test_mismatch_fixup
       SOURCES test/test_mismatch_fixup.cc 
=======
       cinch_add_unit(test_mismatch_fixup_serial
       SOURCES test/test_mismatch_fixup 
>>>>>>> a3e8edcb
       LIBRARIES portage ${Jali_LIBRARIES} ${Jali_TPL_LIBRARIES}
       POLICY MPI
       THREADS 1)

       cinch_add_unit(test_mismatch_disjoint
       SOURCES test/test_mismatch_disjoint
       LIBRARIES portage ${Jali_LIBRARIES} ${Jali_TPL_LIBRARIES}
       POLICY MPI
       THREADS 1)

       cinch_add_unit(test_driver
       SOURCES test/test_driver.cc 
       LIBRARIES portage ${Jali_LIBRARIES} ${Jali_TPL_LIBRARIES}
       POLICY MPI
       THREADS 1)

       #cinch_add_unit(test_driver_step
       #SOURCES test/test_driver_step.cc 
       #LIBRARIES portage ${Jali_LIBRARIES} ${Jali_TPL_LIBRARIES}
       #POLICY MPI
       #THREADS 1)

       cinch_add_unit(test_driver_swarm_dist
       SOURCES test/test_driver_swarm_dist.cc
       LIBRARIES portage ${Jali_LIBRARIES} ${Jali_TPL_LIBRARIES}
       POLICY MPI
       THREADS 4)

     if (TANGRAM_FOUND AND XMOF2D_FOUND)

       cinch_add_unit(test_multimat_driver
       SOURCES test/test_multimat_driver.cc
       LIBRARIES portage ${Jali_LIBRARIES} ${Jali_TPL_LIBRARIES} ${XMOF2D_LIBRARIES}
       POLICY MPI
       THREADS 1)

       cinch_add_unit(test_multimat_driver_2ndOrder
       SOURCES test/test_multimat_driver_2ndOrder.cc
       LIBRARIES portage ${Jali_LIBRARIES} ${Jali_TPL_LIBRARIES} ${XMOF2D_LIBRARIES}
       POLICY MPI
       THREADS 1)

       cinch_add_unit(test_fancydriver_multimat
       SOURCES test/test_fancydriver_multimat.cc
       LIBRARIES portage ${Jali_LIBRARIES} ${Jali_TPL_LIBRARIES} ${XMOF2D_LIBRARIES}
       POLICY MPI
       THREADS 1)

     endif (TANGRAM_FOUND AND XMOF2D_FOUND)

     if (TANGRAM_FOUND)

       cinch_add_unit(test_multimat_driver_distributed
       SOURCES test/test_multimat_driver_distributed
       LIBRARIES portage ${Jali_LIBRARIES} ${Jali_TPL_LIBRARIES} 
       POLICY MPI
       THREADS 4)

     endif (TANGRAM_FOUND)

     cinch_add_unit(test_coredriver_singlemat
       SOURCES test/test_coredriver_singlemat.cc
       LIBRARIES portage ${Jali_LIBRARIES} ${Jali_TPL_LIBRARIES}
       POLICY MPI
       THREADS 1)
     
   endif (Jali_DIR)

   cinch_add_unit(test_driver_swarm
     SOURCES test/test_driver_swarm.cc
     LIBRARIES portage
     POLICY MPI
     THREADS 1)

   cinch_add_unit(test_driver_mesh_swarm_mesh
     SOURCES test/test_driver_mesh_swarm_mesh.cc
     LIBRARIES portage
     POLICY MPI
     THREADS 1)

endif (ENABLE_UNIT_TESTS)<|MERGE_RESOLUTION|>--- conflicted
+++ resolved
@@ -36,13 +36,8 @@
        POLICY MPI
        THREADS 1)
 
-<<<<<<< HEAD
-       cinch_add_unit(test_mismatch_fixup
-       SOURCES test/test_mismatch_fixup.cc 
-=======
        cinch_add_unit(test_mismatch_fixup_serial
        SOURCES test/test_mismatch_fixup 
->>>>>>> a3e8edcb
        LIBRARIES portage ${Jali_LIBRARIES} ${Jali_TPL_LIBRARIES}
        POLICY MPI
        THREADS 1)
