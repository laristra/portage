/*
  This file is part of the Ristra portage project.
  Please see the license file at the root of this repository, or at:
  https://github.com/laristra/portage/blob/master/LICENSE
*/

#ifndef PORTAGE_CORE_DRIVER_H_
#define PORTAGE_CORE_DRIVER_H_

#include <ctime>
#include <algorithm>
#include <vector>
#include <iterator>
#include <string>
#include <utility>
#include <iostream>
#include <type_traits>
#include <memory>
#include <limits>


#ifdef HAVE_TANGRAM
#include "tangram/driver/driver.h"
#endif

#include "portage/intersect/dummy_interface_reconstructor.h"
#include <portage/interpolate/gradient.h>
#include "portage/support/portage.h"
#include "wonton/support/Point.h"
#include "wonton/support/CoordinateSystem.h"
#include "wonton/state/state_vector_multi.h"
#include "portage/driver/parts.h"

/*!
  @file coredriver.h
  @brief Core driver for remapping

  Remap mesh and material variables from mesh to mesh for a specific
  entity kind in serial or on each partition (without redistribution)
*/

namespace Portage {

using Wonton::Entity_kind;
using Wonton::CELL;
using Wonton::NODE;
using Wonton::UNKNOWN_KIND;
using Wonton::Entity_type;
using Wonton::PARALLEL_OWNED;
using Wonton::ALL;
using Wonton::Point;

// Forward declaration of remap driver on particular entity kind

template <int D,
          Entity_kind ONWHAT,
          class SourceMesh, class SourceState,
          class TargetMesh, class TargetState,
          template <class, int, class, class> class InterfaceReconstructorType,
          class Matpoly_Splitter,
          class Matpoly_Clipper,
          class CoordSys
          >
class CoreDriver;


/*!
  @class CoreDriverBase "coredriver.h"

  @brief CoreDriverBase - Base class for core driver that is
  agnostic to the Entity_kind

  @tparam SourceMesh A lightweight wrapper to a specific input mesh
  implementation that provides certain functionality.

  @tparam SourceState A lightweight wrapper to a specific input state
  manager implementation that provides certain functionality.

  @tparam TargetMesh A lightweight wrapper to a specific target mesh
  implementation that provides certain functionality.

  @tparam TargetState A lightweight wrapper to a specific target state
  manager implementation that provides certain functionality.

  @tparam InterfaceReconstructorType An interface reconstruction class
  that takes the raw interface reconstruction method, the dimension of
  the problem and the source mesh class as template parameters

  @tparam Matpoly_Splitter A polygon/polyhedron splitting class (returns both pieces of the polygon)

  @tparam Matpoly_Clipper A polygon/polyhedron clipping class (returns only the piece below/behind the clipping plane)

  @tparam CoordinateSystem 

*/

template<int D,
         class SourceMesh, class SourceState,
         class TargetMesh, class TargetState,
         template <class, int, class, class> class InterfaceReconstructorType,
         class Matpoly_Splitter,
         class Matpoly_Clipper,
         class CoordSys
         >
class CoreDriverBase {

  template<Entity_kind ONWHAT>
  using CoreDriverType = CoreDriver<D, ONWHAT, SourceMesh, SourceState,
                                    TargetMesh, TargetState,
                                    InterfaceReconstructorType,
                                    Matpoly_Splitter, Matpoly_Clipper,
                                    CoordSys>;
  
 public:
  CoreDriverBase() {}
  virtual ~CoreDriverBase() {}  // Necessary
  
  // Entity kind that a derived class is defined on
  virtual Entity_kind onwhat() = 0;

  /*! @brief search for candidate source entities whose control volumes
    (cells, dual cells) overlap the control volumes of target cells
     
    @tparam Entity_kind  what kind of entity are we searching on/for

    @tparam Search       search functor

    @returns    vector of intersection candidates for each target entity
  */

  template<Entity_kind ONWHAT,
           template <int, Entity_kind, class, class> class Search>
  Portage::vector<std::vector<int>>
  search() {
    assert(ONWHAT == onwhat());
    auto derived_class_ptr = static_cast<CoreDriverType<ONWHAT> *>(this);
    return derived_class_ptr->template search<Search>();
  }
    

  /*! @brief intersect target entities with candidate source entities

    @tparam Entity_kind  what kind of entity are we searching on/for

    @tparam Intersect    intersect functor

    @param[in] intersection_candidates  vector of intersection candidates for each target entity

    @returns  vector of intersection moments for each target entity
  */

  template<
    Entity_kind ONWHAT,
    template <Entity_kind, class, class, class,
              template <class, int, class, class> class,
              class, class> class Intersect
    >
  Portage::vector<std::vector<Portage::Weights_t>>
  intersect_meshes(Portage::vector<std::vector<int>> const& intersection_candidates) {
    assert(ONWHAT == onwhat());
    auto derived_class_ptr = static_cast<CoreDriverType<ONWHAT> *>(this);
    return derived_class_ptr->template intersect_meshes<Intersect>(intersection_candidates);
  }
    



  /*! intersect target cells with source material polygons

    @tparam Intersect   intersect functor

    @param[in] intersection_candidates vector of intersection
    candidates for each target entity

    @returns material-wise vector of intersection moments for each
    target cell
  */

  template<
    template <Entity_kind, class, class, class,
              template <class, int, class, class> class,
              class, class> class Intersect
    >
  std::vector<Portage::vector<std::vector<Portage::Weights_t>>>
  intersect_materials(Portage::vector<std::vector<int>> const& intersection_candidates) {
    assert(onwhat() == CELL);
    auto derived_class_ptr = static_cast<CoreDriverType<CELL> *>(this);
    return derived_class_ptr->template intersect_materials<Intersect>(intersection_candidates);
  }

  /**
   * @brief Compute the gradient field of the given variable on source mesh.
   *
   * @tparam ONWHAT: entity kind (cell or node).
   * @param field_name: the variable name.
   * @param limiter_type: gradient limiter to use on internal regions.
   * @param boundary_limiter_type: gradient limiter to use on boundary.
   * @param source_part: the source mesh part to consider if any.
   */
  template<Entity_kind ONWHAT>
  Portage::vector<Vector<D>> compute_source_gradient(
    std::string const field_name,
    Limiter_type limiter_type = NOLIMITER,
    Boundary_Limiter_type boundary_limiter_type = BND_NOLIMITER,
    int material_id = 0,
    const Part<SourceMesh, SourceState>* source_part = nullptr) {

    assert(ONWHAT == onwhat());
    auto derived_class_ptr = static_cast<CoreDriverType<ONWHAT> *>(this);
    return derived_class_ptr->compute_source_gradient(field_name, limiter_type,
                                               boundary_limiter_type,
                                               material_id, source_part);
  }

  /*!
    Interpolate a mesh variable of type T residing on entity kind ONWHAT using
    previously computed intersection weights

    @tparam T   type of variable

    @tparam ONWHAT  Entity_kind that field resides on

    @tparam Interpolate  Functor for doing the interpolate from mesh to mesh

    @param[in] srcvarname   Variable name on source mesh

    @param[in] trgvarname   Variable name on target mesh

    @param[in] lower_bound  Lower bound for variable

    @param[in] upper_bound  Upper bound for variable

<<<<<<< HEAD
    @param[in] limiter      Limiter to use for second order reconstruction

    @param[in] bnd_limiter  Boundary limiter to use for second order reconstruction

=======
    @param[in] partial_fixup_type Method to populate fields on
    partially filled target entities (cells or dual cells)

    @param[in] empty_fixup_type Method to populate fields on empty
    target entities (cells or dual cells)

    @param[in] conservation_tol Tolerance to which source and target
    integral quantities are to be matched

    @param[in] max_fixup_iter     Max number of iterations for global repair

    See support/portage.h for options on limiter, partial_fixup_type and
    empty_fixup_type
    
>>>>>>> cd25a392
  */
  
  template<typename T = double,
           Entity_kind ONWHAT,
           template<int, Entity_kind, class, class, class, class, class,
                    template <class, int, class, class> class,
                    class, class, class> class Interpolate
           >
  void interpolate_mesh_var(std::string srcvarname, std::string trgvarname,
                            Portage::vector<std::vector<Weights_t>> const& sources_and_weights,
                            T lower_bound, T upper_bound,
<<<<<<< HEAD
                            Limiter_type limiter,
                            Boundary_Limiter_type bnd_limiter,
                            PartPair<D, 
                              SourceMesh, SourceState,
                              TargetMesh, TargetState>* parts_pair = nullptr) {
=======
                            Partial_fixup_type partial_fixup_type,
                            Empty_fixup_type empty_fixup_type,
                            double conservation_tol,
                            int max_fixup_iter,
                            const PartPair<D, SourceMesh, SourceState,
                                              TargetMesh, TargetState>* parts_pair = nullptr,
                            Portage::vector<Vector<D>>* gradients = nullptr) {
>>>>>>> cd25a392
    assert(ONWHAT == onwhat());
    auto derived_class_ptr = static_cast<CoreDriverType<ONWHAT> *>(this);
    derived_class_ptr->
        template interpolate_mesh_var<T, Interpolate>(srcvarname, trgvarname,
                                                      sources_and_weights,
                                                      lower_bound, upper_bound,
<<<<<<< HEAD
                                                      limiter, bnd_limiter,
                                                      parts_pair);
=======
                                                      partial_fixup_type,
                                                      empty_fixup_type,
                                                      conservation_tol,
                                                      max_fixup_iter, parts_pair,
                                                      gradients);
>>>>>>> cd25a392
  }


  /*!
    Interpolate a (multi-)material variable of type T residing on CELLs
    
    @param[in] srcvarname   Variable name on source mesh

    @param[in] trgvarname   Variable name on target mesh

    @param[in] lower_bound  Lower bound for variable

    @param[in] upper_bound  Upper bound for variable

<<<<<<< HEAD
    @param[in] limiter      Limiter to use for second order reconstruction

    @param[in] bnd_limiter  Boundary limiter to use for second order reconstruction

=======
    @param[in] partial_fixup_type Method to populate fields on
    partially filled target entities (cells or dual cells)

    @param[in] empty_fixup_type Method to populate fields on empty
    target entities (cells or dual cells)

    @param[in] conservation_tol Tolerance to which source and target
    integral quantities are to be matched

    @param[in] max_fixup_iter     Max number of iterations for global repair

    See support/portage.h for options on limiter, partial_fixup_type and
    empty_fixup_type
      
>>>>>>> cd25a392
  */
  
  template <typename T = double,
            template<int, Entity_kind, class, class, class, class, class,
                     template <class, int, class, class> class,
                     class, class, class> class Interpolate
            >
  void interpolate_mat_var(std::string srcvarname, std::string trgvarname,
                           std::vector<Portage::vector<std::vector<Weights_t>>> const& sources_and_weights_by_mat,
                           T lower_bound, T upper_bound,
<<<<<<< HEAD
                           Limiter_type limiter,
                           Boundary_Limiter_type bnd_limiter) {
=======
                           Partial_fixup_type partial_fixup_type,
                           Empty_fixup_type empty_fixup_type,
                           double conservation_tol,
                           int max_fixup_iter,
                           Portage::vector<Vector<D>>* gradients = nullptr) {
>>>>>>> cd25a392

    assert(onwhat() == CELL);
    auto derived_class_ptr = static_cast<CoreDriverType<CELL> *>(this);
     derived_class_ptr->
         template interpolate_mat_var<T, Interpolate>(srcvarname,
                                                      trgvarname,
                                                      sources_and_weights_by_mat,
                                                      lower_bound, upper_bound,
<<<<<<< HEAD
                                                      limiter, bnd_limiter);
=======
                                                      partial_fixup_type,
                                                      empty_fixup_type,
                                                      conservation_tol,
                                                      max_fixup_iter, gradients);
>>>>>>> cd25a392
  }

  /*!
    @brief Set numerical tolerances for small volumes, distances, etc.

    @tparam Entity_kind  what kind of entity are we setting for

    @tparam num_tols     struct of selected numerical tolerances
  */

  template<Entity_kind ONWHAT>
  void
  set_num_tols(NumericTolerances_t num_tols) {
    assert(ONWHAT == onwhat());
    auto derived_class_ptr = static_cast<CoreDriverType<ONWHAT> *>(this);
    derived_class_ptr->set_num_tols(num_tols);
  }

};




/*!
  @class CoreDriver "driver_core.h"

  @brief CoreDriver - Core driver that remaps fields on a particular Entity_kind (ONWHAT) like CELL or NODE

  NOTE: THIS CLASS ASSUMES THAT ALL SOURCE CELLS OVERLAPPING ANY TARGET
  CELL ARE AVAILABLE ON THIS PROCESSOR. IT DOES NOT HAVE TO FETCH THE
  DATA FROM ANYWHERE

  @tparam ONWHAT     On what kind of entity are we doing the remap

  @tparam SourceMesh A lightweight wrapper to a specific input mesh
  implementation that provides certain functionality.

  @tparam SourceState A lightweight wrapper to a specific input state
  manager implementation that provides certain functionality.

  @tparam TargetMesh A lightweight wrapper to a specific output mesh
  implementation that provides certain functionality.

  @tparam TargetState A lightweight wrapper to a specific output state
  manager implementation that provides certain functionality.

  @tparam InterfaceReconstructorType  The Interface Reconstructor class we will instantiate

  @tparam Matpoly_Splitter Class to split a polyhedron into two pieces

  @tparam Matpoly_Clipper Class to clip a polyhedron with a plane and
  return the piece behind the plane

  @tprarm CoordSys  Coordinate system being used for calculations

*/
template <int D,
          Entity_kind ONWHAT,
          class SourceMesh, class SourceState,
          class TargetMesh = SourceMesh, class TargetState = SourceState,
          template <class, int, class, class> class InterfaceReconstructorType = DummyInterfaceReconstructor,
          class Matpoly_Splitter = void,
          class Matpoly_Clipper = void,
          class CoordSys = Wonton::DefaultCoordSys
          >
class CoreDriver : public CoreDriverBase<D,
                                         SourceMesh, SourceState,
                                         TargetMesh, TargetState,
                                         InterfaceReconstructorType,
                                         Matpoly_Splitter,
                                         Matpoly_Clipper,
                                         CoordSys> {

  // useful alias
  using Gradient = Limited_Gradient<D, ONWHAT, SourceMesh, SourceState,
                                    InterfaceReconstructorType,
                                    Matpoly_Splitter, Matpoly_Clipper, CoordSys>;

 public:
  /*!
    @brief Constructor for the CORE remap driver.

    @param[in] sourceMesh A @c wrapper to the source mesh (may be
    native or redistributed source).

    @param[in] sourceState A @c wrapper for the data that lives on the
    source mesh

    @param[in] targetMesh A @c TargetMesh to the target mesh

    @param[in,out] targetState A @c TargetState for the data that will
    be mapped to the target mesh
  */
  CoreDriver(SourceMesh const& source_mesh,
             SourceState const& source_state,
             TargetMesh const& target_mesh,
             TargetState& target_state,
             Wonton::Executor_type const *executor = nullptr)
      : source_mesh_(source_mesh), source_state_(source_state),
        target_mesh_(target_mesh), target_state_(target_state),
        executor_(executor)
  {
#ifdef PORTAGE_ENABLE_MPI
    mycomm_ = MPI_COMM_NULL;
    auto mpiexecutor = dynamic_cast<Wonton::MPIExecutor_type const *>(executor);
    if (mpiexecutor && mpiexecutor->mpicomm != MPI_COMM_NULL) {
      mycomm_ = mpiexecutor->mpicomm;
      MPI_Comm_rank(mycomm_, &comm_rank_);
      MPI_Comm_size(mycomm_, &nprocs_);
    }
#endif
  }

  /// Copy constructor (disabled)
  CoreDriver(const CoreDriver &) = delete;

  /// Assignment operator (disabled)
  CoreDriver & operator = (const CoreDriver &) = delete;

  /// Destructor
  ~CoreDriver() {}

  /// What entity kind is this defined on?
  Entity_kind onwhat() {return ONWHAT;}

  /*!
    Find candidates entities of a particular kind that might
    intersect each target entity of the same kind

    @tparam Search Search class templated on dimension, Entity_kind
    and both meshes

    @return Vector of intersection candidates for each target entity
  */

  template<template<int, Entity_kind, class, class> class Search>
  Portage::vector<std::vector<int>>
  search() {
    // Get an instance of the desired search algorithm type
    const Search<D, ONWHAT, SourceMesh, TargetMesh>
        search_functor(source_mesh_, target_mesh_);

    int ntarget_ents = target_mesh_.num_entities(ONWHAT, PARALLEL_OWNED);

    // initialize search candidate vector
    Portage::vector<std::vector<int>> candidates(ntarget_ents);

    Portage::transform(target_mesh_.begin(ONWHAT, PARALLEL_OWNED),
                       target_mesh_.end(ONWHAT, PARALLEL_OWNED),
                       candidates.begin(), search_functor);

    return candidates;
  }


  /*! 
    Intersect source and target mesh entities of kind
    'ONWHAT' and return the intersecting entities and moments of
    intersection for each entity

    @param candidates Vector of intersection candidates for each target entity

    @return vector of intersection moments for each target entity
  */

  template<template <Entity_kind, class, class, class,
                     template <class, int, class, class> class,
                     class, class> class Intersect>
  Portage::vector<std::vector<Portage::Weights_t>>
  intersect_meshes(Portage::vector<std::vector<int>> const& candidates) {

    // Use default numerical tolerances in case they were not set earlier
    if (num_tols_.tolerances_set == false) {
        NumericTolerances_t default_num_tols;
        default_num_tols.use_default();
      set_num_tols(default_num_tols);
    }

    int nents = target_mesh_.num_entities(ONWHAT, PARALLEL_OWNED);
    Portage::vector<std::vector<Portage::Weights_t>> sources_and_weights(nents);
      
    Intersect<ONWHAT, SourceMesh, SourceState, TargetMesh,
              InterfaceReconstructorType, Matpoly_Splitter, Matpoly_Clipper>
        intersector(source_mesh_, source_state_, target_mesh_, num_tols_);

    Portage::transform(target_mesh_.begin(ONWHAT, PARALLEL_OWNED),
                       target_mesh_.end(ONWHAT, PARALLEL_OWNED),
                       candidates.begin(),
                       sources_and_weights.begin(),
                       intersector);

    return sources_and_weights;
  }


  /// Set numerical tolerances
  void set_num_tols(NumericTolerances_t num_tols) {
    num_tols_ = num_tols;
  }


  /*! 

    Intersect target mesh cells with source material polygons
    and return the intersecting entities and moments of intersection
    for each entity

    @param[in] candidates Vector of intersection candidates for each
    target entity

    @return Material-wise vector of intersection moments for each target entity

    NOTE: WE COULD SEND IN THE MESH-MESH INTERSECTION MOMENTS AND REUSE THEM
    IF A SOURCE CELL HAS ONLY ONE MATERIAL
  */

  template<
    template <Entity_kind, class, class, class,
              template <class, int, class, class> class,
              class, class> class Intersect
    >
  std::vector<Portage::vector<std::vector<Weights_t>>>
  intersect_materials(Portage::vector<std::vector<int>> const& candidates) {
      
    int nmats = source_state_.num_materials();
    assert(nmats > 1);

#ifdef HAVE_TANGRAM

    // Make sure we have a valid interface reconstruction method instantiated

    assert(typeid(InterfaceReconstructorType<SourceMesh, D,
                  Matpoly_Splitter, Matpoly_Clipper >) !=
           typeid(DummyInterfaceReconstructor<SourceMesh, D,
                  Matpoly_Splitter, Matpoly_Clipper>));

    std::vector<Tangram::IterativeMethodTolerances_t>
        tols(2, {1000, 1e-12, 1e-12});

    // Intel 18.0.1 does not recognize std::make_unique even with -std=c++14 flag *ugh*
    // interface_reconstructor_ =
    //     std::make_unique<Tangram::Driver<InterfaceReconstructorType, D,
    //                                      SourceMesh,
    //                                      Matpoly_Splitter,
    //                                      Matpoly_Clipper>
    //                      >(source_mesh_, tols, true);
    interface_reconstructor_ =
        std::unique_ptr<Tangram::Driver<InterfaceReconstructorType, D,
                                        SourceMesh,
                                        Matpoly_Splitter,
                                        Matpoly_Clipper>
                        >(new Tangram::Driver<InterfaceReconstructorType, D,
                          SourceMesh,
                          Matpoly_Splitter,
                          Matpoly_Clipper>(source_mesh_, tols, true));
    
    int nsourcecells = source_mesh_.num_entities(CELL, ALL);
    int ntargetcells = target_mesh_.num_entities(CELL, PARALLEL_OWNED);


    std::vector<int> cell_num_mats, cell_mat_ids;
    std::vector<double> cell_mat_volfracs;
    std::vector<Wonton::Point<D>> cell_mat_centroids;

    // Extract volume fraction and centroid data for cells in compact
    // cell-centric form (ccc)

    ccc_vfcen_data(cell_num_mats, cell_mat_ids, cell_mat_volfracs,
                   cell_mat_centroids);

    interface_reconstructor_->set_volume_fractions(cell_num_mats,
                                                   cell_mat_ids,
                                                   cell_mat_volfracs,
                                                   cell_mat_centroids);
    interface_reconstructor_->reconstruct(executor_);

    // Make an intersector which knows about the source state (to be
    // able to query the number of materials, etc) and also knows
    // about the interface reconstructor so that it can retrieve pure
    // material polygons

    Intersect<CELL, SourceMesh, SourceState, TargetMesh,
              InterfaceReconstructorType, Matpoly_Splitter, Matpoly_Clipper>
        intersector(source_mesh_, source_state_, target_mesh_, num_tols_,
                    interface_reconstructor_);

    // Assume (with no harm for sizing purposes) that all materials
    // in source made it into target

    std::vector<Portage::vector<std::vector<Weights_t>>>
        source_weights_by_mat(nmats);

    for (int m = 0; m < nmats; m++) {
      std::vector<int> matcellstgt;

      intersector.set_material(m);

      // For each cell in the target mesh get a list of
      // candidate-weight pairings (in a traditional mesh, not
      // particle mesh, the weights are moments). Note that this
      // candidate list is different from the search candidate list in
      // that it may not include some of the search candidates. Also,
      // note that for 2nd order and higher remaps, we get multiple
      // moments (0th, 1st, etc) for each target-source cell
      // intersection
      //
      // NOTE: IDEALLY WE WOULD REUSE THE MESH-MESH INTERSECTIONS
      // WHEN THE SOURCE CELL CONTAINS ONLY ONE MATERIAL
      //
      // UNFORTUNATELY, THE REQUIREMENT OF THE INTERSECT FUNCTOR IS
      // THAT IT CANNOT MODIFY STATE, THIS MEANS WE CANNOT STORE THE
      // MESH-MESH INTERSECTION VALUES AND REUSE THEM AS NECESSARY
      // FOR MESH-MATERIAL INTERSECTION COMPUTATIONS. WE COULD DO
      // SOME OTHER THINGS LIKE PROCESS ONLY TARGET CELLS THAT
      // POSSIBLY INTERSECT MULTI-MATERIAL SOURCE CELLS; TARGET
      // CELLS THAT ONLY INTERSECT SINGLE MATERIAL CELLS CAN REUSE
      // MESH-MESH INTERSECTIONS (still have to determine the
      // materials coming into the target cell though - a target
      // cell intersecting pure cells of different materials will
      // become mixed).


      std::vector<std::vector<Weights_t>> this_mat_sources_and_wts(ntargetcells);
      Portage::transform(target_mesh_.begin(CELL, PARALLEL_OWNED),
                         target_mesh_.end(CELL, PARALLEL_OWNED),
                         candidates.begin(),
                         this_mat_sources_and_wts.begin(),
                         intersector);

      // LOOK AT INTERSECTION WEIGHTS TO DETERMINE WHICH TARGET CELLS
      // WILL GET NEW MATERIALS

      int ntargetcells = target_mesh_.num_entities(CELL, PARALLEL_OWNED);

      for (int c = 0; c < ntargetcells; c++) {
        std::vector<Weights_t> const& cell_mat_sources_and_weights =
            this_mat_sources_and_wts[c];
        int nwts = cell_mat_sources_and_weights.size();
        for (int s = 0; s < nwts; s++) {
          std::vector<double> const& wts = cell_mat_sources_and_weights[s].weights;
          if (wts[0] > 0.0) {
            double vol = target_mesh_.cell_volume(c);
            // Check that the volume of material we are adding to c is not miniscule
            if (wts[0]/vol > num_tols_.driver_relative_min_mat_vol) {
              matcellstgt.push_back(c);
              break;
            }
          }
        }
      }

      // If any processor is adding this material to the target state,
      // add it on all the processors

      int nmatcells = matcellstgt.size();
      int nmatcells_global = nmatcells;
#ifdef PORTAGE_ENABLE_MPI
      if (mycomm_!= MPI_COMM_NULL)
        MPI_Allreduce(&nmatcells, &nmatcells_global, 1, MPI_INT, MPI_SUM,
                      mycomm_);
#endif

      if (nmatcells_global) {
        int nmatstrg = target_state_.num_materials();
        bool found = false;
        int m2 = -1;
        for (int i = 0; i < nmatstrg; i++)
          if (target_state_.material_name(i) == source_state_.material_name(m)) {
            found = true;
            m2 = i;
            break;
          }
        if (found) {  // material already present - just update its cell list
          target_state_.mat_add_cells(m2, matcellstgt);
        } else {
          // add material along with the cell list

          // NOTE: NOT ONLY DOES THIS ROUTINE ADD A MATERIAL AND ITS
          // CELLS TO THE STATEMANAGER, IT ALSO MAKES SPACE FOR
          // FIELD VALUES FOR THIS MATERIAL IN EVERY MULTI-MATERIAL
          // VECTOR IN THE STATE MANAGER. THIS ENSURES THAT WHEN WE
          // CALL mat_get_celldata FOR A MATERIAL IN MULTI-MATERIAL
          // STATE VECTOR IT WILL ALREADY HAVE SPACE ALLOCATED FOR
          // FIELD VALUES OF THAT MATERIAL. SOME STATE WRAPPERS
          // COULD CHOOSE TO MAKE THIS A SIMPLER ROUTINE THAT ONLY
          // STORES THE NAME AND THE CELLS IN THE MATERIAL AND
          // ACTUALLY ALLOCATE SPACE FOR FIELD VALUES OF A MATERIAL
          // IN A MULTI-MATERIAL FIELD WHEN mat_get_celldata IS
          // INVOKED.

          target_state_.add_material(source_state_.material_name(m),
                                     matcellstgt);
        }
      }
      else
        continue;  // maybe the target mesh does not overlap this material

      // Add volume fractions and centroids of materials to target mesh
      //
      // Also make list of sources/weights only for target cells that are
      // getting this material - Can we avoid the copy?

      std::vector<double> mat_volfracs(nmatcells);
      std::vector<Point<D>> mat_centroids(nmatcells);

      source_weights_by_mat[m].resize(nmatcells);

      for (int ic = 0; ic < nmatcells; ic++) {
        int c = matcellstgt[ic];
        double matvol = 0.0;
        Point<D> matcen;
        std::vector<Weights_t> const &
            cell_mat_sources_and_weights = this_mat_sources_and_wts[c];
        int nwts = cell_mat_sources_and_weights.size();
        for (int s = 0; s < nwts; s++) {
          std::vector<double> const& wts = cell_mat_sources_and_weights[s].weights;
          matvol += wts[0];
          for (int d = 0; d < D; d++)
            matcen[d] += wts[d+1];
        }
        matcen /= matvol;
        mat_volfracs[ic] = matvol/target_mesh_.cell_volume(c);
        mat_centroids[ic] = matcen;

        source_weights_by_mat[m][ic] = cell_mat_sources_and_weights;
      }

      target_state_.mat_add_celldata("mat_volfracs", m, &(mat_volfracs[0]));
      target_state_.mat_add_celldata("mat_centroids", m, &(mat_centroids[0]));

    }  // for each material m

    return source_weights_by_mat;
#else
    return std::vector<Portage::vector<std::vector<Weights_t>>>();
#endif

  }


<<<<<<< HEAD
=======
  /**
   * @brief Compute the gradient field of the given variable on source mesh.
   *
   * @param field_name: the variable name.
   * @param limiter_type: gradient limiter to use on internal regions.
   * @param boundary_limiter_type: gradient limiter to use on boundary.
   * @param source_part: the source mesh part to consider if any.
   */
  Portage::vector<Vector<D>> compute_source_gradient(
    std::string const field_name,
    Limiter_type limiter_type = NOLIMITER,
    Boundary_Limiter_type boundary_limiter_type = BND_NOLIMITER,
    int material_id = 0,
    const Part<SourceMesh, SourceState>* source_part = nullptr) const {

    // enable part-by-part only for cell-based remap
    auto const field_type = source_state_.field_type(ONWHAT, field_name);

    // multi-material remap makes only sense on cell-centered fields.
    bool const multimat =
      ONWHAT == Entity_kind::CELL and
      field_type == Field_type::MULTIMATERIAL_FIELD;

    int size = 0;
    std::vector<int> mat_cells;

    if (multimat) {
      if (interface_reconstructor_) {
        source_state_.mat_get_cells(material_id, &mat_cells);
        size = mat_cells.size();
      }
      else
        throw std::runtime_error("interface reconstructor not set");
    } else /* single material */ {
      size = source_mesh_.num_entities(ONWHAT);
    }

    // instantiate the right kernel according to entity kind (cell/node),
    // as well as source and target meshes and states types.
#if HAVE_TANGRAM
    Gradient kernel(source_mesh_, source_state_, field_name,
                    limiter_type, boundary_limiter_type,
                    interface_reconstructor_, source_part);
#else
    Gradient kernel(source_mesh_, source_state_, variable_name,
                    limiter_type, boundary_limiter_type, source_part);
#endif

    // create the field
    Portage::vector<Vector<D>> gradient_field(size);

    // populate it by invoking the kernel on each source entity.
    if (multimat) {
      kernel.set_material(material_id);
      Portage::transform(mat_cells.begin(),
                         mat_cells.end(),
                         gradient_field.begin(), kernel);
    } else {
      Portage::transform(source_mesh_.begin(ONWHAT),
                         source_mesh_.end(ONWHAT),
                         gradient_field.begin(), kernel);
    }

    return gradient_field;
  }


  /*! 
    Check mismatch between meshes

    @param[in] sources_and_weights Intersection sources and moments
    (vols, centroids)

    @returns   Whether the meshes are mismatched
  */

  bool
  check_mesh_mismatch(Portage::vector<std::vector<Weights_t>> const& source_weights) {

    // Instantiate mismatch fixer for later use
    if (not mismatch_fixer_) {
      // Intel 18.0.1 does not recognize std::make_unique even with -std=c++14 flag *ugh*
      // mismatch_fixer_ = std::make_unique<MismatchFixer<D, ONWHAT,
      //                                                  SourceMesh, SourceState,
      //                                                  TargetMesh,  TargetState>
      //                                    >
      //     (source_mesh_, source_state_, target_mesh_, target_state_,
      //      source_weights, executor_);

      mismatch_fixer_ = std::unique_ptr<MismatchFixer<D, ONWHAT,
                                                      SourceMesh, SourceState,
                                                      TargetMesh,  TargetState>
                                        >(new MismatchFixer<D, ONWHAT,
                                          SourceMesh, SourceState,
                                          TargetMesh,  TargetState>
                                          (source_mesh_, source_state_, target_mesh_, target_state_,
                                           source_weights, executor_));
    }

    return mismatch_fixer_->has_mismatch();
  }

>>>>>>> cd25a392
  /**
   * @brief Interpolate mesh variable.
   *
   * @param[in] srcvarname          source mesh variable to remap
   * @param[in] trgvarname          target mesh variable to remap
   * @param[in] sources_and_weights weights for mesh-mesh interpolation
<<<<<<< HEAD
   * @param[in] lower_bound         lower bound of variable value 
   * @param[in] upper_bound         upper bound of variable value 
   * @param[in] limiter             limiter to use
   * @param[in] bnd_limiter         boundary limiter to use
=======
   * @param[in] lower_bound         lower bound of variable value when doing fixup
   * @param[in] upper_bound         upper bound of variable value when doing fixup
   * @param[in] partial...          how to fixup partly filled target cells
   * @param[in] emtpy...            how to fixup empty target cells with this var
   * @param[in] cons..tol           tolerance for conservation when doing fixup
   * @param[in] max_fixup_iter      maximum number of iterations for mismatch fixup
>>>>>>> cd25a392
   * @param[in] partition           source and target entities list for part-by-part
   */
  template<typename T = double,
           template<int, Entity_kind, class, class, class, class, class,
    template<class, int, class, class> class,
    class, class, class> class Interpolate
  >
  void interpolate_mesh_var(std::string srcvarname, std::string trgvarname,
                            Portage::vector<std::vector<Weights_t>> const& sources_and_weights,
                            T lower_bound, T upper_bound,
<<<<<<< HEAD
                            Limiter_type limiter = DEFAULT_LIMITER,
                            Boundary_Limiter_type bnd_limiter = DEFAULT_BND_LIMITER,
                            const PartPair<D, 
                                           SourceMesh, SourceState,
                                           TargetMesh, TargetState> *const partition = nullptr) {
=======
                            Partial_fixup_type partial_fixup_type = DEFAULT_PARTIAL_FIXUP_TYPE,
                            Empty_fixup_type empty_fixup_type = DEFAULT_EMPTY_FIXUP_TYPE,
                            double conservation_tol = DEFAULT_CONSERVATION_TOL,
                            int max_fixup_iter = DEFAULT_MAX_FIXUP_ITER,
                            const PartPair<D, SourceMesh, SourceState,
                                              TargetMesh, TargetState>* partition = nullptr,
                            Portage::vector<Vector<D>>* gradients = nullptr) {
>>>>>>> cd25a392

    if (source_state_.get_entity(srcvarname) != ONWHAT) {
      std::cerr << "Variable " << srcvarname << " not defined on Entity_kind "
                << ONWHAT << ". Skipping!" << std::endl;
      return;
    }


    using Interpolator = Interpolate<D, ONWHAT,
                                     SourceMesh, TargetMesh,
                                     SourceState, TargetState,
                                     T,
                                     InterfaceReconstructorType,
                                     Matpoly_Splitter, Matpoly_Clipper, CoordSys>;

    Interpolator interpolator(source_mesh_, target_mesh_, source_state_, num_tols_, partition);
    interpolator.set_interpolation_variable(srcvarname, gradients);

    // get a handle to a memory location where the target state
    // would like us to write this material variable into.
    T* target_mesh_field = nullptr;
    target_state_.mesh_get_data(ONWHAT, trgvarname, &target_mesh_field);

    // perform part-by-part interpolation
    if (ONWHAT == Entity_kind::CELL and partition != nullptr) {

      // 1. Do some basic checks on supplied source and target parts
      // to prevent bugs when interpolating values:
      // check that each entity id is within the
      // mesh entity index space.

      int const& max_source_id = source_mesh_.num_entities(ONWHAT, ALL);
      int const& max_target_id = target_mesh_.num_entities(ONWHAT, ALL);
      auto const& source_part = partition->source();
      auto const& target_part = partition->target();

      Portage::for_each(source_part.cells().begin(),
                        source_part.cells().end(),
                        [&](int current){ assert(current <= max_source_id); });

      Portage::for_each(target_part.cells().begin(),
                        target_part.cells().end(),
                        [&](int current){ assert(current <= max_target_id); });

      int const target_mesh_size = sources_and_weights.size();
      int const target_part_size = target_part.size();

      // 2. Filter intersection weights list.
      // To restrict interpolation only to source-target parts, we need
      // to filter the intersection weights list to keep only that of the
      // entities of the source part. Notice that this step can be avoided
      // when the part-by-part intersection is implemented.

      auto filter_weights = [&](int entity) {
        // For a given target entity, we aim to filter its source weights
        // list to keep only those which are in the source part list.
        // that way, we ensure that only the contribution of source part entities
        // weights are taken into account when doing the interpolation.
        // For that, we just iterate on the related weight list, and add the
        // current couple of entity/weights if it belongs to the source part.
        // nb: 'auto' may imply unexpected behavior with thrust enabled.
        entity_weights_t const& entity_weights = sources_and_weights[entity];
        entity_weights_t heap;
        heap.reserve(10); // size of a local vicinity
        for (auto&& weight : entity_weights) {
          // constant-time lookup in average case.
          if(source_part.contains(weight.entityID)) {
            heap.emplace_back(weight);
          }
        }
        heap.shrink_to_fit();
        return heap;
      };

      Portage::vector<entity_weights_t> parts_weights(target_part_size);
      Portage::transform(target_part.cells().begin(),
                         target_part.cells().end(),
                         parts_weights.begin(), filter_weights);

      // 3. Process interpolation.
      // Now that intersection weights is filtered, perform the interpolation.
      // Notice that we need to store the interpolated values in a temporary
      // array since they are indexed with respect to the target part
      // and not to the target mesh. Hence we need to copy them back in the
      // target state at their correct (absolute index) memory locations.
      T temporary_storage[target_part_size];
      Portage::pointer<T> target_part_field(temporary_storage);

      Portage::transform(target_part.cells().begin(),
                         target_part.cells().end(),
                         parts_weights.begin(), target_part_field, interpolator);

      for (int i=0; i < target_part_size; ++i) {
        auto const& j = target_part.cells()[i];
        target_mesh_field[j] = target_part_field[i];
      }
    } else /* mesh-mesh interpolation */ {
      Portage::pointer<T> target_field(target_mesh_field);
      Portage::transform(target_mesh_.begin(ONWHAT, PARALLEL_OWNED),
                         target_mesh_.end(ONWHAT, PARALLEL_OWNED),
                         sources_and_weights.begin(),
                         target_field, interpolator);
    }
  }


#ifdef HAVE_TANGRAM
  
  /*! CoreDriver::interpolate_mat_var

    @brief interpolate a material variable

    @param[in] srcvarname  Material variable name on the source mesh

    @param[in] trgvarname  Material variable name on the target mesh

<<<<<<< HEAD
    @param[in] limiter     Limiter to use for variable

    @param[in] bnd_limiter Boundary limiter to use for variable

    @param[in] lower_bound Lower bound of variable value
=======
    @param[in] partial...  How to fixup partly filled target cells (for this var)

    @param[in] emtpy...    How to fixup empty target cells with this var

    @param[in] lower_bound Lower bound of variable value when doing fixup
>>>>>>> cd25a392

    @param[in] upper_bound Upper bound of variable value

  */

  template<typename T = double,
           template<int, Entity_kind, class, class, class, class, class,
                    template<class, int, class, class> class,
                    class, class, class> class Interpolate
           >
  void interpolate_mat_var(std::string srcvarname, std::string trgvarname,
                           std::vector<Portage::vector<std::vector<Weights_t>>> const& sources_and_weights_by_mat,
                           T lower_bound, T upper_bound,
<<<<<<< HEAD
                           Limiter_type limiter = DEFAULT_LIMITER,
                           Boundary_Limiter_type bnd_limiter = DEFAULT_BND_LIMITER
                           ) {
    
    Interpolate<D, ONWHAT, SourceMesh, TargetMesh, SourceState, TargetState,
                InterfaceReconstructorType, Matpoly_Splitter, Matpoly_Clipper, CoordSys>
        interpolator(source_mesh_, target_mesh_, source_state_, num_tols_, interface_reconstructor_);
=======
                           Partial_fixup_type partial_fixup_type = DEFAULT_PARTIAL_FIXUP_TYPE,
                           Empty_fixup_type empty_fixup_type = DEFAULT_EMPTY_FIXUP_TYPE,
                           double conservation_tol = DEFAULT_CONSERVATION_TOL,
                           int max_fixup_iter = DEFAULT_MAX_FIXUP_ITER,
                           Portage::vector<Vector<D>>* gradients = nullptr) {

    using Interpolator = Interpolate<D, ONWHAT,
                                     SourceMesh, TargetMesh,
                                     SourceState, TargetState,
                                     T,
                                     InterfaceReconstructorType,
                                     Matpoly_Splitter, Matpoly_Clipper, CoordSys>;

    Interpolator interpolator(source_mesh_, target_mesh_,
                              source_state_, num_tols_,
                              interface_reconstructor_);
>>>>>>> cd25a392
      
    int const nmats = source_state_.num_materials();

    for (int m = 0; m < nmats; m++) {

      interpolator.set_material(m);    // We have to do this so we know
      //                               // which material values we have
      //                               // to grab from the source state

      auto mat_grad = (gradients != nullptr ? &(gradients[m]) : nullptr);
      // FEATURE ;-)  Have to set interpolation variable AFTER setting 
      // the material for multimaterial variables
      interpolator.set_interpolation_variable(srcvarname, mat_grad);

      // if the material has no cells on this partition, then don't bother
      // interpolating MM variables
      if (target_state_.mat_get_num_cells(m) == 0) continue;

      std::vector<int> matcellstgt;
      target_state_.mat_get_cells(m, &matcellstgt);

      // Get a handle to a memory location where the target state
      // would like us to write this material variable into. If it is
      // NULL, we allocate it ourself

      T *target_field_raw;
      target_state_.mat_get_celldata(trgvarname, m, &target_field_raw);
      assert (target_field_raw != nullptr);

      Portage::pointer<T> target_field(target_field_raw);

      Portage::transform(matcellstgt.begin(), matcellstgt.end(),
                         sources_and_weights_by_mat[m].begin(),
                         target_field, interpolator);

      // If the state wrapper knows that the target data is already
      // laid out in this way and it gave us a pointer to the array
      // where the values reside, it has to do nothing in this
      // call. If the storage format is different, however, it may
      // have to copy the values into their proper locations

      target_state_.mat_add_celldata(trgvarname, m, target_field_raw);
    }  // over all mats

  }  // CoreDriver::interpolate_mat_var

#endif  // HAVE_TANGRAM

  
 private:
  SourceMesh const & source_mesh_;
  TargetMesh const & target_mesh_;
  SourceState const & source_state_;
  TargetState & target_state_;

  NumericTolerances_t num_tols_;

  int comm_rank_ = 0;
  int nprocs_ = 1;

  Wonton::Executor_type const *executor_;

#ifdef PORTAGE_ENABLE_MPI
  MPI_Comm mycomm_ = MPI_COMM_NULL;
#endif

#ifdef HAVE_TANGRAM

  // Pointer to the interface reconstructor object (required by the
  // interface to be shared)
  std::shared_ptr<Tangram::Driver<InterfaceReconstructorType, D,
                                  SourceMesh,
                                  Matpoly_Splitter, Matpoly_Clipper>
                  > interface_reconstructor_;
  

  // Convert volume fraction and centroid data from compact
  // material-centric to compact cell-centric (ccc) form as needed
  // by Tangram
  void ccc_vfcen_data(std::vector<int>& cell_num_mats,
                      std::vector<int>& cell_mat_ids,
                      std::vector<double>& cell_mat_volfracs,
                      std::vector<Wonton::Point<D>>& cell_mat_centroids) {

    int nsourcecells = source_mesh_.num_entities(CELL,
                                                 ALL);

    int nmats = source_state_.num_materials();
    cell_num_mats.assign(nsourcecells, 0);

    // First build full arrays (as if every cell had every material)

    std::vector<int> cell_mat_ids_full(nsourcecells*nmats, -1);
    std::vector<double> cell_mat_volfracs_full(nsourcecells*nmats, 0.0);
    std::vector<Wonton::Point<D>> cell_mat_centroids_full(nsourcecells*nmats);

    int nvals = 0;
    for (int m = 0; m < nmats; m++) {
      std::vector<int> cellids;
      source_state_.mat_get_cells(m, &cellids);
      for (int ic = 0; ic < cellids.size(); ic++) {
        int c = cellids[ic];
        int nmatc = cell_num_mats[c];
        cell_mat_ids_full[c*nmats+nmatc] = m;
        cell_num_mats[c]++;
      }
      nvals += cellids.size();

      double const * matfracptr;
      source_state_.mat_get_celldata("mat_volfracs", m, &matfracptr);
      for (int ic = 0; ic < cellids.size(); ic++)
        cell_mat_volfracs_full[cellids[ic]*nmats+m] = matfracptr[ic];

      Wonton::Point<D> const *matcenvec;
      source_state_.mat_get_celldata("mat_centroids", m, &matcenvec);
      for (int ic = 0; ic < cellids.size(); ic++)
        cell_mat_centroids_full[cellids[ic]*nmats+m] = matcenvec[ic];
    }

    // At this point nvals contains the number of non-zero volume
    // fraction entries in the full array. Use this and knowledge of
    // number of materials in each cell to compress the data into
    // linear arrays

    cell_mat_ids.resize(nvals);
    cell_mat_volfracs.resize(nvals);
    cell_mat_centroids.resize(nvals);

    int idx = 0;
    for (int c = 0; c < nsourcecells; c++) {
      for (int m = 0; m < cell_num_mats[c]; m++) {
        int matid = cell_mat_ids_full[c*nmats+m];
        cell_mat_ids[idx] = matid;
        cell_mat_volfracs[idx] = cell_mat_volfracs_full[c*nmats+matid];
        cell_mat_centroids[idx] = cell_mat_centroids_full[c*nmats+matid];
        idx++;
      }
    }
  }

#endif

};  // CoreDriverBase


// Core Driver Factory

template <int D,
          class SourceMesh, class SourceState,
          class TargetMesh, class TargetState,
          template <class, int, class, class> class InterfaceReconstructorType,
          class Matpoly_Splitter,
          class Matpoly_Clipper,
          class CoordSys>
std::unique_ptr<CoreDriverBase<D, SourceMesh, SourceState,
                               TargetMesh, TargetState,
                               InterfaceReconstructorType,
                               Matpoly_Splitter, Matpoly_Clipper,
                               CoordSys>
                >
make_core_driver(Entity_kind onwhat,
                 SourceMesh const & source_mesh,
                 SourceState const & source_state,
                 TargetMesh const & target_mesh,
                 TargetState & target_state,
                 Wonton::Executor_type const *executor) {
  switch (onwhat) {
    case CELL:
      // Intel 18.0.1 does not recognize std::make_unique even with -std=c++14 flag *ugh*
      // return std::make_unique<CoreDriver<D, CELL,
      //                                        SourceMesh, SourceState,
      //                                        TargetMesh, TargetState,
      //                                        InterfaceReconstructorType,
      //                                        Matpoly_Splitter, Matpoly_Clipper,
      //                                        CoordSys>>
      //     (source_mesh, source_state, target_mesh, target_state, executor);

      return std::unique_ptr<CoreDriver<D, CELL,
                                        SourceMesh, SourceState,
                                        TargetMesh, TargetState,
                                        InterfaceReconstructorType,
                                        Matpoly_Splitter, Matpoly_Clipper,
                                        CoordSys>>(
                                            new CoreDriver<D, CELL,
                                            SourceMesh, SourceState,
                                            TargetMesh, TargetState,
                                            InterfaceReconstructorType,
                                            Matpoly_Splitter, Matpoly_Clipper,
                                            CoordSys>
                                            (source_mesh, source_state, 
                                             target_mesh, target_state,
                                             executor)
                                                        );
    case NODE:
      // Intel 18.0.1 does not recognize std::make_unique even with -std=c++14 flag *ugh*
      // return std::make_unique<CoreDriver<D, NODE,
      //                                        SourceMesh, SourceState,
      //                                        TargetMesh, TargetState,
      //                                        InterfaceReconstructorType,
      //                                        Matpoly_Splitter, Matpoly_Clipper,
      //                                        CoordSys>>
      //     (source_mesh, source_state, target_mesh, target_state, executor);
      return std::unique_ptr<CoreDriver<D, CELL,
                                        SourceMesh, SourceState,
                                        TargetMesh, TargetState,
                                        InterfaceReconstructorType,
                                        Matpoly_Splitter, Matpoly_Clipper,
                                        CoordSys>>(
                                            new CoreDriver<D, CELL,
                                            SourceMesh, SourceState,
                                            TargetMesh, TargetState,
                                            InterfaceReconstructorType,
                                            Matpoly_Splitter, Matpoly_Clipper,
                                            CoordSys>
                                            (source_mesh, source_state, 
                                             target_mesh, target_state,
                                             executor)
                                                   );
    default:
      throw std::runtime_error("Remapping on "+Wonton::to_string(onwhat)+" not implemented");
  }
}  // make_core_driver


}  // namespace Portage

#endif  // PORTAGE_CORE_DRIVER_H_<|MERGE_RESOLUTION|>--- conflicted
+++ resolved
@@ -230,27 +230,6 @@
 
     @param[in] upper_bound  Upper bound for variable
 
-<<<<<<< HEAD
-    @param[in] limiter      Limiter to use for second order reconstruction
-
-    @param[in] bnd_limiter  Boundary limiter to use for second order reconstruction
-
-=======
-    @param[in] partial_fixup_type Method to populate fields on
-    partially filled target entities (cells or dual cells)
-
-    @param[in] empty_fixup_type Method to populate fields on empty
-    target entities (cells or dual cells)
-
-    @param[in] conservation_tol Tolerance to which source and target
-    integral quantities are to be matched
-
-    @param[in] max_fixup_iter     Max number of iterations for global repair
-
-    See support/portage.h for options on limiter, partial_fixup_type and
-    empty_fixup_type
-    
->>>>>>> cd25a392
   */
   
   template<typename T = double,
@@ -262,37 +241,17 @@
   void interpolate_mesh_var(std::string srcvarname, std::string trgvarname,
                             Portage::vector<std::vector<Weights_t>> const& sources_and_weights,
                             T lower_bound, T upper_bound,
-<<<<<<< HEAD
-                            Limiter_type limiter,
-                            Boundary_Limiter_type bnd_limiter,
-                            PartPair<D, 
-                              SourceMesh, SourceState,
-                              TargetMesh, TargetState>* parts_pair = nullptr) {
-=======
-                            Partial_fixup_type partial_fixup_type,
-                            Empty_fixup_type empty_fixup_type,
-                            double conservation_tol,
-                            int max_fixup_iter,
                             const PartPair<D, SourceMesh, SourceState,
                                               TargetMesh, TargetState>* parts_pair = nullptr,
                             Portage::vector<Vector<D>>* gradients = nullptr) {
->>>>>>> cd25a392
     assert(ONWHAT == onwhat());
     auto derived_class_ptr = static_cast<CoreDriverType<ONWHAT> *>(this);
     derived_class_ptr->
         template interpolate_mesh_var<T, Interpolate>(srcvarname, trgvarname,
                                                       sources_and_weights,
                                                       lower_bound, upper_bound,
-<<<<<<< HEAD
-                                                      limiter, bnd_limiter,
-                                                      parts_pair);
-=======
-                                                      partial_fixup_type,
-                                                      empty_fixup_type,
-                                                      conservation_tol,
-                                                      max_fixup_iter, parts_pair,
+                                                      parts_pair,
                                                       gradients);
->>>>>>> cd25a392
   }
 
 
@@ -306,28 +265,6 @@
     @param[in] lower_bound  Lower bound for variable
 
     @param[in] upper_bound  Upper bound for variable
-
-<<<<<<< HEAD
-    @param[in] limiter      Limiter to use for second order reconstruction
-
-    @param[in] bnd_limiter  Boundary limiter to use for second order reconstruction
-
-=======
-    @param[in] partial_fixup_type Method to populate fields on
-    partially filled target entities (cells or dual cells)
-
-    @param[in] empty_fixup_type Method to populate fields on empty
-    target entities (cells or dual cells)
-
-    @param[in] conservation_tol Tolerance to which source and target
-    integral quantities are to be matched
-
-    @param[in] max_fixup_iter     Max number of iterations for global repair
-
-    See support/portage.h for options on limiter, partial_fixup_type and
-    empty_fixup_type
-      
->>>>>>> cd25a392
   */
   
   template <typename T = double,
@@ -338,16 +275,7 @@
   void interpolate_mat_var(std::string srcvarname, std::string trgvarname,
                            std::vector<Portage::vector<std::vector<Weights_t>>> const& sources_and_weights_by_mat,
                            T lower_bound, T upper_bound,
-<<<<<<< HEAD
-                           Limiter_type limiter,
-                           Boundary_Limiter_type bnd_limiter) {
-=======
-                           Partial_fixup_type partial_fixup_type,
-                           Empty_fixup_type empty_fixup_type,
-                           double conservation_tol,
-                           int max_fixup_iter,
                            Portage::vector<Vector<D>>* gradients = nullptr) {
->>>>>>> cd25a392
 
     assert(onwhat() == CELL);
     auto derived_class_ptr = static_cast<CoreDriverType<CELL> *>(this);
@@ -356,14 +284,7 @@
                                                       trgvarname,
                                                       sources_and_weights_by_mat,
                                                       lower_bound, upper_bound,
-<<<<<<< HEAD
-                                                      limiter, bnd_limiter);
-=======
-                                                      partial_fixup_type,
-                                                      empty_fixup_type,
-                                                      conservation_tol,
-                                                      max_fixup_iter, gradients);
->>>>>>> cd25a392
+                                                      gradients);
   }
 
   /*!
@@ -804,8 +725,6 @@
   }
 
 
-<<<<<<< HEAD
-=======
   /**
    * @brief Compute the gradient field of the given variable on source mesh.
    *
@@ -908,26 +827,14 @@
     return mismatch_fixer_->has_mismatch();
   }
 
->>>>>>> cd25a392
   /**
    * @brief Interpolate mesh variable.
    *
    * @param[in] srcvarname          source mesh variable to remap
    * @param[in] trgvarname          target mesh variable to remap
    * @param[in] sources_and_weights weights for mesh-mesh interpolation
-<<<<<<< HEAD
    * @param[in] lower_bound         lower bound of variable value 
    * @param[in] upper_bound         upper bound of variable value 
-   * @param[in] limiter             limiter to use
-   * @param[in] bnd_limiter         boundary limiter to use
-=======
-   * @param[in] lower_bound         lower bound of variable value when doing fixup
-   * @param[in] upper_bound         upper bound of variable value when doing fixup
-   * @param[in] partial...          how to fixup partly filled target cells
-   * @param[in] emtpy...            how to fixup empty target cells with this var
-   * @param[in] cons..tol           tolerance for conservation when doing fixup
-   * @param[in] max_fixup_iter      maximum number of iterations for mismatch fixup
->>>>>>> cd25a392
    * @param[in] partition           source and target entities list for part-by-part
    */
   template<typename T = double,
@@ -938,21 +845,9 @@
   void interpolate_mesh_var(std::string srcvarname, std::string trgvarname,
                             Portage::vector<std::vector<Weights_t>> const& sources_and_weights,
                             T lower_bound, T upper_bound,
-<<<<<<< HEAD
-                            Limiter_type limiter = DEFAULT_LIMITER,
-                            Boundary_Limiter_type bnd_limiter = DEFAULT_BND_LIMITER,
-                            const PartPair<D, 
-                                           SourceMesh, SourceState,
-                                           TargetMesh, TargetState> *const partition = nullptr) {
-=======
-                            Partial_fixup_type partial_fixup_type = DEFAULT_PARTIAL_FIXUP_TYPE,
-                            Empty_fixup_type empty_fixup_type = DEFAULT_EMPTY_FIXUP_TYPE,
-                            double conservation_tol = DEFAULT_CONSERVATION_TOL,
-                            int max_fixup_iter = DEFAULT_MAX_FIXUP_ITER,
                             const PartPair<D, SourceMesh, SourceState,
                                               TargetMesh, TargetState>* partition = nullptr,
                             Portage::vector<Vector<D>>* gradients = nullptr) {
->>>>>>> cd25a392
 
     if (source_state_.get_entity(srcvarname) != ONWHAT) {
       std::cerr << "Variable " << srcvarname << " not defined on Entity_kind "
@@ -1069,22 +964,11 @@
 
     @param[in] trgvarname  Material variable name on the target mesh
 
-<<<<<<< HEAD
-    @param[in] limiter     Limiter to use for variable
-
     @param[in] bnd_limiter Boundary limiter to use for variable
 
     @param[in] lower_bound Lower bound of variable value
-=======
-    @param[in] partial...  How to fixup partly filled target cells (for this var)
-
-    @param[in] emtpy...    How to fixup empty target cells with this var
-
-    @param[in] lower_bound Lower bound of variable value when doing fixup
->>>>>>> cd25a392
 
     @param[in] upper_bound Upper bound of variable value
-
   */
 
   template<typename T = double,
@@ -1095,19 +979,6 @@
   void interpolate_mat_var(std::string srcvarname, std::string trgvarname,
                            std::vector<Portage::vector<std::vector<Weights_t>>> const& sources_and_weights_by_mat,
                            T lower_bound, T upper_bound,
-<<<<<<< HEAD
-                           Limiter_type limiter = DEFAULT_LIMITER,
-                           Boundary_Limiter_type bnd_limiter = DEFAULT_BND_LIMITER
-                           ) {
-    
-    Interpolate<D, ONWHAT, SourceMesh, TargetMesh, SourceState, TargetState,
-                InterfaceReconstructorType, Matpoly_Splitter, Matpoly_Clipper, CoordSys>
-        interpolator(source_mesh_, target_mesh_, source_state_, num_tols_, interface_reconstructor_);
-=======
-                           Partial_fixup_type partial_fixup_type = DEFAULT_PARTIAL_FIXUP_TYPE,
-                           Empty_fixup_type empty_fixup_type = DEFAULT_EMPTY_FIXUP_TYPE,
-                           double conservation_tol = DEFAULT_CONSERVATION_TOL,
-                           int max_fixup_iter = DEFAULT_MAX_FIXUP_ITER,
                            Portage::vector<Vector<D>>* gradients = nullptr) {
 
     using Interpolator = Interpolate<D, ONWHAT,
@@ -1120,7 +991,6 @@
     Interpolator interpolator(source_mesh_, target_mesh_,
                               source_state_, num_tols_,
                               interface_reconstructor_);
->>>>>>> cd25a392
       
     int const nmats = source_state_.num_materials();
 
