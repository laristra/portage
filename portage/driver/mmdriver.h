--- conflicted
+++ resolved
@@ -469,8 +469,11 @@
                   TargetMesh_Wrapper, TargetState_Wrapper>
         mismatch_fixer(source_mesh2, source_state2,
                        target_mesh_, target_state_,
-                       source_ents_and_weights, executor);
-
+                       executor);
+                       
+    // make sure the mismatch is checked and cached
+    mismatch_fixer.check_mesh_mismatch(source_ents_and_weights);
+    
     if (mismatch_fixer.has_mismatch()) {
       int nvars = src_meshvar_names.size();
       for (int i = 0; i < nvars; i++) {
@@ -939,26 +942,10 @@
           (srcvar, trgvar, source_ents_and_weights_mat, &matgradients);
     }  // nmatvars
   }
+  
   gettimeofday(&end_timeval, 0);
   timersub(&end_timeval, &begin_timeval, &diff_timeval);
   tot_seconds_interp += diff_timeval.tv_sec + 1.0E-6*diff_timeval.tv_usec;
-
-<<<<<<< HEAD
-  MismatchFixer<D, onwhat, SourceMesh_Wrapper2,
-                SourceState_Wrapper2,
-                TargetMesh_Wrapper, TargetState_Wrapper>
-      mismatch_fixer(source_mesh2, source_state2,
-                     target_mesh_, target_state_,
-                     executor);
-                     
-  // compute and cache mismatch
-  mismatch_fixer.check_mesh_mismatch(source_ents_and_weights);
-  
-  if (mismatch_fixer.has_mismatch()) {
-    for (int i = 0; i < nvars; i++) {
-      std::string const& src_var = src_meshvar_names[i];
-      std::string const& trg_var = trg_meshvar_names[i];
-=======
   tot_seconds = tot_seconds_srch + tot_seconds_xsect + tot_seconds_interp;
 #ifdef ENABLE_DEBUG
   std::cout << "Transform Time for Cell remap on Rank " <<
@@ -972,8 +959,6 @@
 #endif
   return 1;
 }  // remap specialization for cells
-
->>>>>>> 0eaa7236
 
 
 
@@ -1118,7 +1103,7 @@
   tot_seconds_interp += diff_timeval.tv_sec + 1.0E-6*diff_timeval.tv_usec;
 
 
-  // Fix mismatch in cell variables as requested
+  // Fix mismatch in node variables as requested
     
   fix_mismatch<SourceMesh_Wrapper2, SourceState_Wrapper2, NODE>
       (source_mesh2, source_state2, source_ents_and_weights,
