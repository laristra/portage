/*
This file is part of the Ristra portage project.
Please see the license file at the root of this repository, or at:
    https://github.com/laristra/portage/blob/master/LICENSE
*/


#include <iostream>
#include <memory>

#include "gtest/gtest.h"
#ifdef PORTAGE_ENABLE_MPI
#include "mpi.h"
#endif

#include "wonton/mesh/jali/jali_mesh_wrapper.h"
#include "wonton/state/jali/jali_state_wrapper.h"
#include "portage/search/search_swept_face.h"
#include "portage/intersect/intersect_swept_face.h"
#include "portage/interpolate/interpolate_1st_order.h"
#include "portage/interpolate/interpolate_2nd_order.h"
#include "Mesh.hh"
#include "MeshFactory.hh"
#include "JaliStateVector.h"
#include "JaliState.h"

#include "portage/driver/coredriver.h"
#include "portage/support/portage.h"

double TOL = 1e-6;


// Integrated tests for single material swept-face remap
<<<<<<< HEAD


// 1st order remap of constant field preserves both the field and the
// integral value but only integral value of general field

TEST(SweptFaceRemap, 2D_1stOrder) {
  // Source and target meshes
  std::shared_ptr<Jali::Mesh> sourceMesh;
  std::shared_ptr<Jali::Mesh> targetMesh;
  // Source and target mesh state
  std::shared_ptr<Jali::State> sourceState;
  std::shared_ptr<Jali::State> targetState;

  // For sweptface remap, target and source mesh must be identical with
  // identical numbering of all entities

  double minxyz = 0.0, maxxyz = 1.0; 
  sourceMesh = Jali::MeshFactory(MPI_COMM_WORLD)(0.0, 0.0, 1.0, 1.0, 5, 5);
  targetMesh = Jali::MeshFactory(MPI_COMM_WORLD)(0.0, 0.0, 1.0, 1.0, 5, 5);
  double dst_tol = Portage::DEFAULT_NUMERIC_TOLERANCES<2>.min_absolute_distance;

  //-------------------------------------------------------------------
  // Shift internal nodes of the targetmesh
  //-------------------------------------------------------------------

  int ntrgnodes = targetMesh->num_entities(Jali::Entity_kind::NODE,
                                          Jali::Entity_type::ALL);

  // node coordinate modification has to be done in Jali (the mesh wrappers
  // are query only)
  for (int i = 0; i < ntrgnodes; i++) {
    std::array<double, 2> pnt;
    targetMesh->node_get_coordinates(i, &pnt);

    // Move only the internal nodes because we don't want to mess with
    // boundary conditions
    
    if (fabs(pnt[0]-minxyz) <= dst_tol || fabs(pnt[0]-maxxyz) <= dst_tol ||
        fabs(pnt[1]-minxyz) <= dst_tol || fabs(pnt[1]-maxxyz) <= dst_tol)
      continue;  // boundary point - don't move

    pnt[0] += 0.1*sin(2*M_PI*pnt[0]);
    pnt[1] += 0.1*sin(2*M_PI*pnt[1]);
    targetMesh->node_set_coordinates(i, pnt.data());
  }

  // Create state managers
  
  sourceState = Jali::State::create(sourceMesh);
  targetState = Jali::State::create(targetMesh);

  // Create the Portage mesh/state wrappers - MUST BE AFTER WE SHIFT
  // THE NODES OTHERWISE THE CENTROIDS GIVEN BY THE WRAPPER FOR THE
  // TARGET MESH WILL BE WRONG (BECAUSE THEY ARE CACHED AND NOT UPDATED)

  Wonton::Jali_Mesh_Wrapper sourceMeshWrapper(*sourceMesh);
  Wonton::Jali_Mesh_Wrapper targetMeshWrapper(*targetMesh);
  Wonton::Jali_State_Wrapper sourceStateWrapper(*sourceState);
  Wonton::Jali_State_Wrapper targetStateWrapper(*targetState);


  
  //-------------------------------------------------------------------
  // Now add a constant temperature field and a general density field
  // to the mesh
  // -------------------------------------------------------------------

  int nsrccells = sourceMeshWrapper.num_entities(Wonton::Entity_kind::CELL,
                                                 Wonton::Entity_type::ALL);

  double source_integral_temp = 0.0, source_integral_density = 0.0;
  std::vector<double> srctemp(nsrccells), srcdensity(nsrccells);
  for (int c = 0; c < nsrccells; c++) {
    Wonton::Point<2> cen;
    sourceMeshWrapper.cell_centroid(c, &cen);
    double cellvol = sourceMeshWrapper.cell_volume(c);
    srctemp[c] = 42;
    source_integral_temp += srctemp[c]*cellvol;
    srcdensity[c] = cen[0]*cen[0] + cen[1]*cen[1]*cen[1];
    source_integral_density += srcdensity[c]*cellvol;
  }
  
  sourceStateWrapper.mesh_add_data(Wonton::Entity_kind::CELL,
                                   "temperature", srctemp.data());
  sourceStateWrapper.mesh_add_data(Wonton::Entity_kind::CELL,
                                   "density", srcdensity.data());
  


  targetStateWrapper.mesh_add_data<double>(Wonton::Entity_kind::CELL,
                                           "temperature", 0.0);
  targetStateWrapper.mesh_add_data<double>(Wonton::Entity_kind::CELL,
                                           "density", 0.0);

  
  // Do the basic remap algorithm (search, intersect, interpolate) -
  // no redistribution, default mismatch fixup options

  Portage::CoreDriver<2, Wonton::Entity_kind::CELL,
                      Wonton::Jali_Mesh_Wrapper, Wonton::Jali_State_Wrapper>
      d(sourceMeshWrapper, sourceStateWrapper,
        targetMeshWrapper, targetStateWrapper);

  auto candidates = d.search<Portage::SearchSweptFace>();
  auto srcwts = d.intersect_meshes<Portage::IntersectSweptFace2D>(candidates);

  // Remap temperature and check that we got the right target
  // temperatures - both cell wise values and integral should match
  d.interpolate_mesh_var<double, Portage::Interpolate_1stOrder>(
    "temperature", "temperature", srcwts);

  double *targettemp;
  targetStateWrapper.mesh_get_data(Wonton::Entity_kind::CELL, "temperature",
                                   &targettemp);

  int ntrgcells = targetMeshWrapper.num_entities(Wonton::Entity_kind::CELL,
                                                 Wonton::Entity_type::ALL);
  double target_integral_temp = 0.0;
  for (int c = 0; c < ntrgcells; c++) {
    Wonton::Point<2> cen;
    targetMeshWrapper.cell_centroid(c, &cen);
    double trgtemp = 42;
    ASSERT_NEAR(targettemp[c], trgtemp, 1.0e-12);
    target_integral_temp += targettemp[c]*targetMeshWrapper.cell_volume(c);
  }

  ASSERT_NEAR(source_integral_temp, target_integral_temp, 1.0e-12);

  // Remap density and check that we got the right target densities -
  // cell wise values won't necessarily match as it is a general
  // function but integral values should match
  d.interpolate_mesh_var<double, Portage::Interpolate_1stOrder>("density",
                                                                "density",
                                                                srcwts); 

  double *targetdensity;
  targetStateWrapper.mesh_get_data(Wonton::Entity_kind::CELL, "density",
                                   &targetdensity);

  double target_integral_density = 0.0;
  for (int c = 0; c < ntrgcells; c++)
    target_integral_density += targetdensity[c]*targetMeshWrapper.cell_volume(c);

  ASSERT_NEAR(source_integral_density, target_integral_density, 1.0e-12);

}  // SweptFace_2D_1stOrder



// 2nd order remap of linear field preserves both the field and the
// integral value but only integral value of general field
=======
>>>>>>> 7b2c0d3b


// 1st order remap of constant field preserves both the field and the
// integral value but only integral value of general field

TEST(SweptFaceRemap, 2D_1stOrder) {
  // Source and target meshes
  std::shared_ptr<Jali::Mesh> sourceMesh;
  std::shared_ptr<Jali::Mesh> targetMesh;
  // Source and target mesh state
  std::shared_ptr<Jali::State> sourceState;
  std::shared_ptr<Jali::State> targetState;

  // For sweptface remap, target and source mesh must be identical with
  // identical numbering of all entities

  double minxyz = 0.0, maxxyz = 1.0; 
  sourceMesh = Jali::MeshFactory(MPI_COMM_WORLD)(0.0, 0.0, 1.0, 1.0, 5, 5);
  targetMesh = Jali::MeshFactory(MPI_COMM_WORLD)(0.0, 0.0, 1.0, 1.0, 5, 5);

  //-------------------------------------------------------------------
  // Shift internal nodes of the targetmesh
  //-------------------------------------------------------------------

  int ntrgnodes = targetMesh->num_entities(Jali::Entity_kind::NODE,
                                          Jali::Entity_type::ALL);

  // node coordinate modification has to be done in Jali (the mesh wrappers
  // are query only)
  for (int i = 0; i < ntrgnodes; i++) {
    std::array<double, 2> pnt;
    targetMesh->node_get_coordinates(i, &pnt);

    // Move only the internal nodes because we don't want to mess with
    // boundary conditions
    
    if (fabs(pnt[0]-minxyz) < 1.0e-16 || fabs(pnt[0]-maxxyz) < 1.0e-16 ||
        fabs(pnt[1]-minxyz) < 1.0e-16 || fabs(pnt[1]-maxxyz) < 1.0e-16)
      continue;  // boundary point - don't move

    pnt[0] += 0.1*sin(2*M_PI*pnt[0]);
    pnt[1] += 0.1*sin(2*M_PI*pnt[1]);
    targetMesh->node_set_coordinates(i, pnt.data());
  }

  // Create state managers
  
  sourceState = Jali::State::create(sourceMesh);
  targetState = Jali::State::create(targetMesh);

  // Create the Portage mesh/state wrappers - MUST BE AFTER WE SHIFT
  // THE NODES OTHERWISE THE CENTROIDS GIVEN BY THE WRAPPER FOR THE
  // TARGET MESH WILL BE WRONG (BECAUSE THEY ARE CACHED AND NOT UPDATED)

  Wonton::Jali_Mesh_Wrapper sourceMeshWrapper(*sourceMesh);
  Wonton::Jali_Mesh_Wrapper targetMeshWrapper(*targetMesh);
  Wonton::Jali_State_Wrapper sourceStateWrapper(*sourceState);
  Wonton::Jali_State_Wrapper targetStateWrapper(*targetState);


  
  //-------------------------------------------------------------------
  // Now add a constant temperature field and a general density field
  // to the mesh
  // -------------------------------------------------------------------

  int nsrccells = sourceMeshWrapper.num_entities(Wonton::Entity_kind::CELL,
                                                 Wonton::Entity_type::ALL);

  double source_integral_temp = 0.0, source_integral_density = 0.0;
  std::vector<double> srctemp(nsrccells), srcdensity(nsrccells);
  for (int c = 0; c < nsrccells; c++) {
    Wonton::Point<2> cen;
    sourceMeshWrapper.cell_centroid(c, &cen);
    double cellvol = sourceMeshWrapper.cell_volume(c);
<<<<<<< HEAD
    srctemp[c] = cen[0] + 2*cen[1];
=======
    srctemp[c] = 42;
>>>>>>> 7b2c0d3b
    source_integral_temp += srctemp[c]*cellvol;
    srcdensity[c] = cen[0]*cen[0] + cen[1]*cen[1]*cen[1];
    source_integral_density += srcdensity[c]*cellvol;
  }
  
  sourceStateWrapper.mesh_add_data(Wonton::Entity_kind::CELL,
                                   "temperature", srctemp.data());
  sourceStateWrapper.mesh_add_data(Wonton::Entity_kind::CELL,
                                   "density", srcdensity.data());
  


  targetStateWrapper.mesh_add_data<double>(Wonton::Entity_kind::CELL,
                                           "temperature", 0.0);
  targetStateWrapper.mesh_add_data<double>(Wonton::Entity_kind::CELL,
                                           "density", 0.0);

  
  // Do the basic remap algorithm (search, intersect, interpolate) -
  // no redistribution, default mismatch fixup options

  Portage::CoreDriver<2, Wonton::Entity_kind::CELL,
                      Wonton::Jali_Mesh_Wrapper, Wonton::Jali_State_Wrapper>
      d(sourceMeshWrapper, sourceStateWrapper,
        targetMeshWrapper, targetStateWrapper);

  auto candidates = d.search<Portage::SearchSweptFace>();
  auto srcwts = d.intersect_meshes<Portage::IntersectSweptFace2D>(candidates);

<<<<<<< HEAD
  //bool has_mismatch = d.check_mesh_mismatch(srcwts);

  //double dblmin = -std::numeric_limits<double>::max();
  //double dblmax =  std::numeric_limits<double>::max();

  
  // Remap temperature and check that we got the right target
  // temperatures - both cell wise values and integral should match
  auto temp_gradients = d.compute_source_gradient("temperature");

=======
  // Remap temperature and check that we got the right target
  // temperatures - both cell wise values and integral should match
  d.interpolate_mesh_var<double, Portage::Interpolate_1stOrder>(
    "temperature", "temperature", srcwts);

  double *targettemp;
  targetStateWrapper.mesh_get_data(Wonton::Entity_kind::CELL, "temperature",
                                   &targettemp);

  int ntrgcells = targetMeshWrapper.num_entities(Wonton::Entity_kind::CELL,
                                                 Wonton::Entity_type::ALL);
  double target_integral_temp = 0.0;
  for (int c = 0; c < ntrgcells; c++) {
    Wonton::Point<2> cen;
    targetMeshWrapper.cell_centroid(c, &cen);
    double trgtemp = 42;
    ASSERT_NEAR(targettemp[c], trgtemp, 1.0e-12);
    target_integral_temp += targettemp[c]*targetMeshWrapper.cell_volume(c);
  }

  ASSERT_NEAR(source_integral_temp, target_integral_temp, 1.0e-12);

  // Remap density and check that we got the right target densities -
  // cell wise values won't necessarily match as it is a general
  // function but integral values should match
  d.interpolate_mesh_var<double, Portage::Interpolate_1stOrder>("density",
                                                                "density",
                                                                srcwts); 

  double *targetdensity;
  targetStateWrapper.mesh_get_data(Wonton::Entity_kind::CELL, "density",
                                   &targetdensity);

  double target_integral_density = 0.0;
  for (int c = 0; c < ntrgcells; c++)
    target_integral_density += targetdensity[c]*targetMeshWrapper.cell_volume(c);

  ASSERT_NEAR(source_integral_density, target_integral_density, 1.0e-12);

}  // SweptFace_2D_1stOrder



// 2nd order remap of linear field preserves both the field and the
// integral value but only integral value of general field

TEST(SweptFaceRemap, 2D_2ndOrder) {
  // Source and target meshes
  std::shared_ptr<Jali::Mesh> sourceMesh;
  std::shared_ptr<Jali::Mesh> targetMesh;
  // Source and target mesh state
  std::shared_ptr<Jali::State> sourceState;
  std::shared_ptr<Jali::State> targetState;

  // For sweptface remap, target and source mesh must be identical with
  // identical numbering of all entities

  double minxyz = 0.0, maxxyz = 1.0; 
  sourceMesh = Jali::MeshFactory(MPI_COMM_WORLD)(0.0, 0.0, 1.0, 1.0, 5, 5);
  targetMesh = Jali::MeshFactory(MPI_COMM_WORLD)(0.0, 0.0, 1.0, 1.0, 5, 5);

  //-------------------------------------------------------------------
  // Shift internal nodes of the targetmesh
  //-------------------------------------------------------------------

  int ntrgnodes = targetMesh->num_entities(Jali::Entity_kind::NODE,
                                          Jali::Entity_type::ALL);

  // node coordinate modification has to be done in Jali (the mesh wrappers
  // are query only)
  for (int i = 0; i < ntrgnodes; i++) {
    std::array<double, 2> pnt;
    targetMesh->node_get_coordinates(i, &pnt);

    // Move only the internal nodes because we don't want to mess with
    // boundary conditions
    
    if (fabs(pnt[0]-minxyz) < 1.0e-16 || fabs(pnt[0]-maxxyz) < 1.0e-16 ||
        fabs(pnt[1]-minxyz) < 1.0e-16 || fabs(pnt[1]-maxxyz) < 1.0e-16)
      continue;  // boundary point - don't move

    pnt[0] += 0.1*sin(2*M_PI*pnt[0]);
    pnt[1] += 0.1*sin(2*M_PI*pnt[1]);
    targetMesh->node_set_coordinates(i, pnt.data());
  }

  // Create state managers
  
  sourceState = Jali::State::create(sourceMesh);
  targetState = Jali::State::create(targetMesh);

  // Create the Portage mesh/state wrappers - MUST BE AFTER WE SHIFT
  // THE NODES OTHERWISE THE CENTROIDS GIVEN BY THE WRAPPER FOR THE
  // TARGET MESH WILL BE WRONG (BECAUSE THEY ARE CACHED AND NOT UPDATED)

  Wonton::Jali_Mesh_Wrapper sourceMeshWrapper(*sourceMesh);
  Wonton::Jali_Mesh_Wrapper targetMeshWrapper(*targetMesh);
  Wonton::Jali_State_Wrapper sourceStateWrapper(*sourceState);
  Wonton::Jali_State_Wrapper targetStateWrapper(*targetState);


  
  //-------------------------------------------------------------------
  // Now add a constant temperature field and a general density field
  // to the mesh
  // -------------------------------------------------------------------

  int nsrccells = sourceMeshWrapper.num_entities(Wonton::Entity_kind::CELL,
                                                 Wonton::Entity_type::ALL);

  double source_integral_temp = 0.0, source_integral_density = 0.0;
  std::vector<double> srctemp(nsrccells), srcdensity(nsrccells);
  for (int c = 0; c < nsrccells; c++) {
    Wonton::Point<2> cen;
    sourceMeshWrapper.cell_centroid(c, &cen);
    double cellvol = sourceMeshWrapper.cell_volume(c);
    srctemp[c] = cen[0] + 2*cen[1];
    source_integral_temp += srctemp[c]*cellvol;
    srcdensity[c] = cen[0]*cen[0] + cen[1]*cen[1]*cen[1];
    source_integral_density += srcdensity[c]*cellvol;
  }
  
  sourceStateWrapper.mesh_add_data(Wonton::Entity_kind::CELL,
                                   "temperature", srctemp.data());
  sourceStateWrapper.mesh_add_data(Wonton::Entity_kind::CELL,
                                   "density", srcdensity.data());
  


  targetStateWrapper.mesh_add_data<double>(Wonton::Entity_kind::CELL,
                                           "temperature", 0.0);
  targetStateWrapper.mesh_add_data<double>(Wonton::Entity_kind::CELL,
                                           "density", 0.0);

  
  // Do the basic remap algorithm (search, intersect, interpolate) -
  // no redistribution, default mismatch fixup options

  Portage::CoreDriver<2, Wonton::Entity_kind::CELL,
                      Wonton::Jali_Mesh_Wrapper, Wonton::Jali_State_Wrapper>
      d(sourceMeshWrapper, sourceStateWrapper,
        targetMeshWrapper, targetStateWrapper);

  Portage::NumericTolerances_t default_num_tols;
  default_num_tols.use_default();
  d.set_num_tols(default_num_tols);

  auto candidates = d.search<Portage::SearchSweptFace>();
  auto srcwts = d.intersect_meshes<Portage::IntersectSweptFace2D>(candidates);

  //bool has_mismatch = d.check_mesh_mismatch(srcwts);

  //double dblmin = -std::numeric_limits<double>::max();
  //double dblmax =  std::numeric_limits<double>::max();

  
  // Remap temperature and check that we got the right target
  // temperatures - both cell wise values and integral should match
  auto temp_gradients = d.compute_source_gradient("temperature");

>>>>>>> 7b2c0d3b
  d.interpolate_mesh_var<double, Portage::Interpolate_2ndOrder>(
    "temperature", "temperature", srcwts, &temp_gradients);

  double *targettemp;
  targetStateWrapper.mesh_get_data(Wonton::Entity_kind::CELL, "temperature",
                                   &targettemp);

  int ntrgcells = targetMeshWrapper.num_entities(Wonton::Entity_kind::CELL,
                                                 Wonton::Entity_type::ALL);
  double target_integral_temp = 0.0;
  for (int c = 0; c < ntrgcells; c++) {
    Wonton::Point<2> cen;
    targetMeshWrapper.cell_centroid(c, &cen);
    double trgtemp = cen[0] + 2*cen[1];
    ASSERT_NEAR(targettemp[c], trgtemp, 1.0e-12);
    target_integral_temp += targettemp[c]*targetMeshWrapper.cell_volume(c);
  }

  ASSERT_NEAR(source_integral_temp, target_integral_temp, 1.0e-12);

  // Remap density and check that we got the right target densities -
  // cell wise values won't necessarily match as it is a general
  // function but integral values should match
  auto density_gradients = d.compute_source_gradient("density");
<<<<<<< HEAD

  d.interpolate_mesh_var<double, Portage::Interpolate_2ndOrder>("density",
                                                                "density",
                                                                srcwts,
                                                                &density_gradients);

  double *targetdensity;
  targetStateWrapper.mesh_get_data(Wonton::Entity_kind::CELL, "density",
                                   &targetdensity);

  double target_integral_density = 0.0;
  for (int c = 0; c < ntrgcells; c++) {
    Wonton::Point<2> cen;
    targetMeshWrapper.cell_centroid(c, &cen);
    target_integral_density += targetdensity[c]*targetMeshWrapper.cell_volume(c);
  }

  ASSERT_NEAR(source_integral_density, target_integral_density, 1.0e-12);

=======

  d.interpolate_mesh_var<double, Portage::Interpolate_2ndOrder>("density",
                                                                "density",
                                                                srcwts,
                                                                &density_gradients);

  double *targetdensity;
  targetStateWrapper.mesh_get_data(Wonton::Entity_kind::CELL, "density",
                                   &targetdensity);

  double target_integral_density = 0.0;
  for (int c = 0; c < ntrgcells; c++) {
    Wonton::Point<2> cen;
    targetMeshWrapper.cell_centroid(c, &cen);
    target_integral_density += targetdensity[c]*targetMeshWrapper.cell_volume(c);
  }

  ASSERT_NEAR(source_integral_density, target_integral_density, 1.0e-12);

>>>>>>> 7b2c0d3b
}  // SweptFace_2D_1stOrder

TEST(SweptFaceRemap, 3D_2ndOrder) {

  // useful constants
  static constexpr double const min = 0.0;
  static constexpr double const max = 1.0;
  static constexpr auto const CELL = Wonton::Entity_kind::CELL;

  // useful shortcuts
  using Remapper = Portage::CoreDriver<3, Wonton::Entity_kind::CELL,
                                       Wonton::Jali_Mesh_Wrapper,
                                       Wonton::Jali_State_Wrapper>;

  // create meshes and related states
  auto source_mesh = Jali::MeshFactory(MPI_COMM_WORLD)(0.0,0.0,0.0,1.0,1.0,1.0,5,5,5);
  auto target_mesh = Jali::MeshFactory(MPI_COMM_WORLD)(0.0,0.0,0.0,1.0,1.0,1.0,5,5,5);

  int const nb_target_nodes = target_mesh->num_nodes<Jali::Entity_type::ALL>();
  int const nb_source_cells = source_mesh->num_cells<Jali::Entity_type::ALL>();
  int const nb_target_cells = target_mesh->num_cells<Jali::Entity_type::ALL>();

  // check if a point is on boundary
  auto is_boundary = [&](auto const& point) -> bool {
    for (int d = 0; d < 3; ++d) {
      if (std::abs(point[d] - min) < 1.E-16
       or std::abs(max - point[d]) < 1.E-16)
        return false;
    }
    return true;
  };

  // move target points
  for (int i = 0; i < nb_target_nodes; i++) {
    std::array<double, 3> point = {0.,0.,0.};
    target_mesh->node_get_coordinates(i, &point);

    // move only internal nodes to avoid dealing with boundary conditions.
    if (not is_boundary(point)) {
      point[0] += 0.1 * sin(2 * M_PI * point[0]);
      point[1] += 0.1 * sin(2 * M_PI * point[1]);
      point[2] += 0.1 * sin(2 * M_PI * point[2]);
      target_mesh->node_set_coordinates(i, point.data());
    }
  }

  // create states then
  auto source_state = Jali::State::create(source_mesh);
  auto target_state = Jali::State::create(target_mesh);

  // create related wrappers
  Wonton::Jali_Mesh_Wrapper  source_mesh_wrapper(*source_mesh);
  Wonton::Jali_Mesh_Wrapper  target_mesh_wrapper(*target_mesh);
  Wonton::Jali_State_Wrapper source_state_wrapper(*source_state);
  Wonton::Jali_State_Wrapper target_state_wrapper(*target_state);

  // now add a linear temperature field on the source mesh
  double field[nb_source_cells];
  double *remapped = nullptr;

  double source_integral = 0.0;
  for (int c = 0; c < nb_source_cells; c++) {
    auto const centroid = source_mesh->cell_centroid(c);
    auto const volume = source_mesh_wrapper.cell_volume(c);
    field[c] = centroid[0] + 2 * centroid[1] + 3 * centroid[2];
    source_integral += field[c] * volume;
  }

  source_state_wrapper.mesh_add_data<double>(CELL, "temperature", field);
  target_state_wrapper.mesh_add_data<double>(CELL, "temperature", 0.0);

  // now instantiate the driver
  Remapper remapper(source_mesh_wrapper, source_state_wrapper,
                    target_mesh_wrapper, target_state_wrapper);

  auto candidates = remapper.search<Portage::SearchSweptFace>();
  auto gradients  = remapper.compute_source_gradient("temperature");
  auto weights    = remapper.intersect_meshes<Portage::IntersectSweptFace3D>(candidates);

  remapper.interpolate_mesh_var<double, Portage::Interpolate_2ndOrder>(
    "temperature", "temperature", weights, &gradients
  );

  // check remapped values on target mesh
  target_state_wrapper.mesh_get_data<double>(CELL, "temperature", &remapped);

  double target_integral = 0.0;
  // compare remapped values for each cell.
  for (int c = 0; c < nb_target_cells; c++) {
    Wonton::Point<3> centroid;
    target_mesh_wrapper.cell_centroid(c, &centroid);
    auto const volume = target_mesh_wrapper.cell_volume(c);
    auto const expected = centroid[0] + 2 * centroid[1] + 3 * centroid[2];
    ASSERT_NEAR(remapped[c], expected, 1.E-12);
    target_integral += remapped[c] * volume;
  }
  // check for integral quantities conservation.
  ASSERT_DOUBLE_EQ(source_integral, target_integral);
}<|MERGE_RESOLUTION|>--- conflicted
+++ resolved
@@ -31,7 +31,6 @@
 
 
 // Integrated tests for single material swept-face remap
-<<<<<<< HEAD
 
 
 // 1st order remap of constant field preserves both the field and the
@@ -51,7 +50,6 @@
   double minxyz = 0.0, maxxyz = 1.0; 
   sourceMesh = Jali::MeshFactory(MPI_COMM_WORLD)(0.0, 0.0, 1.0, 1.0, 5, 5);
   targetMesh = Jali::MeshFactory(MPI_COMM_WORLD)(0.0, 0.0, 1.0, 1.0, 5, 5);
-  double dst_tol = Portage::DEFAULT_NUMERIC_TOLERANCES<2>.min_absolute_distance;
 
   //-------------------------------------------------------------------
   // Shift internal nodes of the targetmesh
@@ -69,8 +67,8 @@
     // Move only the internal nodes because we don't want to mess with
     // boundary conditions
     
-    if (fabs(pnt[0]-minxyz) <= dst_tol || fabs(pnt[0]-maxxyz) <= dst_tol ||
-        fabs(pnt[1]-minxyz) <= dst_tol || fabs(pnt[1]-maxxyz) <= dst_tol)
+    if (fabs(pnt[0]-minxyz) < 1.0e-16 || fabs(pnt[0]-maxxyz) < 1.0e-16 ||
+        fabs(pnt[1]-minxyz) < 1.0e-16 || fabs(pnt[1]-maxxyz) < 1.0e-16)
       continue;  // boundary point - don't move
 
     pnt[0] += 0.1*sin(2*M_PI*pnt[0]);
@@ -183,174 +181,6 @@
 
 // 2nd order remap of linear field preserves both the field and the
 // integral value but only integral value of general field
-=======
->>>>>>> 7b2c0d3b
-
-
-// 1st order remap of constant field preserves both the field and the
-// integral value but only integral value of general field
-
-TEST(SweptFaceRemap, 2D_1stOrder) {
-  // Source and target meshes
-  std::shared_ptr<Jali::Mesh> sourceMesh;
-  std::shared_ptr<Jali::Mesh> targetMesh;
-  // Source and target mesh state
-  std::shared_ptr<Jali::State> sourceState;
-  std::shared_ptr<Jali::State> targetState;
-
-  // For sweptface remap, target and source mesh must be identical with
-  // identical numbering of all entities
-
-  double minxyz = 0.0, maxxyz = 1.0; 
-  sourceMesh = Jali::MeshFactory(MPI_COMM_WORLD)(0.0, 0.0, 1.0, 1.0, 5, 5);
-  targetMesh = Jali::MeshFactory(MPI_COMM_WORLD)(0.0, 0.0, 1.0, 1.0, 5, 5);
-
-  //-------------------------------------------------------------------
-  // Shift internal nodes of the targetmesh
-  //-------------------------------------------------------------------
-
-  int ntrgnodes = targetMesh->num_entities(Jali::Entity_kind::NODE,
-                                          Jali::Entity_type::ALL);
-
-  // node coordinate modification has to be done in Jali (the mesh wrappers
-  // are query only)
-  for (int i = 0; i < ntrgnodes; i++) {
-    std::array<double, 2> pnt;
-    targetMesh->node_get_coordinates(i, &pnt);
-
-    // Move only the internal nodes because we don't want to mess with
-    // boundary conditions
-    
-    if (fabs(pnt[0]-minxyz) < 1.0e-16 || fabs(pnt[0]-maxxyz) < 1.0e-16 ||
-        fabs(pnt[1]-minxyz) < 1.0e-16 || fabs(pnt[1]-maxxyz) < 1.0e-16)
-      continue;  // boundary point - don't move
-
-    pnt[0] += 0.1*sin(2*M_PI*pnt[0]);
-    pnt[1] += 0.1*sin(2*M_PI*pnt[1]);
-    targetMesh->node_set_coordinates(i, pnt.data());
-  }
-
-  // Create state managers
-  
-  sourceState = Jali::State::create(sourceMesh);
-  targetState = Jali::State::create(targetMesh);
-
-  // Create the Portage mesh/state wrappers - MUST BE AFTER WE SHIFT
-  // THE NODES OTHERWISE THE CENTROIDS GIVEN BY THE WRAPPER FOR THE
-  // TARGET MESH WILL BE WRONG (BECAUSE THEY ARE CACHED AND NOT UPDATED)
-
-  Wonton::Jali_Mesh_Wrapper sourceMeshWrapper(*sourceMesh);
-  Wonton::Jali_Mesh_Wrapper targetMeshWrapper(*targetMesh);
-  Wonton::Jali_State_Wrapper sourceStateWrapper(*sourceState);
-  Wonton::Jali_State_Wrapper targetStateWrapper(*targetState);
-
-
-  
-  //-------------------------------------------------------------------
-  // Now add a constant temperature field and a general density field
-  // to the mesh
-  // -------------------------------------------------------------------
-
-  int nsrccells = sourceMeshWrapper.num_entities(Wonton::Entity_kind::CELL,
-                                                 Wonton::Entity_type::ALL);
-
-  double source_integral_temp = 0.0, source_integral_density = 0.0;
-  std::vector<double> srctemp(nsrccells), srcdensity(nsrccells);
-  for (int c = 0; c < nsrccells; c++) {
-    Wonton::Point<2> cen;
-    sourceMeshWrapper.cell_centroid(c, &cen);
-    double cellvol = sourceMeshWrapper.cell_volume(c);
-<<<<<<< HEAD
-    srctemp[c] = cen[0] + 2*cen[1];
-=======
-    srctemp[c] = 42;
->>>>>>> 7b2c0d3b
-    source_integral_temp += srctemp[c]*cellvol;
-    srcdensity[c] = cen[0]*cen[0] + cen[1]*cen[1]*cen[1];
-    source_integral_density += srcdensity[c]*cellvol;
-  }
-  
-  sourceStateWrapper.mesh_add_data(Wonton::Entity_kind::CELL,
-                                   "temperature", srctemp.data());
-  sourceStateWrapper.mesh_add_data(Wonton::Entity_kind::CELL,
-                                   "density", srcdensity.data());
-  
-
-
-  targetStateWrapper.mesh_add_data<double>(Wonton::Entity_kind::CELL,
-                                           "temperature", 0.0);
-  targetStateWrapper.mesh_add_data<double>(Wonton::Entity_kind::CELL,
-                                           "density", 0.0);
-
-  
-  // Do the basic remap algorithm (search, intersect, interpolate) -
-  // no redistribution, default mismatch fixup options
-
-  Portage::CoreDriver<2, Wonton::Entity_kind::CELL,
-                      Wonton::Jali_Mesh_Wrapper, Wonton::Jali_State_Wrapper>
-      d(sourceMeshWrapper, sourceStateWrapper,
-        targetMeshWrapper, targetStateWrapper);
-
-  auto candidates = d.search<Portage::SearchSweptFace>();
-  auto srcwts = d.intersect_meshes<Portage::IntersectSweptFace2D>(candidates);
-
-<<<<<<< HEAD
-  //bool has_mismatch = d.check_mesh_mismatch(srcwts);
-
-  //double dblmin = -std::numeric_limits<double>::max();
-  //double dblmax =  std::numeric_limits<double>::max();
-
-  
-  // Remap temperature and check that we got the right target
-  // temperatures - both cell wise values and integral should match
-  auto temp_gradients = d.compute_source_gradient("temperature");
-
-=======
-  // Remap temperature and check that we got the right target
-  // temperatures - both cell wise values and integral should match
-  d.interpolate_mesh_var<double, Portage::Interpolate_1stOrder>(
-    "temperature", "temperature", srcwts);
-
-  double *targettemp;
-  targetStateWrapper.mesh_get_data(Wonton::Entity_kind::CELL, "temperature",
-                                   &targettemp);
-
-  int ntrgcells = targetMeshWrapper.num_entities(Wonton::Entity_kind::CELL,
-                                                 Wonton::Entity_type::ALL);
-  double target_integral_temp = 0.0;
-  for (int c = 0; c < ntrgcells; c++) {
-    Wonton::Point<2> cen;
-    targetMeshWrapper.cell_centroid(c, &cen);
-    double trgtemp = 42;
-    ASSERT_NEAR(targettemp[c], trgtemp, 1.0e-12);
-    target_integral_temp += targettemp[c]*targetMeshWrapper.cell_volume(c);
-  }
-
-  ASSERT_NEAR(source_integral_temp, target_integral_temp, 1.0e-12);
-
-  // Remap density and check that we got the right target densities -
-  // cell wise values won't necessarily match as it is a general
-  // function but integral values should match
-  d.interpolate_mesh_var<double, Portage::Interpolate_1stOrder>("density",
-                                                                "density",
-                                                                srcwts); 
-
-  double *targetdensity;
-  targetStateWrapper.mesh_get_data(Wonton::Entity_kind::CELL, "density",
-                                   &targetdensity);
-
-  double target_integral_density = 0.0;
-  for (int c = 0; c < ntrgcells; c++)
-    target_integral_density += targetdensity[c]*targetMeshWrapper.cell_volume(c);
-
-  ASSERT_NEAR(source_integral_density, target_integral_density, 1.0e-12);
-
-}  // SweptFace_2D_1stOrder
-
-
-
-// 2nd order remap of linear field preserves both the field and the
-// integral value but only integral value of general field
 
 TEST(SweptFaceRemap, 2D_2ndOrder) {
   // Source and target meshes
@@ -466,7 +296,6 @@
   // temperatures - both cell wise values and integral should match
   auto temp_gradients = d.compute_source_gradient("temperature");
 
->>>>>>> 7b2c0d3b
   d.interpolate_mesh_var<double, Portage::Interpolate_2ndOrder>(
     "temperature", "temperature", srcwts, &temp_gradients);
 
@@ -491,7 +320,6 @@
   // cell wise values won't necessarily match as it is a general
   // function but integral values should match
   auto density_gradients = d.compute_source_gradient("density");
-<<<<<<< HEAD
 
   d.interpolate_mesh_var<double, Portage::Interpolate_2ndOrder>("density",
                                                                 "density",
@@ -511,27 +339,6 @@
 
   ASSERT_NEAR(source_integral_density, target_integral_density, 1.0e-12);
 
-=======
-
-  d.interpolate_mesh_var<double, Portage::Interpolate_2ndOrder>("density",
-                                                                "density",
-                                                                srcwts,
-                                                                &density_gradients);
-
-  double *targetdensity;
-  targetStateWrapper.mesh_get_data(Wonton::Entity_kind::CELL, "density",
-                                   &targetdensity);
-
-  double target_integral_density = 0.0;
-  for (int c = 0; c < ntrgcells; c++) {
-    Wonton::Point<2> cen;
-    targetMeshWrapper.cell_centroid(c, &cen);
-    target_integral_density += targetdensity[c]*targetMeshWrapper.cell_volume(c);
-  }
-
-  ASSERT_NEAR(source_integral_density, target_integral_density, 1.0e-12);
-
->>>>>>> 7b2c0d3b
 }  // SweptFace_2D_1stOrder
 
 TEST(SweptFaceRemap, 3D_2ndOrder) {
