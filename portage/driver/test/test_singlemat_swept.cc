--- conflicted
+++ resolved
@@ -326,8 +326,6 @@
 
   ASSERT_NEAR(source_integral_temp, target_integral_temp, 1.0e-12);
 
-
-
   // Remap density and check that we got the right target densities -
   // cell wise values won't necessarily match as it is a general
   // function but integral values should match
@@ -351,9 +349,8 @@
 
   ASSERT_NEAR(source_integral_density, target_integral_density, 1.0e-12);
 
-<<<<<<< HEAD
 }  // SweptFace_2D_1stOrder
-=======
+
 TEST(SweptFaceRemap, 3D_2ndOrder) {
 
   // useful constants
@@ -454,5 +451,4 @@
   }
   // check for integral quantities conservation.
   ASSERT_DOUBLE_EQ(source_integral, target_integral);
-}
->>>>>>> 1f584ad9
+}