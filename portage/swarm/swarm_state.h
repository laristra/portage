/*
This file is part of the Ristra portage project.
Please see the license file at the root of this repository, or at:
    https://github.com/laristra/portage/blob/master/LICENSE
*/
#ifndef SWARM_STATE_H_INC_
#define SWARM_STATE_H_INC_

#include <vector>
#include <map>
#include <memory>
#include <string>
#include <cassert>

#include "portage/swarm/swarm.h"
#include "portage/support/portage.h"

namespace Portage {
namespace Meshfree {

using std::string;
using std::shared_ptr;
using std::make_shared;
using std::map;
using std::pair;

/*!
 @class SwarmState "swarm_state.h"
 @brief Holds state data for particle Swarms.
 */
template<size_t dim>
class SwarmState {
 public:
  /*! @brief Integer data type allowed on the swarm.  */
  using IntVec=vector<int>;

  /*! @brief Double data type allowed on the swarm.  */
  using DblVec=vector<double>;

  /*! @brief Pointer to integer data type allowed on the swarm.  */
  using IntVecPtr=shared_ptr<vector<int>>;

  /*! @brief Pointer to double data type allowed on the swarm.  */
  using DblVecPtr=shared_ptr<vector<double>>;

  /*! @brief Constructor provided a reference swarm.
   * @param swarm the swarm with which the field data are associated.
   */
 SwarmState(Swarm<dim>& swarmin): npoints_owned_(swarmin.num_owned_particles())
    {}

  /*! @brief Constructor provided a size.
   * @param data_size the number of data elements
   */
 SwarmState(size_t data_size): npoints_owned_(data_size)
    {}

  /*! @brief Set an integer field on the swarm.
   * @param name the name of the integer field
   * @param value the values in the field
   * If field does not exist, create it.
   */
  void add_field(const string name, IntVecPtr value);

  /*! @brief Set a double field on the swarm centers.
   * @param name the name of the double field
   * @param value the values in the field
   * If field does not exist, create it.
   */
  void add_field(const string name, DblVecPtr value);

  /*! @brief Get an integer field off the swarm - throw exception if
   *  it does not exist
   *
   * @param name the name of the integer field
   * @param value the values in the field
   */
  void get_field(const string name, IntVecPtr &value) const;

  /*! @brief Get a double field off the swarm centers - throw
   *  exception if it does not exist
   *
   * @param name the name of the double field
   * @param value the values in the field
   */
   void get_field(const string name, DblVecPtr &value) const;

  /*! @brief Get an integer field off the swarm - add it if it does
   *  not exist
   *
   * @param name the name of the integer field
   * @param value the values in the field
   */
  void get_field(const string name, IntVecPtr &value);

  /*! @brief Get a double field off the swarm centers - add it if it
   *  does not exist
   *
   * @param name the name of the double field
   * @param value the values in the field
   */
  void get_field(const string name, DblVecPtr &value);

  /*! @brief Get number of points in swarm
   * @return number of points
   */
  int get_size(){return npoints_owned_;}

  /*! @brief Get the names of all integer fields
   */
  std::vector<std::string> field_names_int() {
    std::vector<std::string> result;
    for (auto iter=int_field_map_.begin(); iter!=int_field_map_.end(); iter++) {
      result.push_back(iter->first);
    }
    return result;
  }

  /*! @brief Get the names of all double fields
   */
  std::vector<std::string> field_names_double() {
    std::vector<std::string> result;
    for (auto iter=dbl_field_map_.begin(); iter!=dbl_field_map_.end(); iter++) {
      result.push_back(iter->first);
    }
    return result;
  }

  void extend_field(const string name, IntVec new_value);
  void extend_field(const string name, DblVec new_value);

 private:
  /** number of owned particles */
  int npoints_owned_;

  /** integer data fields */
  map<string, IntVecPtr> int_field_map_;

  /** double data fields */
  map<string, DblVecPtr> dbl_field_map_;
};

//=======================================================================

template<size_t dim>
<<<<<<< HEAD
=======
SwarmState<dim>::SwarmState(Wonton::Flat_Mesh_Wrapper<double> &mesh,
                                 Portage::Entity_kind entity,
				 Wonton::Flat_State_Wrapper<double> &state)
  : npoints_owned_(0)
{
  if (dim != mesh.space_dimension()) {
    throw std::runtime_error(string("dimension mismatch"));
  }

  if (entity==CELL) {
    npoints_owned_ = mesh.num_owned_cells();
  } else if (entity==NODE) {
    npoints_owned_ = mesh.num_owned_nodes();
  }

  assert(state.get_entity_size(entity) == npoints_owned_);

  std::vector<std::string> dnames;
  state.get_names(entity, dnames);

  for (auto iter=dnames.begin(); iter!=dnames.end(); iter++) {
    double *datap;
    state.mesh_get_data(entity, *iter, &datap);
    DblVecPtr data = make_shared<vector<double>>(npoints_owned_);
    for (size_t i=0; i<npoints_owned_; i++) (*data)[i] = datap[i];
    add_field(*iter, data);
  }
}

template<size_t dim>
>>>>>>> f16ef2ec
void SwarmState<dim>::add_field(const string name, IntVecPtr value) {
  // check size
  if (value->size() != npoints_owned_) {
    throw std::runtime_error(
      string("incorrect size when adding attempting to add int field ")+name);
  }

  // check duplicate
  auto checkdup = int_field_map_.find(name);
  if (checkdup != int_field_map_.end()) {
    assert(checkdup->first == name);
    throw std::runtime_error(string("tried to add int field ")+name+
                             "when it already existed");
  }

  // add it
  int_field_map_.insert(pair<string, IntVecPtr>(name, value));
}

template<size_t dim>
void SwarmState<dim>::add_field(const string name, DblVecPtr value) {
  // check size
  if (value->size() != npoints_owned_) {
    throw std::runtime_error(
      string("incorrect size when adding attempting to add double field ")+name);
  }

  // check duplicate
  auto checkdup = dbl_field_map_.find(name);
  if (checkdup != dbl_field_map_.end()) {
    assert(checkdup->first == name);
    throw std::runtime_error(string("tried to add double field ")+name+
                             " when it already existed");
  }

  // add it
  dbl_field_map_.insert(pair<string, DblVecPtr>(name, value));
}

// Const version of get_field for integer field - throws exception if
// field does not exist
template<size_t dim>
void SwarmState<dim>::get_field(const string name, IntVecPtr &value) const {
  value = int_field_map_.at(name);
}

// Const version of get_field for real field - throws exception if
// field does not exist
template<size_t dim>
void SwarmState<dim>::get_field(const string name, DblVecPtr &value) const {
  value = dbl_field_map_.at(name);
}

// Non-const version of get_field for integer field - inserts the field
// if it does not exist
template<size_t dim>
void SwarmState<dim>::get_field(const string name, IntVecPtr &value) {
  value = int_field_map_[name];
}

// Non-const version of get_field for real field - inserts the field
// if it does not exist
template<size_t dim>
void SwarmState<dim>::get_field(const string name, DblVecPtr &value) {
  value = dbl_field_map_[name];
}


template<size_t dim>
void SwarmState<dim>::extend_field(const string name, IntVec new_value)  
{
   // check if the field already exists
  auto check = int_field_map_.find(name);
  if (check == int_field_map_.end()) {
    throw std::runtime_error(string("tried to extend an int field that does not exist ")+name);
  }

  IntVecPtr val = int_field_map_.at(name);
  val->insert(val->end(), new_value.begin(), new_value.end());
}

template<size_t dim>
void SwarmState<dim>::extend_field(const string name, DblVec new_value)  
{
   // check if the field already exists
  auto check = dbl_field_map_.find(name);
  if (check == dbl_field_map_.end()) {
    throw std::runtime_error(string("tried to extend a double field that does not exist ")+name);
  }

  DblVecPtr val = dbl_field_map_.at(name);
  val->insert(val->end(), new_value.begin(), new_value.end());
}

/*! @brief SwarmState factory, given a mesh state wrapper.
 * Copies fields from mesh state wrapper to a swarm state wrapper of the 
 * same size.
 * @param mesh the mesh with which the field data are associated.
 * @param entity entity on which to get data (e.g. CELL, NODE, etc.)
 * @param state the field data on the mesh
 */
template<size_t dim, class StateWrapper>
shared_ptr<SwarmState<dim>> SwarmStateFactory(
  StateWrapper &state,
  const Portage::Entity_kind entity)
{
  // create return value
  size_t ndata=0;

  std::vector<std::string> names = state.names();
  for (size_t i=0; i<names.size(); i++) {
    // Simple_State does not store separte lists of names by entity, 
    // so we have to filter.
    if (state.get_entity(names[i]) == entity) {
      ndata = state.get_data_size(entity, names[i]);
      break;
    }
  }
  shared_ptr<SwarmState<dim>> result=make_shared<SwarmState<dim>>(ndata);

  // copy data
  for (size_t i=0; i<names.size(); i++) {
    std::string name = names[i];
    if (state.get_entity(name) != entity) continue;

    // make sure all fields have same size
    assert(state.get_data_size(entity, name) == ndata);

    const double *datap;
    state.get_data(entity, name, &datap);
    typename SwarmState<dim>::DblVecPtr data = make_shared<vector<double>>(ndata);
    
    for (size_t i=0; i<ndata; i++) (*data)[i] = datap[i];
    result->add_field(name, data);
  }

  return result;
}

} //namespace MeshFree
} //namespace Portage

#endif // SWARM_STATE_H_INC_
<|MERGE_RESOLUTION|>--- conflicted
+++ resolved
@@ -143,39 +143,6 @@
 //=======================================================================
 
 template<size_t dim>
-<<<<<<< HEAD
-=======
-SwarmState<dim>::SwarmState(Wonton::Flat_Mesh_Wrapper<double> &mesh,
-                                 Portage::Entity_kind entity,
-				 Wonton::Flat_State_Wrapper<double> &state)
-  : npoints_owned_(0)
-{
-  if (dim != mesh.space_dimension()) {
-    throw std::runtime_error(string("dimension mismatch"));
-  }
-
-  if (entity==CELL) {
-    npoints_owned_ = mesh.num_owned_cells();
-  } else if (entity==NODE) {
-    npoints_owned_ = mesh.num_owned_nodes();
-  }
-
-  assert(state.get_entity_size(entity) == npoints_owned_);
-
-  std::vector<std::string> dnames;
-  state.get_names(entity, dnames);
-
-  for (auto iter=dnames.begin(); iter!=dnames.end(); iter++) {
-    double *datap;
-    state.mesh_get_data(entity, *iter, &datap);
-    DblVecPtr data = make_shared<vector<double>>(npoints_owned_);
-    for (size_t i=0; i<npoints_owned_; i++) (*data)[i] = datap[i];
-    add_field(*iter, data);
-  }
-}
-
-template<size_t dim>
->>>>>>> f16ef2ec
 void SwarmState<dim>::add_field(const string name, IntVecPtr value) {
   // check size
   if (value->size() != npoints_owned_) {
@@ -305,7 +272,7 @@
     assert(state.get_data_size(entity, name) == ndata);
 
     const double *datap;
-    state.get_data(entity, name, &datap);
+    state.mesh_get_data(entity, name, &datap);
     typename SwarmState<dim>::DblVecPtr data = make_shared<vector<double>>(ndata);
     
     for (size_t i=0; i<ndata; i++) (*data)[i] = datap[i];
