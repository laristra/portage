--- conflicted
+++ resolved
@@ -168,15 +168,15 @@
 
     // sendFlags, which partitions to send data
     // this is computed via intersection of whole partition bounding boxes
-    std::vector<bool> sendFlags(commSize);
-    compute_sendflags(source_mesh_flat, target_mesh, sendFlags);
+    std::vector<bool> sendFlags(commSize);   
+    compute_sendflags(source_mesh_flat, target_mesh, sendFlags);        
 
     // set counts for cells
     comm_info_t cellInfo;
     int sourceNumOwnedCells = source_mesh_flat.num_owned_cells();
     int sourceNumCells = sourceNumOwnedCells + source_mesh_flat.num_ghost_cells();
     setSendRecvCounts(&cellInfo, commSize, sendFlags,sourceNumCells, sourceNumOwnedCells);
-
+    
     // set counts for nodes
     comm_info_t nodeInfo;
     int sourceNumOwnedNodes = source_mesh_flat.num_owned_nodes();
@@ -188,18 +188,12 @@
     ///////////////////////////////////////////////////////
 
     // SEND GLOBAL CELL IDS
-<<<<<<< HEAD
-    std::vector<Wonton::GID_t>& sourceCellGlobalIds = source_mesh_flat.get_global_cell_ids();
-    std::vector<int> distributedCellGlobalIds(cellInfo.newNum);
-    sendField(cellInfo, commRank, commSize, MPI_INT, 1,
-=======
 
     std::vector<GID_t>& sourceCellGlobalIds = source_mesh_flat.get_global_cell_ids();
     std::vector<GID_t> distributedCellGlobalIds(cellInfo.newNum);
     sendField(cellInfo, commRank, commSize, to_MPI_Datatype<GID_t>(), 1,
->>>>>>> ec6bb4c1
               sourceCellGlobalIds, &distributedCellGlobalIds);
-
+              
     // SEND GLOBAL NODE IDS
     std::vector<GID_t>& sourceNodeGlobalIds = source_mesh_flat.get_global_node_ids();
     std::vector<GID_t> distributedNodeGlobalIds(nodeInfo.newNum);
@@ -210,47 +204,47 @@
     // global id appears only once. The trick here is to get the ghosts correct.
     // In the flat mesh, after distribution, an entity that was owned by any
     // partition is considered owned in the flat mesh. Likewise, any entity that
-    // appears only as a ghost will be a ghost in the flat mesh
-    compress_with_ghosts(distributedCellGlobalIds, cellInfo.newNumOwned,
+    // appears only as a ghost will be a ghost in the flat mesh    
+    compress_with_ghosts(distributedCellGlobalIds, cellInfo.newNumOwned, 
       distributedCellIds_, flatCellGlobalIds_, flatCellNumOwned_);
-    compress_with_ghosts(distributedNodeGlobalIds, nodeInfo.newNumOwned,
+    compress_with_ghosts(distributedNodeGlobalIds, nodeInfo.newNumOwned, 
       distributedNodeIds_, flatNodeGlobalIds_, flatNodeNumOwned_);
-
+      
     // create the map from cell global id to flat cell index
     create_gid_to_flat_map(flatCellGlobalIds_, gidToFlatCellId_);
     create_gid_to_flat_map(flatNodeGlobalIds_, gidToFlatNodeId_);
-
+      
     // SEND NODE COORDINATES
     std::vector<double>& sourceCoords = source_mesh_flat.get_coords();
     std::vector<double> distributedCoords(dim*nodeInfo.newNum);
     sendField(nodeInfo, commRank, commSize, MPI_DOUBLE, dim,
               sourceCoords, &distributedCoords);
-
+              
     // merge and set coordinates in the flat mesh
     merge_duplicate_data(distributedCoords, distributedNodeIds_, sourceCoords, dim_);
-
+    
 
 
     ///////////////////////////////////////////////////////
     // 2D distributed
     ///////////////////////////////////////////////////////
-
+        
     if (dim == 2)
     {
-
+                
       // send cell node counts
       std::vector<int>& sourceCellNodeCounts = source_mesh_flat.get_cell_node_counts();
       std::vector<int> distributedCellNodeCounts(cellInfo.newNum);
       sendField(cellInfo, commRank, commSize, MPI_INT, 1,
                 sourceCellNodeCounts, &distributedCellNodeCounts);
-
+                
       // merge and set cell node counts
       merge_duplicate_data(distributedCellNodeCounts, distributedCellIds_, sourceCellNodeCounts);
 
       // mesh data references
       std::vector<int>& sourceCellNodeOffsets = source_mesh_flat.get_cell_node_offsets();
       std::vector<int>& sourceCellToNodeList = source_mesh_flat.get_cell_to_node_list();
-
+      
       int sizeCellToNodeList = sourceCellToNodeList.size();
       int sizeOwnedCellToNodeList = (
           sourceNumCells == sourceNumOwnedCells ? sizeCellToNodeList :
@@ -259,7 +253,7 @@
       comm_info_t cellToNodeInfo;
       setSendRecvCounts(&cellToNodeInfo, commSize, sendFlags,
               sizeCellToNodeList, sizeOwnedCellToNodeList);
-
+              
       // send cell to node lists
       std::vector<GID_t> distributedCellToNodeList(cellToNodeInfo.newNum);
       sendField(cellToNodeInfo, commRank, commSize, to_MPI_Datatype<GID_t>(), 1,
@@ -267,7 +261,7 @@
 
 
       // merge and map cell node lists
-      merge_duplicate_lists(distributedCellToNodeList, distributedCellNodeCounts,
+      merge_duplicate_lists(distributedCellToNodeList, distributedCellNodeCounts, 
         distributedCellIds_, gidToFlatNodeId_, sourceCellToNodeList);
 
     }
@@ -276,13 +270,13 @@
     ///////////////////////////////////////////////////////
     // 3D distributed
     ///////////////////////////////////////////////////////
-
+        
     if (dim == 3)
     {
 
       int sourceNumOwnedFaces = source_mesh_flat.num_owned_faces();
       int sourceNumFaces = sourceNumOwnedFaces + source_mesh_flat.num_ghost_faces();
-
+      
       comm_info_t faceInfo;
       setSendRecvCounts(&faceInfo, commSize, sendFlags,sourceNumFaces, sourceNumOwnedFaces);
 
@@ -290,10 +284,10 @@
       std::vector<GID_t>& sourceFaceGlobalIds = source_mesh_flat.get_global_face_ids();
       std::vector<GID_t> distributedFaceGlobalIds(faceInfo.newNum);
       sendField(faceInfo, commRank, commSize, MPI_LONG_LONG, 1,
-                sourceFaceGlobalIds, &distributedFaceGlobalIds);
+                sourceFaceGlobalIds, &distributedFaceGlobalIds);                  
 
       // Create map from distributed gid's to distributed index and flat indices
-      compress_with_ghosts(distributedFaceGlobalIds, faceInfo.newNumOwned,
+      compress_with_ghosts(distributedFaceGlobalIds, faceInfo.newNumOwned, 
         distributedFaceIds_, flatFaceGlobalIds_, flatFaceNumOwned_);
 
       // create the map from face global id to flat cell index
@@ -302,7 +296,7 @@
       // mesh data references
       std::vector<int>& sourceCellFaceOffsets = source_mesh_flat.get_cell_face_offsets();
       std::vector<int>& sourceCellToFaceList = source_mesh_flat.get_cell_to_face_list();
-
+     
       int sizeCellToFaceList = sourceCellToFaceList.size();
       int sizeOwnedCellToFaceList = (
           sourceNumCells == sourceNumOwnedCells ? sizeCellToFaceList :
@@ -320,11 +314,11 @@
 
       // merge and set cell face counts
       merge_duplicate_data( distributedCellFaceCounts, distributedCellIds_, sourceCellFaceCounts);
-
+      
       // SEND CELL-TO-FACE MAP
       // map the cell face list vector to gid's
       std::vector<GID_t> sourceCellToFaceList_ = to_gid(sourceCellToFaceList, sourceFaceGlobalIds);
-
+      
       // For this array only, pack up face IDs + dirs and send together
       std::vector<bool>& sourceCellToFaceDirs = source_mesh_flat.get_cell_to_face_dirs();
       for (int j=0; j<sourceCellToFaceList.size(); ++j)
@@ -347,19 +341,19 @@
         distributedCellToFaceDirs[j] = fd & 1;
       }
 
-
+      
       // merge and map cell face lists
-      merge_duplicate_lists(distributedCellToFaceList, distributedCellFaceCounts,
+      merge_duplicate_lists(distributedCellToFaceList, distributedCellFaceCounts, 
         distributedCellIds_, gidToFlatFaceId_, sourceCellToFaceList);
-
+        
       // merge cell face directions
-      merge_duplicate_lists(distributedCellToFaceDirs, distributedCellFaceCounts,
+      merge_duplicate_lists(distributedCellToFaceDirs, distributedCellFaceCounts, 
         distributedCellIds_, sourceCellToFaceDirs);
-
+      
       // mesh data references
       std::vector<int>& sourceFaceNodeOffsets = source_mesh_flat.get_face_node_offsets();
       std::vector<int>& sourceFaceToNodeList = source_mesh_flat.get_face_to_node_list();
-
+      
       int sizeFaceToNodeList = sourceFaceToNodeList.size();
       int sizeOwnedFaceToNodeList = (
           sourceNumFaces == sourceNumOwnedFaces ? sizeFaceToNodeList :
@@ -367,8 +361,8 @@
 
       comm_info_t faceToNodeInfo;
       setSendRecvCounts(&faceToNodeInfo, commSize, sendFlags,
-              sizeFaceToNodeList, sizeOwnedFaceToNodeList);
-
+              sizeFaceToNodeList, sizeOwnedFaceToNodeList);                 
+      
       // SEND NUMBER OF NODES FOR EACH FACE
       std::vector<int>& sourceFaceNodeCounts = source_mesh_flat.get_face_node_counts();
       std::vector<int> distributedFaceNodeCounts(faceInfo.newNum);
@@ -378,25 +372,25 @@
       // SEND FACE-TO-NODE MAP
       std::vector<GID_t> distributedFaceToNodeList(faceToNodeInfo.newNum);
       sendField(faceToNodeInfo, commRank, commSize, MPI_LONG_LONG, 1,
-                to_gid(sourceFaceToNodeList, sourceNodeGlobalIds), &distributedFaceToNodeList);
-
+                to_gid(sourceFaceToNodeList, sourceNodeGlobalIds), &distributedFaceToNodeList);      
+                
       // merge and set face node counts
       merge_duplicate_data( distributedFaceNodeCounts, distributedFaceIds_, sourceFaceNodeCounts);
-
+      
       // merge and map face node lists
-      merge_duplicate_lists(distributedFaceToNodeList, distributedFaceNodeCounts,
+      merge_duplicate_lists(distributedFaceToNodeList, distributedFaceNodeCounts, 
         distributedFaceIds_, gidToFlatNodeId_, sourceFaceToNodeList);
 
       // merge face global ids
       merge_duplicate_data(distributedFaceGlobalIds, distributedFaceIds_,sourceFaceGlobalIds);
-
+      
       // set counts for faces in the flat mesh
       source_mesh_flat.set_num_owned_faces(flatFaceNumOwned_);
-
-    }
-
+                                 
+    }
+    
     // SEND FIELD VALUES
-
+    
     // multimaterial state info
     int nmats = source_state_flat.num_materials();
     comm_info_t num_mat_cells_info;
@@ -404,36 +398,36 @@
     // Is the a multimaterial problem? If so we need to pass the cell indices
     // in addition to the field values
     if (nmats>0){
-
+    
       std::cout << "in distribute, this a multimaterial problem with " << nmats << " materials\n";
-
+      
       /////////////////////////////////////////////////////////
       // get the material ids across all nodes
       /////////////////////////////////////////////////////////
-
+      
       // set the info for the number of materials on each node
       comm_info_t num_mats_info;
       setSendRecvCounts(&num_mats_info, commSize, sendFlags, nmats, nmats);
-
+      
       // get the sorted material ids on this node
       std::vector<int> material_ids=source_state_flat.get_material_ids();
-
+      
       // get all material ids across
       distributedMaterialIds_.resize(num_mats_info.newNum);
-
+      
       // send all materials to all nodes, num_mats_info.recvCounts is the shape
       sendData(commRank, commSize, MPI_INT, 1, 0, num_mats_info.sourceNum, 0,
         num_mats_info.sendCounts, num_mats_info.recvCounts,
         material_ids, &distributedMaterialIds_
       );
-
+      
       /////////////////////////////////////////////////////////
       // get the material cell shapes across all nodes
-      /////////////////////////////////////////////////////////
+      /////////////////////////////////////////////////////////      
 
       // get the sorted material shapes on this node
       std::vector<int> material_shapes=source_state_flat.get_material_shapes();
-
+      
       // resize the post distribute material id vector
       distributedMaterialShapes_.resize(num_mats_info.newNum);
 
@@ -442,20 +436,20 @@
         num_mats_info.sendCounts, num_mats_info.recvCounts,
         material_shapes, &distributedMaterialShapes_
       );
-
+     
       /////////////////////////////////////////////////////////
       // get the lists of material cell ids across all nodes
       /////////////////////////////////////////////////////////
-
+      
       // get the total number of material cell id's on this node
       int nmatcells = source_state_flat.num_material_cells();
-
+      
       // set the info for the number of materials on each node
       setSendRecvCounts(&num_mat_cells_info, commSize, sendFlags, nmatcells, nmatcells);
-
+      
       // get the sorted material ids on this node
       std::vector<int> material_cells=source_state_flat.get_material_cells();
-
+      
       // resize the post distribute material id vector
       distributedMaterialCells_.resize(num_mat_cells_info.newNum);
 
@@ -465,73 +459,73 @@
         num_mat_cells_info.recvCounts, to_gid(material_cells, sourceCellGlobalIds),
         &distributedMaterialCells_
       );
-
+      
       /////////////////////////////////////////////////////////
       // We need to turn the flattened material cells into a correctly shaped
       // ragged right structure for use as the material cells in the flat
       // state wrapper. We aren't removing duplicates yet, just concatenating by material
       /////////////////////////////////////////////////////////
-
+      
       /*!
         @todo It might be possible to make the next two code blocks more
-        performant by using some builtin such as insert, std::copy, or transform.
+        performant by using some builtin such as insert, std::copy, or transform. 
         The first block is likely, although I am not sure of the improvement since it
         is a reshape and would require as many rounds of resizing as partitions.
         The current way uses the intrinsic vector management and is probably more
         efficient. The second block needs to convert from gid to flat local id,
         so that is less promising... Maybe a transform. Don't know if it will be
-        any faster though.
+        any faster though.  
       */
-
+      
       // allocate the material indices
       std::unordered_map<int,std::vector<GID_t>> material_indices;
-
+      
       // reset the running counter
       int running_counter=0;
-
+      
       // loop over material ids on different nodes
       for (int i=0; i<distributedMaterialIds_.size(); ++i){
-
+      
         // get the current working material
         int mat_id = distributedMaterialIds_[i];
-
+        
         // get the current number of material cells for this material
         int nmat_cells = distributedMaterialShapes_[i];
-
+        
         // get or create a reference to the correct material cell vector
         std::vector<GID_t>& these_material_cells = material_indices[mat_id];
-
+        
         // loop over the correct number of material cells
         for (int j=0; j<nmat_cells; ++j){
             these_material_cells.push_back(distributedMaterialCells_[running_counter++]);
         }
-
+          
       }
-
+      
       // cell material indices are added not replaced by vector so we need to
       // start clean
       source_state_flat.clear_material_cells();
-
+      
       // merge the material cells and convert to local id (gid sort order)
       for (auto &kv: material_indices){
-
+      
         // get the material id
         int m = kv.first;
-
+        
         // compress the material ids so each gid appears only once per material
         compress(kv.second, distributedMaterialCellIds_[m]);
-
+        
         // allocate the flat material cell ids for this material
         std::vector<int> flatMaterialCellIds;
         flatMaterialCellIds.reserve(distributedMaterialCellIds_[m].size());
-
+        
         // loop of material cell indices, converting to gid, then flat cell
-        for (auto id: distributedMaterialCellIds_[m])
-          flatMaterialCellIds.push_back(gidToFlatCellId_[kv.second[id]]);
-
+        for (auto id: distributedMaterialCellIds_[m]) 
+          flatMaterialCellIds.push_back(gidToFlatCellId_[kv.second[id]]);    
+        
         // add the material cells to the state manager
         source_state_flat.mat_add_cells(kv.first, flatMaterialCellIds);
-
+      
       }
     }
 
@@ -542,7 +536,7 @@
       // this is a packed version of the field with copied field values and is
       // not a pointer to the original field
       std::vector<double> sourceField = source_state_flat.pack(field_name);
-
+      
       // get the field stride
       int sourceFieldStride = source_state_flat.get_field_stride(field_name);
 
@@ -557,7 +551,7 @@
          // multi material field
          info = num_mat_cells_info;
       }
-
+                           
       // allocate storage for the new distributed data, note that this data
       // has raw doubles and will need to be merged and type converted
 
@@ -566,43 +560,43 @@
       // send the field
       sendField(info, commRank, commSize, MPI_DOUBLE, sourceFieldStride,
         sourceField, &distributedField);
-
+      
       std::vector<double> tempDistributedField;
-
+      
       if (source_state_flat.get_entity(field_name) == Entity_kind::NODE){
-
+      
         // node mesh field
         // merge duplicates, but data still is raw doubles
         merge_duplicate_data(distributedField, distributedNodeIds_, tempDistributedField, sourceFieldStride);
-
+        
         // unpack the field, has the correct data type
         source_state_flat.unpack(field_name, tempDistributedField);
-
+        
       } else if (source_state_flat.field_type(Entity_kind::CELL, field_name) == Wonton::Field_type::MESH_FIELD){
-
+      
         // cell mesh field
         // merge duplicates, but data still is raw doubles
         merge_duplicate_data(distributedField, distributedCellIds_, tempDistributedField, sourceFieldStride);
 
         // unpack the field, has the correct data types
         source_state_flat.unpack(field_name, tempDistributedField);
-
+        
       } else {
-
-        // multi material field
+          
+        // multi material field  
         // as opposed to the preceeding two cases, the merging and type conversion
         // are both done in the unpack routine because there is more to do
         // getting the shapes correct.
-        source_state_flat.unpack(field_name, distributedField,
-          distributedMaterialIds_, distributedMaterialShapes_,
+        source_state_flat.unpack(field_name, distributedField, 
+          distributedMaterialIds_, distributedMaterialShapes_, 
           distributedMaterialCellIds_);
-      }
-    }
-
-    // need to do this at the end of the mesh stuff, because converting to
+      }                   
+    } 
+
+    // need to do this at the end of the mesh stuff, because converting to 
     // gid uses the global id's and we don't want to modify them before we are
     // done converting the old relationships
-    // merge global ids and set in the flat mesh
+    // merge global ids and set in the flat mesh    
     merge_duplicate_data(distributedCellGlobalIds, distributedCellIds_, sourceCellGlobalIds);
     merge_duplicate_data(distributedNodeGlobalIds, distributedNodeIds_, sourceNodeGlobalIds);
 
@@ -620,53 +614,53 @@
 
   // The communicator we are using
   MPI_Comm comm_;
-
+ 
   int dim_;
-
+  
   // the number of nodes "owned" by the flat mesh. "Owned" is in quotes because
   // a node may be "owned" by multiple partitions in the flat mesh. A node is
   // owned by the flat mesh if it was owned by any partition.
   int flatNodeNumOwned_;
-
+  
   // the global id's of the kept nodes in the flat mesh and their indices in the
   // distributed node global id's
   std::vector<GID_t> flatNodeGlobalIds_;
   std::vector<int> distributedNodeIds_;
-
-  // maps from gid to distributed node index and flat node index
+  
+  // maps from gid to distributed node index and flat node index  
   std::map<GID_t,int> gidToFlatNodeId_;
 
   // the number of faces "owned" by the flat mesh. "Owned" is in quotes because
   // a face may be "owned" by multiple partitions in the flat mesh. A face is
   // owned by the flat mesh if it was owned by any partition.
   int flatFaceNumOwned_;
-
+  
   // the global id's of the kept faces in the flat mesh and their indices in the
   // distributed face global id's
   std::vector<GID_t> flatFaceGlobalIds_;
   std::vector<int> distributedFaceIds_;
-
-  // maps from gid to distributed face index and flat face index
+  
+  // maps from gid to distributed face index and flat face index  
   std::map<GID_t,int> gidToFlatFaceId_;
-
+  
   // the number of cells "owned" by the flat mesh. "Owned" is in quotes because
   // a cell may be "owned" by multiple partitions in the flat mesh. A cell is
   // owned by the flat mesh if it was owned by any partition.
   int flatCellNumOwned_;
-
+  
   // the global id's of the kept cells in the flat mesh and their indices in the
   // distributed cell global id's
   std::vector<GID_t> flatCellGlobalIds_;
   std::vector<int> distributedCellIds_;
-
-  // maps from gid to distributed cell index and flat cell index
+  
+  // maps from gid to distributed cell index and flat cell index  
   std::map<GID_t,int> gidToFlatCellId_;
-
+  
   // vectors for distributed multimaterial data
   std::vector<int> distributedMaterialIds_;
   std::vector<int> distributedMaterialShapes_;
   std::vector<GID_t> distributedMaterialCells_;
-
+  
   // map for the distributed material cell indices
   // for each material there is a vector of unique distributed indices
   std::map<int, std::vector<int>> distributedMaterialCellIds_;
@@ -834,10 +828,10 @@
   } // sendData
 
 
-  template <class Source_Mesh, class Target_Mesh>
+  template <class Source_Mesh, class Target_Mesh>        
   void compute_sendflags(Source_Mesh & source_mesh, Target_Mesh &target_mesh,
               std::vector<bool> &sendFlags){
-
+                
     // Get the MPI communicator size and rank information
     int commSize, commRank;
     MPI_Comm_size(comm_, &commSize);
@@ -972,13 +966,13 @@
 
   /*!
     @brief Convert a vector of integer references to their global id's.
-
+    
     @param[in] in  Integer references to convert to gid
     @param[in] gids  The vector of gid's for each entity pre distribution
     @return The new vector of gid's after mapping the references
-
+    
     This is always used prior to distribution. The idea is that in a topological
-    map such as sourceCellToNodeList, the second type of entity, node in this
+    map such as sourceCellToNodeList, the second type of entity, node in this 
     case, needs to get converted to gid. We always convert local ids to gids
     before distributing.
    */
@@ -994,92 +988,92 @@
     @brief Compress distributed global id's into the vector of distributed
     indices(first occurrence for each global id).
     The global id's are in ascending order.
-
+           
     @param[in] distributedGlobalIds  The vector of gid's for each entity post distribution
-    @param[out] distributedIds  The vector of indices of first occurrence in
+    @param[out] distributedIds  The vector of indices of first occurrence in 
       distributedGlobalIds that produce the global id's in the flat mesh
-
-    This is called after distribution of gids for each set of material cell gids.
-    The vector of material cell gids (with potentially duplicate gid's) is used
-    to create a vector of he first position of occurrence in post distribution
+    
+    This is called after distribution of gids for each set of material cell gids. 
+    The vector of material cell gids (with potentially duplicate gid's) is used 
+    to create a vector of he first position of occurrence in post distribution 
     material cell gids vector.
-
+    
     The following example will hopefully illustrate what this function is doing.
     Consider the following post distribution set of material cell gids:
     `3 | 2 7 3 | 9 10 7 3`
     where a single vertical bar separates partitions. The original distribution
-    returns all entities in rank order. So the example above consists of three
-    partitions. The first partition has entity `3`, the second partition has
-    entities `2, 7, 3`, and the third partition has entities `9,10, 7, 3`. After
-    merging, in the flat mesh, the  entities will `2, 3, 7, 9, 10`, but we don't
-    need to return this. The result of the function is
-    `distributedIds=[1, 0, 2, 4, 5]` . The  returned argument, `distributedIds`
+    returns all entities in rank order. So the example above consists of three 
+    partitions. The first partition has entity `3`, the second partition has 
+    entities `2, 7, 3`, and the third partition has entities `9,10, 7, 3`. After 
+    merging, in the flat mesh, the  entities will `2, 3, 7, 9, 10`, but we don't 
+    need to return this. The result of the function is 
+    `distributedIds=[1, 0, 2, 4, 5]` . The  returned argument, `distributedIds` 
     is the indices of the unique global ids in the distributed
-    material cell data. The vector `distributedIds` is used to merge all
+    material cell data. The vector `distributedIds` is used to merge all 
     subsequent distributed material celldata.
   */
   void compress(std::vector<GID_t> const& distributedGlobalIds,
     std::vector<int>& distributedIds){
-
+    
     // a map for keeping track of what we have already seen
     std::map<GID_t,int> uniqueGid;
-
+    
     // loop over owned cells in the distributed global id's
     for (int i=0 ; i<distributedGlobalIds.size() ; ++i){
-
+    
       // get the current gid
       GID_t gid = distributedGlobalIds[i];
-
+      
       // is this gid new
       if (uniqueGid.find(gid)==uniqueGid.end()){
-
+      
         // make the gid seen
-        uniqueGid[gid]=i;
-
+        uniqueGid[gid]=i;      
+        
       }
-
+      
     }
 
     // clear and reserve the result
     distributedIds.clear();
     distributedIds.reserve(uniqueGid.size());
-
+       
     // push the  cells in gid order
     for (auto const& kv : uniqueGid){
-
+    
        // push to the distributed cells id
       distributedIds.push_back(kv.second);
-
-    }
+    
+    }    
   }
   /*!
     @brief Compress distributed global id's into the vector of distributed
     indices(first occurrence for each global id) and the vector of global id's.
     The global id's are in ascending order of "owned" global id, followed by "ghost"
-    global id. In the flat mesh, an entitiy is considered "owned" if it is
+    global id. In the flat mesh, an entitiy is considered "owned" if it is 
     owned by any partition, and a "ghost" if it is not owned by any partition.
-
+           
     @param[in] distributedGlobalIds  The vector of gid's for each entity post distribution
     @param[in] distributedNumOwned  The number of entities that are owned after distribution
-    @param[out] distributedIds  The vector of indices of first occurrence in
+    @param[out] distributedIds  The vector of indices of first occurrence in 
       distributedGlobalIds that produce the global id's in the flat mesh
     @param[out] flatGlobalIds  The global ids in the flat mesh. They are in order
       of ascending gid for owned entities followed by ascending gid for ghosts
     @param[out] flatNumOwned  The number of owned entities in the flat mesh
-
+    
     This is called after distribution of gids for each entity kind. The vector of
     gids (with potentially duplicate gid's) is used to create two vectors. The first
-    vector is the first position of occurrence in post distribution gids vector.
-    The second vector is the gid in the flat mesh after compression.
-
+    vector is the first position of occurrence in post distribution gids vector. 
+    The second vector is the gid in the flat mesh after compression. 
+    
     We handle"ghosts" in the post distributed data. An entity is considered
     "owned" by the flat mesh if it was owned on any partition and a "ghost" if it
     was a ghost on all partitions. This implies that an entity will be owned by as many
     partitions as the original source partition was sent to. So while we preserve
     the concept that a ghost is a ghost in the flat mesh only if it was originally
-    only ghosts, we unfortunately have that an entity in the flat mesh will typically
+    only ghosts, we unfortunately have that an entity in the flat mesh will typically 
     be owned by many different paritions.
-
+    
     The following example will hopefully illustrate what this function is doing.
     Consider the following post distribution set of gids:
     `3 | 2 7 | 9 10 || 4* 2* | 5* 4* | 4*`
@@ -1094,8 +1088,8 @@
     the owned entities will `2, 3, 7, 9, 10` and the ghost entities will be
     `4, 5`. The interesting entity is `2` which is both owned and a ghost on
     different partitions and is therefore considered owned. The result of the
-    function is `distributedIds=[1, 0, 2, 3, 4, 5,7]` and
-    `flatGlobalIds=[2, 3, 7, 9, 10, 4, 5]`. The first returned argument,
+    function is `distributedIds=[1, 0, 2, 3, 4, 5,7]` and 
+    `flatGlobalIds=[2, 3, 7, 9, 10, 4, 5]`. The first returned argument, 
     `distributedIds` is the indices of the unique global ids in the distributed
     data. The second returned argument `flatGlobalIds` is the gids themselves.
     In the code, `distributedIds` is used much more frequently than `flatGlobalIds`.
@@ -1106,118 +1100,118 @@
     sequence is owned entities. The second is ghosts.
   */
   void compress_with_ghosts(std::vector<GID_t> const& distributedGlobalIds,
-    int const distributedNumOwned, std::vector<int>& distributedIds,
+    int const distributedNumOwned, std::vector<int>& distributedIds, 
     std::vector<GID_t>& flatGlobalIds, int &flatNumOwned){
-
+    
     // a map for keeping track of what we have already seen
     std::map<GID_t,int> uniqueGid, uniqueGhostGid;
-
+    
     // loop over owned entitites in the distributed global id's
     for (int i=0 ; i<distributedNumOwned ; ++i){
-
+    
       // get the current gid
       GID_t gid = distributedGlobalIds[i];
-
+      
       // is this gid new
       if (uniqueGid.find(gid)==uniqueGid.end()){
-
+      
         // make the gid seen
-        uniqueGid[gid]=i;
-
+        uniqueGid[gid]=i;      
+        
       }
-
-    }
-
+      
+    }
+    
     // We have processed owned entitites in the distributed mesh, so everything
     // we have collected to this point is considered owned
     flatNumOwned = uniqueGid.size();
-
+    
     // push the owned entitites first and in gid order
     for (auto const& kv : uniqueGid){
-
+    
       // push to the flat entitites gid
       flatGlobalIds.push_back(kv.first);
-
+      
       // push to the distributed entitites id
       distributedIds.push_back(kv.second);
-
-    }
-
+    
+    }
+    
     // loop over ghost entitites in the distributed global id's
     for (int i=distributedNumOwned ; i<distributedGlobalIds.size() ; ++i){
-
+    
       // get the current gid
       GID_t gid = distributedGlobalIds[i];
-
+      
       // is this gid new
       if (uniqueGid.find(gid)==uniqueGid.end() &&
         uniqueGhostGid.find(gid)==uniqueGhostGid.end()){
-
+      
         // make the gid seen
-        uniqueGhostGid[gid]=i;
-
+        uniqueGhostGid[gid]=i;      
+        
       }
-
-    }
-
+      
+    }
+        
     // push the ghost entities in gid order
     for (auto const& kv : uniqueGhostGid){
-
+    
       // push to the flat entities gid
       flatGlobalIds.push_back(kv.first);
-
+      
       // push to the distributed entities id
       distributedIds.push_back(kv.second);
-
-    }
-
+    
+    }
+    
   }
 
 
   /*!
     @brief Create a map from gid to flat mesh index
-
+           
     @param[in] flatGlobalIds  The vector of gid's in the flat mesh
     @param[out] gidToFlat  The map from global id to flat cell index
 
     This function creates a trivial map from global id to flat cell index.
     The index of the global id is the value of the map. We use this later when
     converting global id's into the new flat mesh local index.
-
+    
     In the above example, create_gid_flat_map would take the vector
-    `flatGlobalIds=[2, 3, 7, 9, 10, 4, 5]` and return the map
+    `flatGlobalIds=[2, 3, 7, 9, 10, 4, 5]` and return the map 
     `gidToFlat={(2:0),(3:1),(7:2),(9:3),(10:4),(4:5),(5:6)}`.
   */
   void create_gid_to_flat_map(std::vector<GID_t> const& flatGlobalIds,
     std::map<GID_t,int>& gidToFlat){
-
-    for (int i = 0; i < flatGlobalIds.size(); ++i)
+    
+    for (int i = 0; i < flatGlobalIds.size(); ++i) 
       gidToFlat[flatGlobalIds[i]]=i;
-
+    
   }
 
 
   /*!
-    @brief Merge post distribution data so that each datum appears
+    @brief Merge post distribution data so that each datum appears 
            only once for each unique gid.
-
+           
     @param[in] in   The post distribution data to be merged
     @param[in] distributedIds  The vector of distributed indices to keep
     @param[out] result The new vector of flattened and merged data
     @param[in] stride=1  The number of values associated with the each element of data.
-                       Scalar data has stride 1, centroid data has stride D.
-
-    This is called after distribution. It takes post distribution data and
+                       Scalar data has stride 1, centroid data has stride D. 
+    
+    This is called after distribution. It takes post distribution data and 
     selects a single occurrence of each gid defined by distributedIds
    */
   template<class T>
-  void merge_duplicate_data(std::vector<T>const& in, std::vector<int>const& distributedIds,
+  void merge_duplicate_data(std::vector<T>const& in, std::vector<int>const& distributedIds, 
     std::vector<T>& result, int const stride=1){
 
     // clear result and reserve to stride * the number kept
     result.clear();
     result.reserve(distributedIds.size()*stride);
-
+    
     // since the vector is the correct size
     for (auto id: distributedIds)
       for (int d=0; d<stride; ++d)
@@ -1226,7 +1220,7 @@
 
   /*!
     @brief Merge post distribution lists of topological references.
-
+           
     @param[in] in   The post distribution references to be merged
     @param[in] counts  The vector of the number of references associated with
                        this entity, e.g. number of faces for this cell
@@ -1236,89 +1230,89 @@
                          vector of the "to" part of the mapping, e.g. face in
                          cellToFace
     @param[out] result The new vector of merged references
-
+    
     This is called after distribution. It takes post distribution topological
     reference data and corrects for two things. The first thing is that the input has
-    duplicate offset lists that need to be merged. The second thing is that the
-    topological references need to get converted from gid to their new flat index id.
+    duplicate offset lists that need to be merged. The second thing is that the 
+    topological references need to get converted from gid to their new flat index id.   
   */
   void merge_duplicate_lists(std::vector<GID_t>const& in, std::vector<int> const& counts,
     std::vector<int>const& distributedIds, std::map<GID_t,int>const& gidToFlatId,
     std::vector<int>& result){
-
+    
     // allocate offsets
     std::vector<int> offsets(counts.size());
-
+    
     // compute offsets (note the first element is zero and correct)
     std::partial_sum(counts.begin(), counts.end()-1, offsets.begin()+1);
-
+    
     // make sure the result is clear and approximately sized
     result.clear();
     result.reserve(distributedIds.size()*(dim_+1)); // estimate, lower bound
-
+    
     // loop over the compressed distributed entities
     for (int i=0; i<distributedIds.size(); ++i){
-
+    
       // temp for the offset of this id
       int const thisOffset = offsets[distributedIds[i]];
-
+    
       // loop over the references and map them
       for (int j=0; j<counts[distributedIds[i]]; ++j)
-
-        // push the mapped reference
-        result.push_back(gidToFlatId.at(in[thisOffset+j]));
-
-    }
+      
+        // push the mapped reference 
+        result.push_back(gidToFlatId.at(in[thisOffset+j]));   
+             
+    }    
   }
 
 
 
-
+  
   /*!
     @brief Merge post distribution data where the data is variable length lists
            for each entity.
-
+           
     @param[in] in   The post distribution data to be merged
     @param[in] counts  The vector of the number of references associated with
                        this entity, e.g. number of faces for this cell
     @param[in] distributedIds  The map from gid to first occurrence pre distribution of
                          the "from" part of the mapping, e.g. cell in cellToFace
     @return The new vector of merged data
-
-    This signature is called after distribution. It takes post distribution lists of data
+    
+    This signature is called after distribution. It takes post distribution lists of data 
     and corrects the "from" part of the map to remove duplicates. It leaves the
     data values untouched unlike the signature above which updates topological references.
    */
   template<class T>
   void merge_duplicate_lists(std::vector<T>const& in, std::vector<int> const & counts,
     std::vector<int>const& distributedIds, std::vector<T>& result){
-
+    
     // allocate offses
     std::vector<int> offsets(counts.size());
-
+    
     // compute offsets (note the first element is zero and correct)
     std::partial_sum(counts.begin(), counts.end()-1, offsets.begin()+1);
-
+    
     // make sure the result is clear and approximately sized
     result.clear();
     result.reserve(distributedIds.size()*(dim_+1)); // estimate, lower bound
 
     // loop over the compressed distributed entities
     for (int i=0; i<distributedIds.size(); ++i){
-
+    
       // temp for the offset of this id
       int const thisOffset = offsets[distributedIds[i]];
-
+    
       // loop over the references and map them
       for (int j=0; j<counts[distributedIds[i]]; ++j)
-
-        // push the mapped reference
-        result.push_back(in[thisOffset+j]);
-
-    }
+      
+        // push the mapped reference 
+        result.push_back(in[thisOffset+j]);   
+             
+    }    
   }
-
-
+  
+  
 
 }; // MPI_Bounding_Boxes
 
