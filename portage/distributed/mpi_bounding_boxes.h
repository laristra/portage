/*
This file is part of the Ristra portage project.
Please see the license file at the root of this repository, or at:
    https://github.com/laristra/portage/blob/master/LICENSE
*/

#ifndef MPI_BOUNDING_BOXES_H_
#define MPI_BOUNDING_BOXES_H_

//#define DEBUG_MPI

#include <cassert>
#include <algorithm>
#include <numeric>
#include <memory>
#include <unordered_map>
#include <map>
#include <vector>

#include "portage/support/portage.h"
#include "wonton/state/state_vector_uni.h"

#include "mpi.h"

/*!
  @file mpi_bounding_boxes.h
  @brief Distributes source data using MPI based on bounding boxes
 */

namespace Portage {


/*!
  @class MPI_Bounding_Boxes
  @brief Distributes source data using MPI based on bounding boxes

         Currently assumes coordinates and all fields are doubles.
*/
class MPI_Bounding_Boxes {
 public:

  /*!
    @brief Constructor of MPI_Bounding_Boxes
   */
  MPI_Bounding_Boxes() {}


  /*!
    @brief Destructor of MPI_Bounding_Boxes
   */
  ~MPI_Bounding_Boxes() {}


  /*!
    @brief Helper structure containg comms info for a given entity type
   */
  struct comm_info_t {
    //!< Number of total/owned entities in source field
    int sourceNum = 0, sourceNumOwned = 0;
    //!< Number of total/owned entities in new field
    int newNum = 0, newNumOwned = 0;
    //! Array of total/owned send sizes from me to all PEs
    std::vector<int> sendCounts, sendOwnedCounts;
    //! Array of total/owned recv sizes to me from all PEs
    std::vector<int> recvCounts, recvOwnedCounts;
  };


  /*!
    @brief Compute bounding boxes for all partitions, and send source mesh and state
           information to all target partitions with an overlapping bounding box using MPI
    @param[in] source_mesh_flat  Input mesh (must be flat representation)
    @param[in] source_state_flat Input state (must be flat representation)
    @param[in] target_mesh       Target mesh
    @param[in] target_state      Target state (not actually used for now)
   */
  template <class Source_Mesh, class Source_State, class Target_Mesh, class Target_State>
  void distribute(Source_Mesh &source_mesh_flat, Source_State &source_state_flat,
                  Target_Mesh &target_mesh, Target_State &target_state)
  {
    // Get the MPI communicator size and rank information
    int commSize, commRank;
    MPI_Comm_size(MPI_COMM_WORLD, &commSize);
    MPI_Comm_rank(MPI_COMM_WORLD, &commRank);

    int dim = dim_ = source_mesh_flat.space_dimension();
    assert(dim == target_mesh.space_dimension());

<<<<<<< HEAD
        // sendFlags, which partitions to send data
    std::vector<bool> sendFlags(commSize);   
        compute_sendflags(source_mesh_flat, target_mesh, sendFlags);        

        // set counts for cells
=======
    // sendFlags, which partitions to send data
    // this is computed via intersection of whole partition bounding boxes
    std::vector<bool> sendFlags(commSize);   
        compute_sendflags(source_mesh_flat, target_mesh, sendFlags);        

    // set counts for cells
>>>>>>> 6bdc8395
    comm_info_t cellInfo;
    int sourceNumOwnedCells = source_mesh_flat.num_owned_cells();
    int sourceNumCells = sourceNumOwnedCells + source_mesh_flat.num_ghost_cells();
    setSendRecvCounts(&cellInfo, commSize, sendFlags,sourceNumCells, sourceNumOwnedCells);
    
    // set counts for nodes
    comm_info_t nodeInfo;
    int sourceNumOwnedNodes = source_mesh_flat.num_owned_nodes();
    int sourceNumNodes = sourceNumOwnedNodes + source_mesh_flat.num_ghost_nodes();
    setSendRecvCounts(&nodeInfo, commSize, sendFlags,sourceNumNodes, sourceNumOwnedNodes);

<<<<<<< HEAD
        // mesh data references
=======
    // mesh data references
>>>>>>> 6bdc8395
    std::vector<double>& sourceCoords = source_mesh_flat.get_coords();
    std::vector<int>& sourceCellNodeCounts = source_mesh_flat.get_cell_node_counts();
    std::vector<int>& sourceCellGlobalIds = source_mesh_flat.get_global_cell_ids();
    std::vector<int>& sourceNodeGlobalIds = source_mesh_flat.get_global_node_ids();
    std::vector<int>& sourceFaceGlobalIds = source_mesh_flat.get_global_face_ids();
    
<<<<<<< HEAD
    // Data structures to hold mesh data received from other ranks
    std::vector<int> newCellGlobalIds(cellInfo.newNum);
    std::vector<int> newNodeGlobalIds(nodeInfo.newNum);
    std::vector<double> newCoords(dim*nodeInfo.newNum);
    std::vector<int> newCellNodeCounts;
    std::vector<int> newCellToNodeList;
    std::vector<int> newCellFaceCounts;
    std::vector<int> newCellToFaceList;
    std::vector<bool> newCellToFaceDirs;
    std::vector<int> newFaceNodeCounts;
    std::vector<int> newFaceToNodeList;

=======
>>>>>>> 6bdc8395

    ///////////////////////////////////////////////////////
    // always distributed
    ///////////////////////////////////////////////////////

<<<<<<< HEAD
=======
    // SEND NODE COORDINATES
    std::vector<double> newCoords(dim*nodeInfo.newNum);
    sendField(nodeInfo, commRank, commSize, MPI_DOUBLE, dim,
              sourceCoords, &newCoords);
              
>>>>>>> 6bdc8395
    // SEND GLOBAL CELL IDS
    std::vector<int> newCellGlobalIds(cellInfo.newNum);
    sendField(cellInfo, commRank, commSize, MPI_INT, 1,
              sourceCellGlobalIds, &newCellGlobalIds);

    // SEND GLOBAL NODE IDS
    std::vector<int> newNodeGlobalIds(nodeInfo.newNum);
    sendField(nodeInfo, commRank, commSize, MPI_INT, 1,
              sourceNodeGlobalIds, &newNodeGlobalIds);
                
    // SEND NODE COORDINATES
    moveField(nodeInfo, commRank, commSize, MPI_DOUBLE, dim,
              sourceCoords, &newCoords);
              
    // Create maps from old uid's to old and new indices
    create_maps(newNodeGlobalIds, uidToOldNode_, uidToNewNode_);
    create_maps(newCellGlobalIds, uidToOldCell_, uidToNewCell_);

    // merge and set coordinates in the flat mesh
    sourceCoords = merge_data(newCoords, uidToOldNode_, dim_);
    

    ///////////////////////////////////////////////////////
    // 2D distributed
    ///////////////////////////////////////////////////////
    
    // only used in 2D:
    comm_info_t cellToNodeInfo;
    
    if (dim == 2)
    {
          
<<<<<<< HEAD
          // mesh data references
      std::vector<int>& sourceCellNodeCounts = source_mesh_flat.get_cell_node_counts();
=======
      // mesh data references
      std::vector<int>& sourceCellToNodeList = source_mesh_flat.get_cell_to_node_list();
>>>>>>> 6bdc8395
      std::vector<int>& sourceCellNodeOffsets = source_mesh_flat.get_cell_node_offsets();
      std::vector<int>& sourceCellToNodeList = source_mesh_flat.get_cell_to_node_list();
      
      int sizeCellToNodeList = sourceCellToNodeList.size();
      int sizeOwnedCellToNodeList = (
          sourceNumCells == sourceNumOwnedCells ? sizeCellToNodeList :
          sourceCellNodeOffsets[sourceNumOwnedCells]);

      setSendRecvCounts(&cellToNodeInfo, commSize, sendFlags,
              sizeCellToNodeList, sizeOwnedCellToNodeList);
              
<<<<<<< HEAD
      // resize to handle distributed data
      newCellNodeCounts.resize(cellInfo.newNum);
      newCellToNodeList.resize(cellToNodeInfo.newNum);     

      // move cell node counts
      moveField(cellInfo, commRank, commSize, MPI_INT, 1,
                sourceNodeCounts, &newCellNodeCounts);
                
      // move cell to node lists
      moveField(cellToNodeInfo, commRank, commSize, MPI_INT, 1,
                to_uid(sourceCellToNodeList, sourceNodeGlobalIds), &newCellToNodeList);
      
      // merge and set cell node counts
      sourceCellNodeCounts=merge_data( newCellNodeCounts, uidToOldCell_);
      
      // merge and map cell node lists
      sourceCellToNodeList = merge_lists(newCellToNodeList, newCellNodeCounts, 
        uidToOldCell_, uidToNewNode_);
=======

      // send cell node counts
      std::vector<int> newCellNodeCounts(cellInfo.newNum);
      sendField(cellInfo, commRank, commSize, MPI_INT, 1,
                sourceCellNodeCounts, &newCellNodeCounts);
                
      // send cell to node lists
      std::vector<int> newCellToNodeList(cellToNodeInfo.newNum);
      sendField(cellToNodeInfo, commRank, commSize, MPI_INT, 1,
                sourceCellToNodeList, &newCellToNodeList);

      source_mesh_flat.set_cell_node_counts(newCellNodeCounts);
      fixListIndices(cellToNodeInfo, nodeInfo, commSize, &newCellToNodeList);
      source_mesh_flat.set_cell_to_node_list(newCellToNodeList);
>>>>>>> 6bdc8395

    }


    ///////////////////////////////////////////////////////
    // 3D distributed
    ///////////////////////////////////////////////////////
    
    // only used in 3D:
    comm_info_t faceInfo, cellToFaceInfo, faceToNodeInfo;
    int sourceNumOwnedFaces = -1, sourceNumFaces = -1;
    
    if (dim == 3)
    {
      sourceNumOwnedFaces = source_mesh_flat.num_owned_faces();
      sourceNumFaces = sourceNumOwnedFaces + source_mesh_flat.num_ghost_faces();
      
      setSendRecvCounts(&faceInfo, commSize, sendFlags,
              sourceNumFaces, sourceNumOwnedFaces);

<<<<<<< HEAD
      std::vector<int> newFaceGlobalIds(faceInfo.newNum);
=======
      // mesh data references
      std::vector<int>& sourceCellToFaceList = source_mesh_flat.get_cell_to_face_list();
      std::vector<int>& sourceCellFaceOffsets = source_mesh_flat.get_cell_face_offsets();
>>>>>>> 6bdc8395
      
      // SEND GLOBAL FACE IDS
      moveField(faceInfo, commRank, commSize, MPI_INT, 1,
                sourceFaceGlobalIds, &newFaceGlobalIds);                  

      // Create map from old uid's to old and new indices
      create_maps(newFaceGlobalIds, uidToOldFace_, uidToNewFace_);

      // mesh data references
      std::vector<int>& sourceCellFaceCounts = source_mesh_flat.get_cell_face_counts();
      std::vector<int>& sourceCellFaceOffsets = source_mesh_flat.get_cell_face_offsets();
      std::vector<int>& sourceCellToFaceList = source_mesh_flat.get_cell_to_face_list();
      std::vector<bool>& sourceCellToFaceDirs = source_mesh_flat.get_cell_to_face_dirs();
      std::vector<int>& sourceFaceNodeCounts = source_mesh_flat.get_face_node_counts();
      std::vector<int>& sourceFaceNodeOffsets = source_mesh_flat.get_face_node_offsets();
      std::vector<int>& sourceFaceToNodeList = source_mesh_flat.get_face_to_node_list();
     
      int sizeCellToFaceList = sourceCellToFaceList.size();
      int sizeOwnedCellToFaceList = (
          sourceNumCells == sourceNumOwnedCells ? sizeCellToFaceList :
          sourceCellFaceOffsets[sourceNumOwnedCells]);

      setSendRecvCounts(&cellToFaceInfo, commSize, sendFlags,
              sizeCellToFaceList, sizeOwnedCellToFaceList);

      // mesh data references
<<<<<<< HEAD
=======
      std::vector<int>& sourceFaceToNodeList = source_mesh_flat.get_face_to_node_list();
      std::vector<int>& sourceFaceNodeOffsets = source_mesh_flat.get_face_node_offsets();
>>>>>>> 6bdc8395
      
      int sizeFaceToNodeList = sourceFaceToNodeList.size();
      int sizeOwnedFaceToNodeList = (
          sourceNumFaces == sourceNumOwnedFaces ? sizeFaceToNodeList :
          sourceFaceNodeOffsets[sourceNumOwnedFaces]);

      setSendRecvCounts(&faceToNodeInfo, commSize, sendFlags,
              sizeFaceToNodeList, sizeOwnedFaceToNodeList);                 
      
      // SEND NUMBER OF FACES FOR EACH CELL
<<<<<<< HEAD
      moveField(cellInfo, commRank, commSize, MPI_INT, 1,
=======
      std::vector<int>& sourceCellFaceCounts = source_mesh_flat.get_cell_face_counts();
      std::vector<int> newCellFaceCounts(cellInfo.newNum);
      sendField(cellInfo, commRank, commSize, MPI_INT, 1,
>>>>>>> 6bdc8395
                sourceCellFaceCounts, &newCellFaceCounts);

      // SEND CELL-TO-FACE MAP
      // map the cell face list vector to uid's
      std::vector<int> sourceCellToFaceList__= to_uid(sourceCellToFaceList, sourceFaceGlobalIds);
      
      // For this array only, pack up face IDs + dirs and send together
      int size = sourceCellToFaceList.size();
      for (unsigned int j=0; j<size; ++j)
      {
        int f = sourceCellToFaceList__[j];
        int dir = static_cast<int>(sourceCellToFaceDirs[j]);
        sourceCellToFaceList[j] = (f << 1) | dir;
      }
<<<<<<< HEAD

      moveField(cellToFaceInfo, commRank, commSize, MPI_INT, 1,
=======
      std::vector<int> newCellToFaceList(cellToFaceInfo.newNum);
      sendField(cellToFaceInfo, commRank, commSize, MPI_INT, 1,
>>>>>>> 6bdc8395
                sourceCellToFaceList, &newCellToFaceList);

      // Unpack face IDs and dirs
      std::vector<bool> newCellToFaceDirs(cellToFaceInfo.newNum);
      for (unsigned int j=0; j<newCellToFaceList.size(); ++j)
      {
        int fd = newCellToFaceList[j];
        newCellToFaceList[j] = fd >> 1;
        newCellToFaceDirs[j] = fd & 1;
      }

      
      // merge and set cell face counts
      sourceCellFaceCounts=merge_data( newCellFaceCounts, uidToOldCell_);
      
      // merge and map cell face lists
      sourceCellToFaceList = merge_lists(newCellToFaceList, newCellFaceCounts, 
        uidToOldCell_, uidToNewFace_);
        
      // merge cell face directions
      sourceCellToFaceDirs = merge_lists(newCellToFaceDirs, newCellFaceCounts, 
        uidToOldCell_);
      

      
      // SEND NUMBER OF NODES FOR EACH FACE
<<<<<<< HEAD
      moveField(faceInfo, commRank, commSize, MPI_INT, 1,
                sourceFaceNodeCounts, &newFaceNodeCounts);

      // SEND FACE-TO-NODE MAP
      moveField(faceToNodeInfo, commRank, commSize, MPI_INT, 1,
                to_uid(sourceFaceToNodeList, sourceNodeGlobalIds), &newFaceToNodeList); 
                
      // merge and set face node counts
      sourceFaceNodeCounts=merge_data( newFaceNodeCounts, uidToOldFace_);
      
      // merge and map face node lists
      sourceFaceToNodeList = merge_lists(newFaceToNodeList, newFaceNodeCounts, 
        uidToOldFace_, uidToNewNode_);

      // merge face global ids
      sourceFaceGlobalIds = merge_data(newFaceGlobalIds, uidToOldFace_);
      
      // set counts for faces in the flat mesh
      source_mesh_flat.set_num_owned_faces(sourceFaceGlobalIds.size());
                                  
    }
    
    // need to do this at the end of the mesh stuff, because converting to 
    // uid uses the global id's and we don't want to modify them before we are
    // done converting the old relationships
    // merge global ids and set in the flat mesh    
    sourceCellGlobalIds = merge_data(newCellGlobalIds, uidToOldCell_);
    sourceNodeGlobalIds = merge_data(newNodeGlobalIds, uidToOldNode_);
=======
      std::vector<int>& sourceFaceNodeCounts = source_mesh_flat.get_face_node_counts();
      std::vector<int> newFaceNodeCounts(faceInfo.newNum);
      sendField(faceInfo, commRank, commSize, MPI_INT, 1,
                sourceFaceNodeCounts, &newFaceNodeCounts);

      // SEND FACE-TO-NODE MAP
      std::vector<int> newFaceToNodeList(faceToNodeInfo.newNum);
      sendField(faceToNodeInfo, commRank, commSize, MPI_INT, 1,
                sourceFaceToNodeList, &newFaceToNodeList); 
                   
      source_mesh_flat.set_cell_face_counts(newCellFaceCounts);
      source_mesh_flat.set_face_node_counts(newFaceNodeCounts);
      source_mesh_flat.set_num_owned_faces(faceInfo.newNumOwned);

      fixListIndices(cellToFaceInfo, faceInfo, commSize, &newCellToFaceList);
      source_mesh_flat.set_cell_to_face_list(newCellToFaceList);
      source_mesh_flat.set_cell_to_face_dirs(newCellToFaceDirs);

      fixListIndices(faceToNodeInfo, nodeInfo, commSize, &newFaceToNodeList);
      source_mesh_flat.set_face_to_node_list(newFaceToNodeList);
    }
>>>>>>> 6bdc8395
    
    // set counts for cells and nodes in the flat mesh
    source_mesh_flat.set_num_owned_cells(sourceCellGlobalIds.size());
    source_mesh_flat.set_num_owned_nodes(sourceNodeGlobalIds.size());

    // Finish initialization using redistributed data
    source_mesh_flat.finish_init();


    // SEND FIELD VALUES
    
<<<<<<< HEAD
        // multimaterial state info
=======
    // multimaterial state info
>>>>>>> 6bdc8395
    int nmats = source_state_flat.num_materials();
    comm_info_t num_mats_info, num_mat_cells_info;
    std::vector<int> all_material_ids, all_material_shapes, all_material_cells;

<<<<<<< HEAD
        // Is the a multimaterial problem? If so we need to pass the cell indices
        // in addition to the field values
=======
    // Is the a multimaterial problem? If so we need to pass the cell indices
    // in addition to the field values
>>>>>>> 6bdc8395
    if (nmats>0){
    
      std::cout << "in distribute, this a multimaterial problem with " << nmats << " materials\n";
      
      /////////////////////////////////////////////////////////
      // get the material ids across all nodes
      /////////////////////////////////////////////////////////
      
      // set the info for the number of materials on each node
      setSendRecvCounts(&num_mats_info, commSize, sendFlags, nmats, nmats);
      
      // get the sorted material ids on this node
      std::vector<int> material_ids=source_state_flat.get_material_ids();
      
      // resize the post distribute material id vector
      all_material_ids.resize(num_mats_info.newNum);

      // sendData
      sendData(commRank, commSize, MPI_INT, 1, 0, num_mats_info.sourceNum, 0,
        num_mats_info.sendCounts, num_mats_info.recvCounts,
        material_ids, &all_material_ids
      );
      
      /////////////////////////////////////////////////////////
      // get the material cell shapes across all nodes
      /////////////////////////////////////////////////////////      

      // get the sorted material shapes on this node
      std::vector<int> material_shapes=source_state_flat.get_material_shapes();
      
      // resize the post distribute material id vector
      all_material_shapes.resize(num_mats_info.newNum);

      // sendData
      sendData(commRank, commSize, MPI_INT, 1, 0, num_mats_info.sourceNum, 0,
        num_mats_info.sendCounts, num_mats_info.recvCounts,
        material_shapes, &all_material_shapes
      );
     
      /////////////////////////////////////////////////////////
      // get the material cell ids across all nodes
      /////////////////////////////////////////////////////////
      
      // get the total number of material cell id's on this node
      int nmatcells = source_state_flat.num_material_cells();
      
      // set the info for the number of materials on each node
      setSendRecvCounts(&num_mat_cells_info, commSize, sendFlags, nmatcells, nmatcells);
      
      // get the sorted material ids on this node
      std::vector<int> material_cells=source_state_flat.get_material_cells();
      
      // resize the post distribute material id vector
      all_material_cells.resize(num_mat_cells_info.newNum);

      // sendData
      sendData(commRank, commSize, MPI_INT, 1, 0, num_mat_cells_info.sourceNum, 0,
        num_mat_cells_info.sendCounts, num_mat_cells_info.recvCounts,
        material_cells, &all_material_cells
      );
      
      /////////////////////////////////////////////////////////
      // compute the cell map from local id to global id back to
      // first appearance of the local id. This code was copied
      // verbatim from flat_mesh_wrapper.h
      /////////////////////////////////////////////////////////

      // Global to local maps for cells and nodes
      std::map<int, int> globalCellMap;
      std::vector<int> cellUniqueRep(newCellGlobalIds.size());
      for (unsigned int i=0; i<newCellGlobalIds.size(); ++i) {
        auto itr = globalCellMap.find(newCellGlobalIds[i]);
        if (itr == globalCellMap.end()) {
          globalCellMap[newCellGlobalIds[i]] = i;
          cellUniqueRep[i] = i;
        }
        else {
          cellUniqueRep[i] = itr->second;
        }
      }
<<<<<<< HEAD
          
=======
      
>>>>>>> 6bdc8395
      /////////////////////////////////////////////////////////
      // Fix the material cell indices to account for the fact
      // that they are local indices on the different nodes and 
      // need to be consistent within this flat mesh. FixListIndices
      // below is hard coded to work with ghost cells which we don't have
      // so I'm going to do this inline.
      /////////////////////////////////////////////////////////
      
      // get the local cell index offsets
      std::vector<int> offsets(commSize);
      offsets[0]=0;
<<<<<<< HEAD
             std::partial_sum(cellInfo.recvCounts.begin(),cellInfo.recvCounts.end()-1,
=======
      std::partial_sum(cellInfo.recvCounts.begin(),cellInfo.recvCounts.end()-1,
>>>>>>> 6bdc8395
          offsets.begin()+1);     
          
      // make life easy by keeping a running counter
      int running_counter=0;
<<<<<<< HEAD
        
=======
          
>>>>>>> 6bdc8395
      // loop over the ranks
      for (int rank=0; rank<commSize; ++rank){
          
          // get the cell offset for this rank
          int this_offset = offsets[rank];
          
          // get the number of material cells for this rank
          int nmat_cells = num_mat_cells_info.recvCounts[rank];
          
          // loop over material cells on this rank
          for (int i=0; i<nmat_cells; ++i){
              
              // offset the indices in all_material_cells
              all_material_cells[running_counter] += this_offset;
              
              // use cellUniqueRep to map each cell down to its first appearance
              all_material_cells[running_counter++] = cellUniqueRep[all_material_cells[running_counter]];
          }    
      }
      
      /////////////////////////////////////////////////////////
      // We need to turn the flattened material cells into a correctly shaped
      // ragged right structure for use as the material cells in the flat
      // state wrapper. Just as in the flat state mesh field (and associated
      // cell ids), we aren't removing duplicates, just concatnating by material
      /////////////////////////////////////////////////////////
      
      // allocate the material indices
      std::unordered_map<int,std::vector<int>> material_indices;
      
      // reset the running counter
      running_counter=0;
      
      // loop over material ids on different nodes
      for (int i=0; i<all_material_ids.size(); ++i){
      
          // get the current working material
          int mat_id = all_material_ids[i];
          
          // get the current number of material cells for this material
          int nmat_cells = all_material_shapes[i];
          
          // get or create a reference to the correct material cell vector
          std::vector<int>& these_material_cells = material_indices[mat_id];
          
          // loop over the correct number of material cells
          for (int j=0; j<nmat_cells; ++j){
              these_material_cells.push_back(all_material_cells[running_counter++]);
          }
          
      }
      
      // We are reusing the material cells and cell materials. Since we are using
      // maps and sets we want to make sure that we are starting clean and not
      // adding to cruft that is already there.
      source_state_flat.clear_material_cells();
      
      // add the material indices by keys
      for ( auto& kv: material_indices){
          source_state_flat.mat_add_cells(kv.first, kv.second);
      }
      
    }

    // Send and receive each field to be remapped
    for (std::string field_name : source_state_flat.names())
    {

      // this is a packed version of the field and is not a pointer to the
      // original field
      std::vector<double> sourceField = source_state_flat.pack(field_name);
      
      // get the field stride
      int sourceFieldStride = source_state_flat.get_field_stride(field_name);

      // Currently only cell and node fields are supported
      comm_info_t info;
      if (source_state_flat.get_entity(field_name) == Entity_kind::NODE){
          // node mesh field
          info = nodeInfo;
      } else if (source_state_flat.field_type(Entity_kind::CELL, field_name) == Wonton::Field_type::MESH_FIELD){
          // mesh cell field
             info = cellInfo;
      } else {
         // multi material field
         info = num_mat_cells_info;
      }
                           
      // allocate storage for the new distribute data, note that this data
      // is still packed and raw doubles and will need to be unpacked
      std::vector<double> newField(sourceFieldStride*info.newNum);


<<<<<<< HEAD
      // move the field
      moveField(info, commRank, commSize,
=======
      // send the field
      sendField(info, commRank, commSize,
>>>>>>> 6bdc8395
                MPI_DOUBLE, sourceFieldStride,
                sourceField, &newField);
      
      // merge the data before unpacking
      std::vector<double> newField__;
      if (source_state_flat.get_entity(field_name) == Entity_kind::NODE){
          // node mesh field
          newField__ = merge_data(newField, uidToOldNode_, sourceFieldStride);
      } else if (source_state_flat.field_type(Entity_kind::CELL, field_name) == Wonton::Field_type::MESH_FIELD){
          // mesh cell field
          newField__ = merge_data(newField, uidToOldCell_, sourceFieldStride);
         } else {
             // multi material field             
         }
         
      // unpack the field, has the correct data types, but still is not merged
      source_state_flat.unpack(field_name, newField__, all_material_ids, all_material_shapes);
           
    } 

  } // distribute

<<<<<<< HEAD

 private:
 
  int dim_;
  std::map<int,int> uidToOldNode_, uidToNewNode_;
  std::map<int,int> uidToOldFace_, uidToNewFace_;
  std::map<int,int> uidToOldCell_, uidToNewCell_;
=======
  private:
>>>>>>> 6bdc8395

  /*!
    @brief Compute fields needed to do comms for a given entity type
    @param[in] info              Info data structure to be filled
    @param[in] commSize          Total number of MPI ranks
    @param[in] sendFlags         Array of flags:  do I send to PE n?
    @param[in] sourceNum         Number of entities (total) on this rank
    @param[in] sourceNumOwned    Number of owned entities on this rank
   */
  void setSendRecvCounts(comm_info_t* info,
               const int commSize,
               const std::vector<bool>& sendFlags,
               const int sourceNum,
               const int sourceNumOwned)
  {
    // Set my counts of all entities and owned entities
    info->sourceNum = sourceNum;
    info->sourceNumOwned = sourceNumOwned;

    // Each rank will tell each other rank how many indexes it is going to send it
    info->sendCounts.resize(commSize);
    info->recvCounts.resize(commSize);
    for (unsigned int i=0; i<commSize; i++)
      info->sendCounts[i] = sendFlags[i] ? info->sourceNum : 0;
    MPI_Alltoall(&(info->sendCounts[0]), 1, MPI_INT,
                 &(info->recvCounts[0]), 1, MPI_INT, MPI_COMM_WORLD);

    // Each rank will tell each other rank how many owned indexes it is going to send it
    info->sendOwnedCounts.resize(commSize);
    info->recvOwnedCounts.resize(commSize);
    for (unsigned int i=0; i<commSize; i++)
      info->sendOwnedCounts[i] = sendFlags[i] ? info->sourceNumOwned : 0;
    MPI_Alltoall(&(info->sendOwnedCounts[0]), 1, MPI_INT,
                 &(info->recvOwnedCounts[0]), 1, MPI_INT, MPI_COMM_WORLD);

    // Compute the total number of indexes this rank will receive from all ranks
    for (unsigned int i=0; i<commSize; i++)
      info->newNum += info->recvCounts[i];
    for (unsigned int i=0; i<commSize; i++)
      info->newNumOwned += info->recvOwnedCounts[i];
  } // setSendRecvCounts


  /*!
    @brief Send values for a single data field to all ranks as needed
    @tparam[in] T                C++ type of data to be sent
    @param[in] info              Info struct for entity type of field
    @param[in] commRank          MPI rank of this PE
    @param[in] commSize          Total number of MPI ranks
    @param[in] mpiType           MPI type of data (MPI_???) to be sent
    @param[in] stride            Stride of data field
    @param[in] sourceData        Array of (old) source data
    @param[in] newData           Array of new source data
   */
  template<typename T>
  void sendField(const comm_info_t& info,
                 const int commRank, const int commSize,
                 const MPI_Datatype mpiType, const int stride,
                 const std::vector<T>& sourceData,
                 std::vector<T>* newData)
  {
    // Perform two rounds of sends: the first for owned cells, and the second for ghost cells
    std::vector<int> recvGhostCounts(commSize);
    std::vector<int> sendGhostCounts(commSize);

    for (unsigned int i=0; i<commSize; i++)
    {
      recvGhostCounts[i] = info.recvCounts[i] - info.recvOwnedCounts[i];
      sendGhostCounts[i] = info.sendCounts[i] - info.sendOwnedCounts[i];
    }

    sendData(commRank, commSize, mpiType, stride,
             0, info.sourceNumOwned,
             0,
             info.sendOwnedCounts, info.recvOwnedCounts,
             sourceData, newData);
    sendData(commRank, commSize, mpiType, stride,
             info.sourceNumOwned, info.sourceNum,
             info.newNumOwned,
             sendGhostCounts, recvGhostCounts,
             sourceData, newData);

#ifdef DEBUG_MPI
    std::cout << "Number of values on rank " << commRank << ": " << (*newData).size() << std::endl;
    for (unsigned int f=0; f<(*newData).size(); f++)
      std::cout << (*newData)[f] << " ";
    std::cout << std::endl << std::endl;
#endif
  } // sendField


  /*!
    @brief Send values for a single range of data to all ranks as needed
    @tparam[in] T                C++ type of data to be sent
    @param[in] commRank          MPI rank of this PE
    @param[in] commSize          Total number of MPI ranks
    @param[in] mpiType           MPI type of data (MPI_???) to be sent
    @param[in] stride            Stride of data field
    @param[in] sourceStart       Start location in source (send) data
    @param[in] sourceEnd         End location in source (send) data
    @param[in] newStart          Start location in new (recv) data
    @param[in] curSendCounts     Array of send sizes from me to all PEs
    @param[in] curRecvCounts     Array of recv sizes to me from all PEs
    @param[in] sourceData        Array of (old) source data
    @param[in] newData           Array of new source data
   */
  template<typename T>
  void sendData(const int commRank, const int commSize,
                const MPI_Datatype mpiType, const int stride,
                const int sourceStart, const int sourceEnd,
                const int newStart,
                const std::vector<int>& curSendCounts,
                const std::vector<int>& curRecvCounts,
                const std::vector<T>& sourceData,
                std::vector<T>* newData)
  {
    // Each rank will do a non-blocking receive from each rank from
    // which it will receive data values
    int writeOffset = newStart;
    int myOffset;
    std::vector<MPI_Request> requests;
    for (unsigned int i=0; i<commSize; i++)
    {
      if ((i != commRank) && (curRecvCounts[i] > 0))
      {
        MPI_Request request;
        MPI_Irecv((void *)&((*newData)[stride*writeOffset]),
                  stride*curRecvCounts[i], mpiType, i,
                  MPI_ANY_TAG, MPI_COMM_WORLD, &request);
        requests.push_back(request);
      }
      else if (i == commRank)
      {
        myOffset = writeOffset;
      }
      writeOffset += curRecvCounts[i];
    }

    // Copy data values that will stay on this rank into the
    // proper place in the new vector
    if (curRecvCounts[commRank] > 0)
      std::copy(sourceData.begin() + stride*sourceStart,
                sourceData.begin() + stride*sourceEnd,
                newData->begin() + stride*myOffset);

    // Each rank will send its data values to appropriate ranks
    for (unsigned int i=0; i<commSize; i++)
    {
      if ((i != commRank) && (curSendCounts[i] > 0))
      {
        MPI_Send((void *)&(sourceData[stride*sourceStart]),
                 stride*curSendCounts[i], mpiType, i, 0, MPI_COMM_WORLD);
      }
    }

    // Wait for all receives to complete
    if (requests.size() > 0)
    {
      std::vector<MPI_Status> statuses(requests.size());
      MPI_Waitall(requests.size(), &(requests[0]), &(statuses[0]));
    }
  } // sendData


  //! Correct a map to account for concatenated lists
  void fixListIndices(const comm_info_t& mapInfo,
              const comm_info_t& rangeInfo,
              const int commSize,
              std::vector<int>* newMap)
  {
    // compute corrections for each rank
    std::vector<int> ownedOffsets(commSize), ghostOffsets(commSize);
    ownedOffsets[0] = 0;
    std::partial_sum(rangeInfo.recvOwnedCounts.begin(),
                     rangeInfo.recvOwnedCounts.end()-1,
                     ownedOffsets.begin()+1);
    std::vector<int> recvGhostCounts(commSize);
    for (unsigned int i=0; i<commSize; ++i)
      recvGhostCounts[i] =
          rangeInfo.recvCounts[i] - rangeInfo.recvOwnedCounts[i];
    ghostOffsets[0] = 0;
    std::partial_sum(recvGhostCounts.begin(), recvGhostCounts.end()-1,
                     ghostOffsets.begin()+1);
    for (unsigned int i=0; i<commSize; ++i)
      ghostOffsets[i] += rangeInfo.newNumOwned - rangeInfo.recvOwnedCounts[i];

    // correct owned entities, one rank at a time
    int base = 0;
    for (unsigned int i=0; i<commSize; ++i) {
      int ownedCount = mapInfo.recvOwnedCounts[i];
      int ownedNodeCount = rangeInfo.recvOwnedCounts[i];
      for (int j=0; j<ownedCount; ++j) {
        int n = (*newMap)[base + j];
        (*newMap)[base + j] +=
            (n < ownedNodeCount ? ownedOffsets[i] : ghostOffsets[i]);
      }
      base += ownedCount;
    } // for i

    // correct ghost entities, one rank at a time
    for (unsigned int i=0; i<commSize; ++i) {
      int ownedCount = mapInfo.recvOwnedCounts[i];
      int ghostCount = mapInfo.recvCounts[i] - ownedCount;
      int ownedNodeCount = rangeInfo.recvOwnedCounts[i];
      for (int j=0; j<ghostCount; ++j) {
        int n = (*newMap)[base + j];
        (*newMap)[base + j] +=
            (n < ownedNodeCount ? ownedOffsets[i] : ghostOffsets[i]);
      }
      base += ghostCount;
    } // for i

  } // fixListIndices

<<<<<<< HEAD

  template <class Source_Mesh, class Target_Mesh>        
  void compute_sendflags(Source_Mesh & source_mesh_flat, Target_Mesh &target_mesh, 
              std::vector<bool> &sendFlags){
              
=======
  template <class Source_Mesh, class Target_Mesh>        
  void compute_sendflags(Source_Mesh & source_mesh_flat, Target_Mesh &target_mesh, 
              std::vector<bool> &sendFlags){
                
>>>>>>> 6bdc8395
    // Get the MPI communicator size and rank information
    int commSize, commRank;
    MPI_Comm_size(MPI_COMM_WORLD, &commSize);
    MPI_Comm_rank(MPI_COMM_WORLD, &commRank);

    int dim = source_mesh_flat.space_dimension();

    // Compute the bounding box for the target mesh on this rank, and put it in an
    // array that will later store the target bounding box for each rank
    int targetNumOwnedCells = target_mesh.num_owned_cells();
    std::vector<double> targetBoundingBoxes(2*dim*commSize);
    for (unsigned int i=0; i<2*dim; i+=2)
    {
      targetBoundingBoxes[2*dim*commRank+i+0] = std::numeric_limits<double>::max();
      targetBoundingBoxes[2*dim*commRank+i+1] = -std::numeric_limits<double>::max();
    }
    for (unsigned int c=0; c<targetNumOwnedCells; ++c)
    {
      std::vector<int> nodes;
      target_mesh.cell_get_nodes(c, &nodes);
      int cellNumNodes = nodes.size();
      for (unsigned int j=0; j<cellNumNodes; ++j)
      {
        int n = nodes[j];
        // ugly hack, since dim is not known at compile time
        if (dim == 3)
        {
          Point<3> nodeCoord;
          target_mesh.node_get_coordinates(n, &nodeCoord);
          for (unsigned int k=0; k<dim; ++k)
          {
            if (nodeCoord[k] < targetBoundingBoxes[2*dim*commRank+2*k])
              targetBoundingBoxes[2*dim*commRank+2*k] = nodeCoord[k];
            if (nodeCoord[k] > targetBoundingBoxes[2*dim*commRank+2*k+1])
              targetBoundingBoxes[2*dim*commRank+2*k+1] = nodeCoord[k];
          }
        }
        else if (dim == 2)
        {
          Point<2> nodeCoord;
          target_mesh.node_get_coordinates(n, &nodeCoord);
          for (unsigned int k=0; k<dim; ++k)
          {
            if (nodeCoord[k] < targetBoundingBoxes[2*dim*commRank+2*k])
              targetBoundingBoxes[2*dim*commRank+2*k] = nodeCoord[k];
            if (nodeCoord[k] > targetBoundingBoxes[2*dim*commRank+2*k+1])
              targetBoundingBoxes[2*dim*commRank+2*k+1] = nodeCoord[k];
          }
        }
      } // for j
    } // for c

    // Get the source mesh properties and cordinates
    int sourceNumOwnedCells = source_mesh_flat.num_owned_cells();
    std::vector<double>& sourceCoords = source_mesh_flat.get_coords();

    // Compute the bounding box for the source mesh on this rank
    std::vector<double> sourceBoundingBox(2*dim);
    for (unsigned int i=0; i<2*dim; i+=2)
    {
      sourceBoundingBox[i+0] = std::numeric_limits<double>::max();
      sourceBoundingBox[i+1] = -std::numeric_limits<double>::max();
    }
    for (unsigned int c=0; c<sourceNumOwnedCells; ++c)
    {
      std::vector<int> nodes;
      source_mesh_flat.cell_get_nodes(c, &nodes);
      int cellNumNodes = nodes.size();
      for (unsigned int j=0; j<cellNumNodes; ++j)
      {
        int n = nodes[j];
        for (unsigned int k=0; k<dim; ++k)
        {
          if (sourceCoords[n*dim+k] < sourceBoundingBox[2*k])
            sourceBoundingBox[2*k] = sourceCoords[n*dim+k];
          if (sourceCoords[n*dim+k] > sourceBoundingBox[2*k+1])
            sourceBoundingBox[2*k+1] = sourceCoords[n*dim+k];
        }
      } // for j
    } // for c

    // Broadcast the target bounding boxes so that each rank knows the bounding boxes for all ranks
    for (unsigned int i=0; i<commSize; i++)
      MPI_Bcast(&(targetBoundingBoxes[0])+i*2*dim, 2*dim, MPI_DOUBLE, i, MPI_COMM_WORLD);


    // Offset the source bounding boxes by a fudge factor so that we don't send source data to a rank
    // with a target bounding box that is incident to but not overlapping the source bounding box
    const double boxOffset = 2.0*std::numeric_limits<double>::epsilon();
    double min2[dim], max2[dim];
    for (unsigned int k=0; k<dim; ++k)
    {
      min2[k] = sourceBoundingBox[2*k]+boxOffset;
      max2[k] = sourceBoundingBox[2*k+1]-boxOffset;
    }

    // For each target rank with a bounding box that overlaps the bounding box for this rank's partition
    // of the source mesh, we will send it all our source cells; otherwise, we will send it nothing
    for (unsigned int i=0; i<commSize; ++i)
    {
      double min1[dim], max1[dim];
      bool sendThis = true;
      for (unsigned int k=0; k<dim; ++k)
      {
        min1[k] = targetBoundingBoxes[2*dim*i+2*k]+boxOffset;
        max1[k] = targetBoundingBoxes[2*dim*i+2*k+1]-boxOffset;
        sendThis = sendThis &&
            ((min1[k] <= min2[k] && min2[k] <= max1[k]) ||
             (min2[k] <= min1[k] && min1[k] <= max2[k]));
      }

      sendFlags[i] = sendThis;
    }
  }

<<<<<<< HEAD
  
  std::vector<int> to_uid(std::vector<int> const& in, vector<int>const& uid){
    std::vector<int> result;
    result.reserve(in.size());
    for (auto x:in) result.push_back(uid[x]);
    return result;
  }

  
  void create_maps(std::vector<int>const& uids, std::map<int,int>& uidToOld,
    std::map<int,int>& uidToNew){
    
    for (int i=0; i<uids.size(); ++i)
      if (uidToOld.find(uids[i])==uidToOld.end())
        uidToOld[uids[i]]=i;
    int i=0;
    for (auto& kv:uidToOld) uidToNew[kv.first]=i++;
  }

  
  template<class T>
  std::vector<T> merge_data(std::vector<T>const& in, 
    std::map<int,int>const& toOld, int stride=1){
    
    std::vector<T> result;
    result.reserve(toOld.size()*stride);
    for (auto& kv: toOld)
      for (int d=0; d<stride; ++d)
        result.push_back(in[stride*kv.second + d]);
    return result;
  }

  
  std::vector<int> merge_lists(std::vector<int>const& in, std::vector<int> const & counts,
    std::map<int,int>const& uidToOld, std::map<int,int>const& uidToNew){
    
    std::vector<int> offsets(counts.size());
    std::partial_sum(counts.begin(), counts.end()-1, offsets.begin()+1);
    std::vector<int> result;
    result.reserve(uidToOld.size()*(dim_+1)); // estimate, lower bound
    for (auto &kv: uidToOld)
      for (int i=0; i<counts[kv.second]; ++i)
        result.push_back(uidToNew.at(in[offsets[kv.second]+i]));
    return result;
  }

  
  // lists are data, so don't merge
  template<class T>
  std::vector<T> merge_lists(std::vector<T>const& in, std::vector<int> const & counts,
    std::map<int,int>const& uidToOld){
    
    std::vector<int> offsets(counts.size());
    std::partial_sum(counts.begin(), counts.end()-1, offsets.begin()+1);
    std::vector<T> result;
    result.reserve(uidToOld.size()*(dim_+1)); // estimate, lower bound
    for (auto &kv: uidToOld)
      for (int i=0; i<counts[kv.second]; ++i)
        result.push_back(in[offsets[kv.second]+i]);
    return result;
  }
  
=======
>>>>>>> 6bdc8395
}; // MPI_Bounding_Boxes

} // namespace Portage

#endif // MPI_Bounding_Boxes_H_<|MERGE_RESOLUTION|>--- conflicted
+++ resolved
@@ -86,20 +86,13 @@
     int dim = dim_ = source_mesh_flat.space_dimension();
     assert(dim == target_mesh.space_dimension());
 
-<<<<<<< HEAD
-        // sendFlags, which partitions to send data
-    std::vector<bool> sendFlags(commSize);   
-        compute_sendflags(source_mesh_flat, target_mesh, sendFlags);        
-
-        // set counts for cells
-=======
+
     // sendFlags, which partitions to send data
     // this is computed via intersection of whole partition bounding boxes
     std::vector<bool> sendFlags(commSize);   
         compute_sendflags(source_mesh_flat, target_mesh, sendFlags);        
 
     // set counts for cells
->>>>>>> 6bdc8395
     comm_info_t cellInfo;
     int sourceNumOwnedCells = source_mesh_flat.num_owned_cells();
     int sourceNumCells = sourceNumOwnedCells + source_mesh_flat.num_ghost_cells();
@@ -111,63 +104,33 @@
     int sourceNumNodes = sourceNumOwnedNodes + source_mesh_flat.num_ghost_nodes();
     setSendRecvCounts(&nodeInfo, commSize, sendFlags,sourceNumNodes, sourceNumOwnedNodes);
 
-<<<<<<< HEAD
-        // mesh data references
-=======
-    // mesh data references
->>>>>>> 6bdc8395
-    std::vector<double>& sourceCoords = source_mesh_flat.get_coords();
-    std::vector<int>& sourceCellNodeCounts = source_mesh_flat.get_cell_node_counts();
-    std::vector<int>& sourceCellGlobalIds = source_mesh_flat.get_global_cell_ids();
-    std::vector<int>& sourceNodeGlobalIds = source_mesh_flat.get_global_node_ids();
-    std::vector<int>& sourceFaceGlobalIds = source_mesh_flat.get_global_face_ids();
-    
-<<<<<<< HEAD
-    // Data structures to hold mesh data received from other ranks
-    std::vector<int> newCellGlobalIds(cellInfo.newNum);
-    std::vector<int> newNodeGlobalIds(nodeInfo.newNum);
-    std::vector<double> newCoords(dim*nodeInfo.newNum);
-    std::vector<int> newCellNodeCounts;
-    std::vector<int> newCellToNodeList;
-    std::vector<int> newCellFaceCounts;
-    std::vector<int> newCellToFaceList;
-    std::vector<bool> newCellToFaceDirs;
-    std::vector<int> newFaceNodeCounts;
-    std::vector<int> newFaceToNodeList;
-
-=======
->>>>>>> 6bdc8395
 
     ///////////////////////////////////////////////////////
     // always distributed
     ///////////////////////////////////////////////////////
 
-<<<<<<< HEAD
-=======
+    // SEND GLOBAL CELL IDS
+    std::vector<int>& sourceCellGlobalIds = source_mesh_flat.get_global_cell_ids();
+    std::vector<int> newCellGlobalIds(cellInfo.newNum);
+    sendField(cellInfo, commRank, commSize, MPI_INT, 1,
+              sourceCellGlobalIds, &newCellGlobalIds);
+
+    // SEND GLOBAL NODE IDS
+    std::vector<int>& sourceNodeGlobalIds = source_mesh_flat.get_global_node_ids();
+    std::vector<int> newNodeGlobalIds(nodeInfo.newNum);
+    sendField(nodeInfo, commRank, commSize, MPI_INT, 1,
+              sourceNodeGlobalIds, &newNodeGlobalIds);
+                              
+    // Create maps from old uid's to old and new indices
+    create_maps(newCellGlobalIds, uidToOldCell_, uidToNewCell_);
+    create_maps(newNodeGlobalIds, uidToOldNode_, uidToNewNode_);
+
     // SEND NODE COORDINATES
+    std::vector<double>& sourceCoords = source_mesh_flat.get_coords();
     std::vector<double> newCoords(dim*nodeInfo.newNum);
     sendField(nodeInfo, commRank, commSize, MPI_DOUBLE, dim,
               sourceCoords, &newCoords);
               
->>>>>>> 6bdc8395
-    // SEND GLOBAL CELL IDS
-    std::vector<int> newCellGlobalIds(cellInfo.newNum);
-    sendField(cellInfo, commRank, commSize, MPI_INT, 1,
-              sourceCellGlobalIds, &newCellGlobalIds);
-
-    // SEND GLOBAL NODE IDS
-    std::vector<int> newNodeGlobalIds(nodeInfo.newNum);
-    sendField(nodeInfo, commRank, commSize, MPI_INT, 1,
-              sourceNodeGlobalIds, &newNodeGlobalIds);
-                
-    // SEND NODE COORDINATES
-    moveField(nodeInfo, commRank, commSize, MPI_DOUBLE, dim,
-              sourceCoords, &newCoords);
-              
-    // Create maps from old uid's to old and new indices
-    create_maps(newNodeGlobalIds, uidToOldNode_, uidToNewNode_);
-    create_maps(newCellGlobalIds, uidToOldCell_, uidToNewCell_);
-
     // merge and set coordinates in the flat mesh
     sourceCoords = merge_data(newCoords, uidToOldNode_, dim_);
     
@@ -175,20 +138,23 @@
     ///////////////////////////////////////////////////////
     // 2D distributed
     ///////////////////////////////////////////////////////
-    
-    // only used in 2D:
-    comm_info_t cellToNodeInfo;
-    
+        
     if (dim == 2)
     {
           
-<<<<<<< HEAD
-          // mesh data references
+      comm_info_t cellToNodeInfo;
+      
+      // send cell node counts
       std::vector<int>& sourceCellNodeCounts = source_mesh_flat.get_cell_node_counts();
-=======
+      std::vector<int> newCellNodeCounts(cellInfo.newNum);
+      sendField(cellInfo, commRank, commSize, MPI_INT, 1,
+                sourceCellNodeCounts, &newCellNodeCounts);
+                
+      // merge and set cell node counts
+      sourceCellNodeCounts=merge_data( newCellNodeCounts, uidToOldCell_);
+
+
       // mesh data references
-      std::vector<int>& sourceCellToNodeList = source_mesh_flat.get_cell_to_node_list();
->>>>>>> 6bdc8395
       std::vector<int>& sourceCellNodeOffsets = source_mesh_flat.get_cell_node_offsets();
       std::vector<int>& sourceCellToNodeList = source_mesh_flat.get_cell_to_node_list();
       
@@ -200,41 +166,14 @@
       setSendRecvCounts(&cellToNodeInfo, commSize, sendFlags,
               sizeCellToNodeList, sizeOwnedCellToNodeList);
               
-<<<<<<< HEAD
-      // resize to handle distributed data
-      newCellNodeCounts.resize(cellInfo.newNum);
-      newCellToNodeList.resize(cellToNodeInfo.newNum);     
-
-      // move cell node counts
-      moveField(cellInfo, commRank, commSize, MPI_INT, 1,
-                sourceNodeCounts, &newCellNodeCounts);
-                
-      // move cell to node lists
-      moveField(cellToNodeInfo, commRank, commSize, MPI_INT, 1,
+      // send cell to node lists
+      std::vector<int> newCellToNodeList(cellToNodeInfo.newNum);
+      sendField(cellToNodeInfo, commRank, commSize, MPI_INT, 1,
                 to_uid(sourceCellToNodeList, sourceNodeGlobalIds), &newCellToNodeList);
-      
-      // merge and set cell node counts
-      sourceCellNodeCounts=merge_data( newCellNodeCounts, uidToOldCell_);
-      
+
       // merge and map cell node lists
       sourceCellToNodeList = merge_lists(newCellToNodeList, newCellNodeCounts, 
         uidToOldCell_, uidToNewNode_);
-=======
-
-      // send cell node counts
-      std::vector<int> newCellNodeCounts(cellInfo.newNum);
-      sendField(cellInfo, commRank, commSize, MPI_INT, 1,
-                sourceCellNodeCounts, &newCellNodeCounts);
-                
-      // send cell to node lists
-      std::vector<int> newCellToNodeList(cellToNodeInfo.newNum);
-      sendField(cellToNodeInfo, commRank, commSize, MPI_INT, 1,
-                sourceCellToNodeList, &newCellToNodeList);
-
-      source_mesh_flat.set_cell_node_counts(newCellNodeCounts);
-      fixListIndices(cellToNodeInfo, nodeInfo, commSize, &newCellToNodeList);
-      source_mesh_flat.set_cell_to_node_list(newCellToNodeList);
->>>>>>> 6bdc8395
 
     }
 
@@ -242,42 +181,29 @@
     ///////////////////////////////////////////////////////
     // 3D distributed
     ///////////////////////////////////////////////////////
-    
-    // only used in 3D:
-    comm_info_t faceInfo, cellToFaceInfo, faceToNodeInfo;
-    int sourceNumOwnedFaces = -1, sourceNumFaces = -1;
-    
+        
     if (dim == 3)
     {
-      sourceNumOwnedFaces = source_mesh_flat.num_owned_faces();
-      sourceNumFaces = sourceNumOwnedFaces + source_mesh_flat.num_ghost_faces();
+      comm_info_t faceInfo, cellToFaceInfo, faceToNodeInfo;
+
+      int sourceNumOwnedFaces = source_mesh_flat.num_owned_faces();
+      int sourceNumFaces = sourceNumOwnedFaces + source_mesh_flat.num_ghost_faces();
       
       setSendRecvCounts(&faceInfo, commSize, sendFlags,
               sourceNumFaces, sourceNumOwnedFaces);
 
-<<<<<<< HEAD
+      // SEND GLOBAL FACE IDS
+      std::vector<int>& sourceFaceGlobalIds = source_mesh_flat.get_global_face_ids();
       std::vector<int> newFaceGlobalIds(faceInfo.newNum);
-=======
-      // mesh data references
-      std::vector<int>& sourceCellToFaceList = source_mesh_flat.get_cell_to_face_list();
-      std::vector<int>& sourceCellFaceOffsets = source_mesh_flat.get_cell_face_offsets();
->>>>>>> 6bdc8395
-      
-      // SEND GLOBAL FACE IDS
-      moveField(faceInfo, commRank, commSize, MPI_INT, 1,
+      sendField(faceInfo, commRank, commSize, MPI_INT, 1,
                 sourceFaceGlobalIds, &newFaceGlobalIds);                  
 
       // Create map from old uid's to old and new indices
       create_maps(newFaceGlobalIds, uidToOldFace_, uidToNewFace_);
 
       // mesh data references
-      std::vector<int>& sourceCellFaceCounts = source_mesh_flat.get_cell_face_counts();
       std::vector<int>& sourceCellFaceOffsets = source_mesh_flat.get_cell_face_offsets();
       std::vector<int>& sourceCellToFaceList = source_mesh_flat.get_cell_to_face_list();
-      std::vector<bool>& sourceCellToFaceDirs = source_mesh_flat.get_cell_to_face_dirs();
-      std::vector<int>& sourceFaceNodeCounts = source_mesh_flat.get_face_node_counts();
-      std::vector<int>& sourceFaceNodeOffsets = source_mesh_flat.get_face_node_offsets();
-      std::vector<int>& sourceFaceToNodeList = source_mesh_flat.get_face_to_node_list();
      
       int sizeCellToFaceList = sourceCellToFaceList.size();
       int sizeOwnedCellToFaceList = (
@@ -287,50 +213,31 @@
       setSendRecvCounts(&cellToFaceInfo, commSize, sendFlags,
               sizeCellToFaceList, sizeOwnedCellToFaceList);
 
-      // mesh data references
-<<<<<<< HEAD
-=======
-      std::vector<int>& sourceFaceToNodeList = source_mesh_flat.get_face_to_node_list();
-      std::vector<int>& sourceFaceNodeOffsets = source_mesh_flat.get_face_node_offsets();
->>>>>>> 6bdc8395
-      
-      int sizeFaceToNodeList = sourceFaceToNodeList.size();
-      int sizeOwnedFaceToNodeList = (
-          sourceNumFaces == sourceNumOwnedFaces ? sizeFaceToNodeList :
-          sourceFaceNodeOffsets[sourceNumOwnedFaces]);
-
-      setSendRecvCounts(&faceToNodeInfo, commSize, sendFlags,
-              sizeFaceToNodeList, sizeOwnedFaceToNodeList);                 
-      
       // SEND NUMBER OF FACES FOR EACH CELL
-<<<<<<< HEAD
-      moveField(cellInfo, commRank, commSize, MPI_INT, 1,
-=======
+
       std::vector<int>& sourceCellFaceCounts = source_mesh_flat.get_cell_face_counts();
       std::vector<int> newCellFaceCounts(cellInfo.newNum);
       sendField(cellInfo, commRank, commSize, MPI_INT, 1,
->>>>>>> 6bdc8395
                 sourceCellFaceCounts, &newCellFaceCounts);
 
+      // merge and set cell face counts
+      sourceCellFaceCounts=merge_data( newCellFaceCounts, uidToOldCell_);
+      
       // SEND CELL-TO-FACE MAP
       // map the cell face list vector to uid's
       std::vector<int> sourceCellToFaceList__= to_uid(sourceCellToFaceList, sourceFaceGlobalIds);
       
       // For this array only, pack up face IDs + dirs and send together
-      int size = sourceCellToFaceList.size();
-      for (unsigned int j=0; j<size; ++j)
+      std::vector<bool>& sourceCellToFaceDirs = source_mesh_flat.get_cell_to_face_dirs();
+      for (unsigned int j=0; j<sourceCellToFaceList.size(); ++j)
       {
         int f = sourceCellToFaceList__[j];
         int dir = static_cast<int>(sourceCellToFaceDirs[j]);
         sourceCellToFaceList[j] = (f << 1) | dir;
       }
-<<<<<<< HEAD
-
-      moveField(cellToFaceInfo, commRank, commSize, MPI_INT, 1,
-=======
+
       std::vector<int> newCellToFaceList(cellToFaceInfo.newNum);
       sendField(cellToFaceInfo, commRank, commSize, MPI_INT, 1,
->>>>>>> 6bdc8395
                 sourceCellToFaceList, &newCellToFaceList);
 
       // Unpack face IDs and dirs
@@ -343,9 +250,6 @@
       }
 
       
-      // merge and set cell face counts
-      sourceCellFaceCounts=merge_data( newCellFaceCounts, uidToOldCell_);
-      
       // merge and map cell face lists
       sourceCellToFaceList = merge_lists(newCellToFaceList, newCellFaceCounts, 
         uidToOldCell_, uidToNewFace_);
@@ -356,13 +260,27 @@
       
 
       
+      // mesh data references
+      std::vector<int>& sourceFaceNodeOffsets = source_mesh_flat.get_face_node_offsets();
+      std::vector<int>& sourceFaceToNodeList = source_mesh_flat.get_face_to_node_list();
+      
+      int sizeFaceToNodeList = sourceFaceToNodeList.size();
+      int sizeOwnedFaceToNodeList = (
+          sourceNumFaces == sourceNumOwnedFaces ? sizeFaceToNodeList :
+          sourceFaceNodeOffsets[sourceNumOwnedFaces]);
+
+      setSendRecvCounts(&faceToNodeInfo, commSize, sendFlags,
+              sizeFaceToNodeList, sizeOwnedFaceToNodeList);                 
+      
       // SEND NUMBER OF NODES FOR EACH FACE
-<<<<<<< HEAD
-      moveField(faceInfo, commRank, commSize, MPI_INT, 1,
+      std::vector<int>& sourceFaceNodeCounts = source_mesh_flat.get_face_node_counts();
+      std::vector<int> newFaceNodeCounts(faceInfo.newNum);
+      sendField(faceInfo, commRank, commSize, MPI_INT, 1,
                 sourceFaceNodeCounts, &newFaceNodeCounts);
 
       // SEND FACE-TO-NODE MAP
-      moveField(faceToNodeInfo, commRank, commSize, MPI_INT, 1,
+      std::vector<int> newFaceToNodeList(faceToNodeInfo.newNum);
+      sendField(faceToNodeInfo, commRank, commSize, MPI_INT, 1,
                 to_uid(sourceFaceToNodeList, sourceNodeGlobalIds), &newFaceToNodeList); 
                 
       // merge and set face node counts
@@ -386,30 +304,7 @@
     // merge global ids and set in the flat mesh    
     sourceCellGlobalIds = merge_data(newCellGlobalIds, uidToOldCell_);
     sourceNodeGlobalIds = merge_data(newNodeGlobalIds, uidToOldNode_);
-=======
-      std::vector<int>& sourceFaceNodeCounts = source_mesh_flat.get_face_node_counts();
-      std::vector<int> newFaceNodeCounts(faceInfo.newNum);
-      sendField(faceInfo, commRank, commSize, MPI_INT, 1,
-                sourceFaceNodeCounts, &newFaceNodeCounts);
-
-      // SEND FACE-TO-NODE MAP
-      std::vector<int> newFaceToNodeList(faceToNodeInfo.newNum);
-      sendField(faceToNodeInfo, commRank, commSize, MPI_INT, 1,
-                sourceFaceToNodeList, &newFaceToNodeList); 
-                   
-      source_mesh_flat.set_cell_face_counts(newCellFaceCounts);
-      source_mesh_flat.set_face_node_counts(newFaceNodeCounts);
-      source_mesh_flat.set_num_owned_faces(faceInfo.newNumOwned);
-
-      fixListIndices(cellToFaceInfo, faceInfo, commSize, &newCellToFaceList);
-      source_mesh_flat.set_cell_to_face_list(newCellToFaceList);
-      source_mesh_flat.set_cell_to_face_dirs(newCellToFaceDirs);
-
-      fixListIndices(faceToNodeInfo, nodeInfo, commSize, &newFaceToNodeList);
-      source_mesh_flat.set_face_to_node_list(newFaceToNodeList);
-    }
->>>>>>> 6bdc8395
-    
+
     // set counts for cells and nodes in the flat mesh
     source_mesh_flat.set_num_owned_cells(sourceCellGlobalIds.size());
     source_mesh_flat.set_num_owned_nodes(sourceNodeGlobalIds.size());
@@ -420,22 +315,14 @@
 
     // SEND FIELD VALUES
     
-<<<<<<< HEAD
-        // multimaterial state info
-=======
     // multimaterial state info
->>>>>>> 6bdc8395
     int nmats = source_state_flat.num_materials();
     comm_info_t num_mats_info, num_mat_cells_info;
     std::vector<int> all_material_ids, all_material_shapes, all_material_cells;
 
-<<<<<<< HEAD
-        // Is the a multimaterial problem? If so we need to pass the cell indices
-        // in addition to the field values
-=======
+
     // Is the a multimaterial problem? If so we need to pass the cell indices
     // in addition to the field values
->>>>>>> 6bdc8395
     if (nmats>0){
     
       std::cout << "in distribute, this a multimaterial problem with " << nmats << " materials\n";
@@ -516,11 +403,7 @@
           cellUniqueRep[i] = itr->second;
         }
       }
-<<<<<<< HEAD
-          
-=======
-      
->>>>>>> 6bdc8395
+
       /////////////////////////////////////////////////////////
       // Fix the material cell indices to account for the fact
       // that they are local indices on the different nodes and 
@@ -532,20 +415,13 @@
       // get the local cell index offsets
       std::vector<int> offsets(commSize);
       offsets[0]=0;
-<<<<<<< HEAD
-             std::partial_sum(cellInfo.recvCounts.begin(),cellInfo.recvCounts.end()-1,
-=======
+
       std::partial_sum(cellInfo.recvCounts.begin(),cellInfo.recvCounts.end()-1,
->>>>>>> 6bdc8395
           offsets.begin()+1);     
           
       // make life easy by keeping a running counter
       int running_counter=0;
-<<<<<<< HEAD
-        
-=======
-          
->>>>>>> 6bdc8395
+
       // loop over the ranks
       for (int rank=0; rank<commSize; ++rank){
           
@@ -639,15 +515,12 @@
       std::vector<double> newField(sourceFieldStride*info.newNum);
 
 
-<<<<<<< HEAD
-      // move the field
-      moveField(info, commRank, commSize,
-=======
+
       // send the field
       sendField(info, commRank, commSize,
->>>>>>> 6bdc8395
-                MPI_DOUBLE, sourceFieldStride,
-                sourceField, &newField);
+
+      MPI_DOUBLE, sourceFieldStride,
+      sourceField, &newField);
       
       // merge the data before unpacking
       std::vector<double> newField__;
@@ -668,17 +541,12 @@
 
   } // distribute
 
-<<<<<<< HEAD
-
- private:
+  private:
  
   int dim_;
   std::map<int,int> uidToOldNode_, uidToNewNode_;
   std::map<int,int> uidToOldFace_, uidToNewFace_;
   std::map<int,int> uidToOldCell_, uidToNewCell_;
-=======
-  private:
->>>>>>> 6bdc8395
 
   /*!
     @brief Compute fields needed to do comms for a given entity type
@@ -893,18 +761,10 @@
 
   } // fixListIndices
 
-<<<<<<< HEAD
-
-  template <class Source_Mesh, class Target_Mesh>        
-  void compute_sendflags(Source_Mesh & source_mesh_flat, Target_Mesh &target_mesh, 
-              std::vector<bool> &sendFlags){
-              
-=======
   template <class Source_Mesh, class Target_Mesh>        
   void compute_sendflags(Source_Mesh & source_mesh_flat, Target_Mesh &target_mesh, 
               std::vector<bool> &sendFlags){
                 
->>>>>>> 6bdc8395
     // Get the MPI communicator size and rank information
     int commSize, commRank;
     MPI_Comm_size(MPI_COMM_WORLD, &commSize);
@@ -1020,8 +880,6 @@
     }
   }
 
-<<<<<<< HEAD
-  
   std::vector<int> to_uid(std::vector<int> const& in, vector<int>const& uid){
     std::vector<int> result;
     result.reserve(in.size());
@@ -1083,8 +941,7 @@
     return result;
   }
   
-=======
->>>>>>> 6bdc8395
+
 }; // MPI_Bounding_Boxes
 
 } // namespace Portage
