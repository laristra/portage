# axis_varan_pr.yml
# matrix of builds tested for pull requests on varan
COMPILER:
  - intel18
  - gcc6

BUILD_TYPE:
  - base
  - serial
  - thrust
  - flecsi
  - readme
<<<<<<< HEAD
=======
  - singlemat
>>>>>>> 1e3e2d63

exclude:
  - COMPILER: intel18
    BUILD_TYPE: flecsi
  - COMPILER: gcc6
    BUILD_TYPE: readme 

<|MERGE_RESOLUTION|>--- conflicted
+++ resolved
@@ -10,10 +10,7 @@
   - thrust
   - flecsi
   - readme
-<<<<<<< HEAD
-=======
   - singlemat
->>>>>>> 1e3e2d63
 
 exclude:
   - COMPILER: intel18
