#!/usr/bin/env bash
# This script is executed on Jenkins using
#
#     $WORKSPACE/jenkins/build_matrix_entry_hpc.sh <compiler> <build_type>
#
# The exit code determines if the test succeeded or failed.
# Note that the environment variable WORKSPACE must be set (Jenkins
# will do this automatically).

# Exit on error
set -e
# Echo each command
set -x

echo "--------------------------------------------------------------"
echo "Running configuration $COMPILER $BUILD_TYPE on `hostname`"
echo "--------------------------------------------------------------"

compiler=$1
build_type=$2

# special case for README builds
if [[ $build_type == "readme" ]]; then
<<<<<<< HEAD
  # Put a couple of settings in place to generate test output even if
  # the README doesn't ask for it.
  export CTEST_OUTPUT_ON_FAILURE=1
  CACHE_OPTIONS="-D ENABLE_JENKINS_OUTPUT=True"
  sed "s/^ *cmake/& $CACHE_OPTIONS/g" $WORKSPACE/README.md >$WORKSPACE/README.md.1
  python2 $WORKSPACE/jenkins/parseREADME.py \
      $WORKSPACE/README.md.1 \
      $WORKSPACE \
      sn-fey
  exit
=======

    # Put a couple of settings in place to generate test output even if
    # the README doesn't ask for it.
    export CTEST_OUTPUT_ON_FAILURE=1
    CACHE_OPTIONS="-D ENABLE_JENKINS_OUTPUT=True"
    sed "s/^ *cmake/& $CACHE_OPTIONS/g" $WORKSPACE/README.md >$WORKSPACE/README.md.1
    python2 $WORKSPACE/jenkins/parseREADME.py \
	    $WORKSPACE/README.md.1 \
	    $WORKSPACE \
	    sn-fey
    exit

>>>>>>> 1e3e2d63
fi

# set modules and install paths

<<<<<<< HEAD
jali_version=1.0.5
openmpi_version=2.1.2
tangram_version=0.9.8
xmof2d_version=0.9.5
lapack_version=3.8.0
=======
wonton_version=1.2.2
tangram_version=1.0.1
>>>>>>> 1e3e2d63

export NGC=/usr/projects/ngc
ngc_include_dir=$NGC/private/include
ngc_tpl_dir=$NGC/private

# compiler-specific settings
if [[ $compiler == "intel18" ]]; then
<<<<<<< HEAD
  compiler_type=intel
  compiler_version=18.0.5
  cxxmodule=intel/${compiler_version}
elif [[ $compiler == "gcc6" ]]; then
  compiler_type=gcc
  compiler_version=6.4.0
  cxxmodule=gcc/${compiler_version}
elif [[ $compiler == "gcc7" ]]; then
  compiler_type=gcc
  compiler_version=7.4.0
  cxxmodule=gcc/${compiler_version}
fi

jali_install_dir=$NGC/private/jali/${jali_version}-${compiler_type}-${compiler_version}-openmpi-${openmpi_version}
tangram_install_dir_base=$NGC/private/tangram/${tangram_version}-${compiler_type}-${compiler_version}
xmof2d_install_dir=$NGC/private/xmof2d/${xmof2d_version}-${compiler_type}-${compiler_version}
lapacke_dir=$NGC/private/lapack/${lapack_version}-patched-${compiler_type}-${compiler_version}
tangram_install_suffix="-openmpi-${openmpi_version}"

cmake_build_type=Release
extra_flags=
jali_flags="-D Jali_DIR:FILEPATH=$jali_install_dir/lib"
xmof2d_flags="-D XMOF2D_DIR:FILEPATH=$xmof2d_install_dir/share/cmake"
mpi_flags="-D ENABLE_MPI=True"
lapacke_flags="-D LAPACKE_DIR:FILEPATH=$lapacke_dir"
=======

    compiler_version=18.0.5
    cxxmodule=intel/${compiler_version}
    compiler_suffix="-intel-${compiler_version}"

    openmpi_version=2.1.2
    mpi_module=openmpi/${openmpi_version}
    mpi_suffix="-openmpi-${openmpi_version}"
    
elif [[ $compiler =~ "gcc" ]]; then

    openmpi_version=2.1.2
    if [[ $compiler == "gcc6" ]]; then
	compiler_version=6.4.0
    elif [[ $compiler == "gcc7" ]]; then
	compiler_version=7.4.0
    fi
    
    cxxmodule=gcc/${compiler_version}
    compiler_suffix="-gcc-${compiler_version}"

    mpi_module=openmpi/${openmpi_version}
    mpi_suffix="-openmpi-${openmpi_version}"

fi
>>>>>>> 1e3e2d63

mpi_flags="-D PORTAGE_ENABLE_MPI=True"
if [[ $build_type == "serial" ]]; then
    mpi_flags=
    mpi_suffix=
fi

cmake_build_type=Release
if [[ $build_type == "debug" ]]; then
<<<<<<< HEAD
  cmake_build_type=Debug
elif [[ $build_type == "serial" ]]; then
  mpi_flags=
  # jali is not available in serial
  jali_flags=
  # use serial version of tangram
  tangram_install_suffix="-nompi"
elif [[ $build_type == "thrust" ]]; then
  extra_flags="-D ENABLE_THRUST=True"
  tangram_install_suffix="${tangram_install_suffix}-thrust"
fi

tangram_flags="-D TANGRAM_DIR:FILEPATH=${tangram_install_dir_base}${tangram_install_suffix}"
=======
    cmake_build_type=Debug
fi

thrust_flags=
thrust_suffix=
if [[ $build_type == "thrust" ]]; then
    thrust_flags="-D PORTAGE_ENABLE_THRUST=True"
    thrust_suffix="-thrust"
fi

cov_flags=
if [[ $build_type == "coverage" ]]; then
    cov_flags="-D CMAKE_C_FLAGS='-coverage' -D CMAKE_CXX_FLAGS='-coverage' -D CMAKE_EXE_LINKER_FLAGS=-coverage"
    cmake_build_type=Debug
    export PATH=$NGC/private/bin:${PATH}
fi


wonton_install_dir=${ngc_tpl_dir}/wonton/${wonton_version}${compiler_suffix}${mpi_suffix}${thrust_suffix}
wonton_flags="-D WONTON_ROOT:PATH=$wonton_install_dir"

tangram_install_dir=${ngc_tpl_dir}/tangram/${tangram_version}${compiler_suffix}${mpi_suffix}${thrust_suffix}
tangram_flags="-D PORTAGE_ENABLE_TANGRAM=True -D TANGRAM_ROOT:PATH=$tangram_install_dir"

flecsi_flags="-D PORTAGE_ENABLE_FleCSI:BOOL=False"  # Not building with FleCSI for HPC builds

if [[ $build_type != "serial" ]]; then
    jali_flags="-D PORTAGE_ENABLE_Jali:BOOL=True"  # Jali found through Wonton
fi

>>>>>>> 1e3e2d63

export SHELL=/bin/sh

. /usr/share/lmod/lmod/init/sh
module load ${cxxmodule}
module load cmake/3.14.6 # 3.13 or higher is required

if [[ -n "$mpi_flags" ]] ; then
  module load openmpi/${openmpi_version}
fi

echo $WORKSPACE
cd $WORKSPACE

mkdir build
cd build

cmake \
  -D CMAKE_BUILD_TYPE=$cmake_build_type \
  -D CMAKE_CXX_FLAGS="-Wall -Werror" \
  -D ENABLE_UNIT_TESTS=True \
  -D ENABLE_APP_TESTS=True \
  -D ENABLE_JENKINS_OUTPUT=True \
  $mpi_flags \
  $wonton_flags \
  $tangram_flags \
<<<<<<< HEAD
  $xmof2d_flags \
  $lapacke_flags \
  $extra_flags \
=======
  $thrust_flags \
  $jali_flags \
  $flecsi_flags \
  $cov_flags \
>>>>>>> 1e3e2d63
  ..
make -j8
ctest -j36 --output-on-failure  && true #keep going if tests fail so that we get coverage report 
status=$?
if [[ $build_type == "coverage" ]]; then                     
    echo 'building coverage reports'
    export PYTHONPATH=/usr/projects/ngc/private/gcovr/var/lib/perceus/vnfs/asc-fe/rootfs/usr/lib/python2.7/site-packages
    /usr/projects/ngc/private/gcovr/var/lib/perceus/vnfs/asc-fe/rootfs/usr/bin/gcovr -f "$(readlink -f ..)"  -e '.*googletest' -e '.*exprtk.hpp' -e '.*json.h' -e '.*CMakeFiles' -x >coverage.xml
fi
exit $status #return the status of the ctest build so that jenkins knows whether tests past or fail<|MERGE_RESOLUTION|>--- conflicted
+++ resolved
@@ -21,18 +21,6 @@
 
 # special case for README builds
 if [[ $build_type == "readme" ]]; then
-<<<<<<< HEAD
-  # Put a couple of settings in place to generate test output even if
-  # the README doesn't ask for it.
-  export CTEST_OUTPUT_ON_FAILURE=1
-  CACHE_OPTIONS="-D ENABLE_JENKINS_OUTPUT=True"
-  sed "s/^ *cmake/& $CACHE_OPTIONS/g" $WORKSPACE/README.md >$WORKSPACE/README.md.1
-  python2 $WORKSPACE/jenkins/parseREADME.py \
-      $WORKSPACE/README.md.1 \
-      $WORKSPACE \
-      sn-fey
-  exit
-=======
 
     # Put a couple of settings in place to generate test output even if
     # the README doesn't ask for it.
@@ -45,21 +33,12 @@
 	    sn-fey
     exit
 
->>>>>>> 1e3e2d63
 fi
 
 # set modules and install paths
 
-<<<<<<< HEAD
-jali_version=1.0.5
-openmpi_version=2.1.2
-tangram_version=0.9.8
-xmof2d_version=0.9.5
-lapack_version=3.8.0
-=======
 wonton_version=1.2.2
 tangram_version=1.0.1
->>>>>>> 1e3e2d63
 
 export NGC=/usr/projects/ngc
 ngc_include_dir=$NGC/private/include
@@ -67,33 +46,6 @@
 
 # compiler-specific settings
 if [[ $compiler == "intel18" ]]; then
-<<<<<<< HEAD
-  compiler_type=intel
-  compiler_version=18.0.5
-  cxxmodule=intel/${compiler_version}
-elif [[ $compiler == "gcc6" ]]; then
-  compiler_type=gcc
-  compiler_version=6.4.0
-  cxxmodule=gcc/${compiler_version}
-elif [[ $compiler == "gcc7" ]]; then
-  compiler_type=gcc
-  compiler_version=7.4.0
-  cxxmodule=gcc/${compiler_version}
-fi
-
-jali_install_dir=$NGC/private/jali/${jali_version}-${compiler_type}-${compiler_version}-openmpi-${openmpi_version}
-tangram_install_dir_base=$NGC/private/tangram/${tangram_version}-${compiler_type}-${compiler_version}
-xmof2d_install_dir=$NGC/private/xmof2d/${xmof2d_version}-${compiler_type}-${compiler_version}
-lapacke_dir=$NGC/private/lapack/${lapack_version}-patched-${compiler_type}-${compiler_version}
-tangram_install_suffix="-openmpi-${openmpi_version}"
-
-cmake_build_type=Release
-extra_flags=
-jali_flags="-D Jali_DIR:FILEPATH=$jali_install_dir/lib"
-xmof2d_flags="-D XMOF2D_DIR:FILEPATH=$xmof2d_install_dir/share/cmake"
-mpi_flags="-D ENABLE_MPI=True"
-lapacke_flags="-D LAPACKE_DIR:FILEPATH=$lapacke_dir"
-=======
 
     compiler_version=18.0.5
     cxxmodule=intel/${compiler_version}
@@ -119,7 +71,6 @@
     mpi_suffix="-openmpi-${openmpi_version}"
 
 fi
->>>>>>> 1e3e2d63
 
 mpi_flags="-D PORTAGE_ENABLE_MPI=True"
 if [[ $build_type == "serial" ]]; then
@@ -129,21 +80,6 @@
 
 cmake_build_type=Release
 if [[ $build_type == "debug" ]]; then
-<<<<<<< HEAD
-  cmake_build_type=Debug
-elif [[ $build_type == "serial" ]]; then
-  mpi_flags=
-  # jali is not available in serial
-  jali_flags=
-  # use serial version of tangram
-  tangram_install_suffix="-nompi"
-elif [[ $build_type == "thrust" ]]; then
-  extra_flags="-D ENABLE_THRUST=True"
-  tangram_install_suffix="${tangram_install_suffix}-thrust"
-fi
-
-tangram_flags="-D TANGRAM_DIR:FILEPATH=${tangram_install_dir_base}${tangram_install_suffix}"
-=======
     cmake_build_type=Debug
 fi
 
@@ -174,7 +110,6 @@
     jali_flags="-D PORTAGE_ENABLE_Jali:BOOL=True"  # Jali found through Wonton
 fi
 
->>>>>>> 1e3e2d63
 
 export SHELL=/bin/sh
 
@@ -201,16 +136,10 @@
   $mpi_flags \
   $wonton_flags \
   $tangram_flags \
-<<<<<<< HEAD
-  $xmof2d_flags \
-  $lapacke_flags \
-  $extra_flags \
-=======
   $thrust_flags \
   $jali_flags \
   $flecsi_flags \
   $cov_flags \
->>>>>>> 1e3e2d63
   ..
 make -j8
 ctest -j36 --output-on-failure  && true #keep going if tests fail so that we get coverage report 
