#!/usr/bin/env bash

#Exit on error
set -e
#Echo each command
set -x


# Tag or git commit hash of Jali version to build and use for this PR:
JALI_VERSION=v0.6.3

# Where to find Jali's TPLs:
TPL_INSTALL_PREFIX=/usr/local/codes/ngc/private/jali-1.0.2-tpl-gcc

# General NGC include directory
NGC_INCLUDE_DIR=/usr/local/codes/ngc/private/include

git config user.email ""
git config user.name "Jenkins"
git merge origin/master

export MODULEPATH=""
. /opt/local/packages/Modules/default/init/sh
module load gcc/4.9.2
module load openmpi/1.6.5

echo $WORKSPACE
cd $WORKSPACE
git clean -dfx

# Build Jali

git clone ssh://git@xcp-stash.lanl.gov:7999/ngc/jali.git jali-repo
cd jali-repo
git checkout $JALI_VERSION
JALI_INSTALL_PREFIX=`pwd`/jali-inst
mkdir build
cd build

cmake \
  -C $TPL_INSTALL_PREFIX/share/cmake/Jali-tpl-config.cmake \
  -D CMAKE_BUILD_TYPE=Debug \
  -D CMAKE_CXX_FLAGS='-std=c++11' \
  -D CMAKE_INSTALL_PREFIX:FILEPATH=$JALI_INSTALL_PREFIX \
  -D HDF5_NO_SYSTEM_PATHS:BOOL=TRUE \
  -D BOOST_ROOT:FILEPATH=$TPL_INSTALL_PREFIX \
  -D ENABLE_MSTK_Mesh:BOOL=TRUE \
  -D ENABLE_STK_Mesh:BOOL=FALSE \
  -D ENABLE_MOAB_Mesh:BOOL=FALSE \
  ..
make -j2
ctest -j2 --output-on-failure
make install

# Build Portage

cd $WORKSPACE
mkdir build
cd build


cmake \
  -D CMAKE_C_COMPILER=`which mpicc` \
  -D CMAKE_C_FLAGS="-coverage" \
  -D CMAKE_CXX_FLAGS="-coverage" \
  -D CMAKE_CXX_COMPILER=`which mpiCC` \
  -D CMAKE_BUILD_TYPE=Debug \
  -D ENABLE_UNIT_TESTS=True \
  -D ENABLE_MPI=True \
  -D ENABLE_MPI_CXX_BINDINGS=True \
  -D ENABLE_JENKINS_OUTPUT=True \
  -D Jali_DIR:FILEPATH=$JALI_INSTALL_PREFIX//lib \
  -D NGC_INCLUDE_DIR:FILEPATH=$NGC_INCLUDE_DIR \
  -D ENABLE_THRUST=True \
  ..

<<<<<<< HEAD
make -j2
make test || true
=======
make -j16
make test 
>>>>>>> c7acd16a
pwd 
#gcovr -r .. -x -e cinch/* -e build/*  -e '.*test.*' -e '.*Test.*'  -e '.*clipper.*' > coverage.xml
gcovr -r .. -x  > coverage.xml
<|MERGE_RESOLUTION|>--- conflicted
+++ resolved
@@ -74,13 +74,9 @@
   -D ENABLE_THRUST=True \
   ..
 
-<<<<<<< HEAD
 make -j2
-make test || true
-=======
-make -j16
-make test 
->>>>>>> c7acd16a
+make test
+
 pwd 
 #gcovr -r .. -x -e cinch/* -e build/*  -e '.*test.*' -e '.*Test.*'  -e '.*clipper.*' > coverage.xml
 gcovr -r .. -x  > coverage.xml
