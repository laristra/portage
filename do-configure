#!/bin/bash

rm -f CMakeCache.txt

SOURCE=$HOME/ngc/portage

export ARCHOS="`uname -m`_`uname -s`"
<<<<<<< HEAD


=======
#test
>>>>>>> af6a1514
# modify the paths that point to the location of the
# installation directories below

cmake \
  -D CMAKE_BUILD_TYPE=Debug \
  -D Jali_DIR:FILEPATH=${HOME}/ngc/jali/install/lib \
  ${SOURCE} 
<|MERGE_RESOLUTION|>--- conflicted
+++ resolved
@@ -5,12 +5,7 @@
 SOURCE=$HOME/ngc/portage
 
 export ARCHOS="`uname -m`_`uname -s`"
-<<<<<<< HEAD
-
-
-=======
-#test
->>>>>>> af6a1514
+# test 123
 # modify the paths that point to the location of the
 # installation directories below
 
