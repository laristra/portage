/*
This file is part of the Ristra portage project.
Please see the license file at the root of this repository, or at:
    https://github.com/laristra/portage/blob/master/LICENSE
*/

#include <iostream>
#include <memory>
#include <algorithm>
#include <cmath>
#include <stdexcept>
#include <fstream>
#include <vector>

#ifdef ENABLE_MPI
#include <mpi.h>
#else
#define PORTAGE_SERIAL_ONLY
#endif

#include "portage/support/portage.h"
#include "portage/driver/driver.h"
#include "portage/driver/driver_mesh_swarm_mesh.h"
#include "portage/simple_mesh/simple_mesh.h"
#include "portage/simple_mesh/simple_state.h"
#include "portage/intersect/intersect_r2d.h"
#include "portage/intersect/intersect_r3d.h"
#include "portage/interpolate/interpolate_1st_order.h"
#include "portage/interpolate/interpolate_2nd_order.h"
#include "portage/search/search_points_by_cells.h"
#include "portage/accumulate/accumulate.h"
#include "portage/estimate/estimate.h"
#include "portage/support/Point.h"
#include "portage/wonton/mesh/simple_mesh/simple_mesh_wrapper.h"
#include "portage/wonton/state/simple_state/simple_state_wrapper.h"
#include "portage/wonton/mesh/jali/jali_mesh_wrapper.h"
#include "portage/wonton/state/jali/jali_state_wrapper.h"
#include "Mesh.hh"
#include "MeshFactory.hh"
#include "JaliState.h"

template<size_t dim>
struct Controls {
  // See the usage() function below for the meaning of these quantities.
  double smin[dim], smax[dim], tmin[dim], tmax[dim];
  int scells[dim], tcells[dim];
  int order;
  int example;
  double smoothing_factor;
  int print_detail;
  std::string source_file="none", target_file="none";
  std::string oper8tor="none";
  bool domeshmesh=true;
};

template<template<int, Portage::Entity_kind, class, class, class,
                  template<class, int, class, class> class,
                  class, class> class T>
class consistent_order{
public:
  static bool check(Portage::Meshfree::Basis::Type type) {return false;}
};

template<>
class consistent_order<Portage::Interpolate_1stOrder>{
public:
  static bool check(Portage::Meshfree::Basis::Type type){
    if (type == Portage::Meshfree::Basis::Linear) return true;
    else return false;
  }
};

template<>
class consistent_order<Portage::Interpolate_2ndOrder>{
public:
  static bool check(Portage::Meshfree::Basis::Type type){
    if (type == Portage::Meshfree::Basis::Quadratic) return true;
    else return false;
  }
};


//methods for computing initial field values
template<unsigned int D>
double field_func(int example, Portage::Point<D> coord) {
  double value = 0.0;
  switch (example) {
  case -1: {
    double rsqr = 0.0;
    for (int i = 0; i < D; i++) 
      rsqr += (coord[i]-.5)*(coord[i]-.5);
    value = 1.0;
    for (int i = 0; i < D; i++)
      value *= sin(0.9*2.*3.1415926535898*(coord[i]-.5));
    value *= exp(-1.5*sqrt(rsqr));
    break;
  }
  case 0:
    value = 25.3;
    break;
  case 1:
    for (int i = 0; i < D; i++)
      value += coord[i];
    break;
  case 2:
    for (int i = 0; i < D; i++) 
      for (int j = i; j < D; j++) 
        value += coord[i]*coord[j];
    break;
  case 3:
    for (int i = 0; i < D; i++)
      for (int j = i; j < D; j++) 
        for (int k = j; k < D; k++) 
          value += coord[i]*coord[j]*coord[k];
    break;
  default:
    throw std::runtime_error("Unknown example!");
  }

  return value;
}


// Class for performing mesh-mesh and mesh-swarm-mesh remapping comparisons using simple mesh. 
class runMSM {
protected:
  //Source and target meshes
  std::shared_ptr<Portage::Simple_Mesh> sourceMesh;
  std::shared_ptr<Portage::Simple_Mesh> targetMesh;
  //Source and target mesh state
  Portage::Simple_State sourceState;
  Portage::Simple_State targetState;
  Portage::Simple_State targetState2;
  // Wrappers for interfacing with the underlying mesh data structures
  Wonton::Simple_Mesh_Wrapper sourceMeshWrapper;
  Wonton::Simple_Mesh_Wrapper targetMeshWrapper;
  Wonton::Simple_State_Wrapper sourceStateWrapper;
  Wonton::Simple_State_Wrapper targetStateWrapper;
  Wonton::Simple_State_Wrapper targetStateWrapper2;
  // run parameters
  Controls<3> controls_;

public:
  
  // Perform comparison. First remap using traditional mesh techniques. Second remap using particles as intermediary. 
  // Report timing and accuracy.
  template <
  template<Portage::Entity_kind, class, class, class,
  template <class, int, class, class> class,
  class, class> class Intersect,
  template<int, Portage::Entity_kind, class, class, class,
  template<class, int, class, class> class,
  class, class> class Interpolate,
  template <int, class, class> class SwarmSearch,
  int Dimension=3
  >
  void runit()
  {
    if (Dimension != 3) {
      throw std::runtime_error("2D not available yet");
    }

    // process controls
    double smoothing_factor = controls_.smoothing_factor;
    Portage::Meshfree::Basis::Type basis;
    if (controls_.order == 0) basis = Portage::Meshfree::Basis::Unitary;
    if (controls_.order == 1) basis = Portage::Meshfree::Basis::Linear;
    if (controls_.order == 2) basis = Portage::Meshfree::Basis::Quadratic;
    assert(consistent_order<Interpolate>::check(basis));    
    Portage::Meshfree::Operator::Type oper8tor;
    if (controls_.oper8tor == "VolumeIntegral") {
      oper8tor = Portage::Meshfree::Operator::VolumeIntegral;
    } else if (controls_.oper8tor == "none") {
      oper8tor = Portage::Meshfree::Operator::LastOperator;
    } else {
      throw std::runtime_error("illegal operator specified");
    }

    // Fill the source state data with the specified profile
    const int nsrccells = sourceMeshWrapper.num_owned_cells();
    std::vector<double> sourceData(nsrccells);
    const int nsrcnodes = sourceMeshWrapper.num_owned_nodes();
    std::vector<double> sourceDataNode(nsrcnodes);

    //Create the source data for given function
    for (unsigned int c = 0; c < nsrccells; ++c) {
      Portage::Point<Dimension> cen;
      sourceMeshWrapper.cell_centroid(c, &cen);
      sourceData[c] = field_func<3>(controls_.example, cen);
    }
    Portage::Simple_State::vec &sourceVec(sourceState.add("celldata",
                                                          Portage::Entity_kind::CELL, &(sourceData[0])));
    
    for (unsigned int c = 0; c < nsrcnodes; ++c) {
      Portage::Point<Dimension> cen;
      sourceMesh->node_get_coordinates(c, &cen);
      sourceDataNode[c] = field_func<3>(controls_.example, cen);
    }
    Portage::Simple_State::vec &sourceVecNode(sourceState.add("nodedata",
      Portage::Entity_kind::NODE, &(sourceDataNode[0])));

    //Build the target state storage
    const int ntarcells = targetMeshWrapper.num_owned_cells();
    const int ntarnodes = targetMeshWrapper.num_owned_nodes();
    std::vector<double> targetData(ntarcells), targetData2(ntarcells);
    std::vector<double> targetDataNode(ntarnodes), targetData2Node(ntarnodes);
    Portage::Simple_State::vec &targetVec(targetState.add("celldata",
      Portage::Entity_kind::CELL, &(targetData[0])));
    Portage::Simple_State::vec &targetVec2(targetState2.add("celldata",
      Portage::Entity_kind::CELL, &(targetData2[0])));
    Portage::Simple_State::vec &targetVecNode(targetState.add("nodedata",
      Portage::Entity_kind::NODE, &(targetDataNode[0])));
    Portage::Simple_State::vec &targetVec2Node(targetState2.add("nodedata",
      Portage::Entity_kind::NODE, &(targetData2Node[0])));

    // Register the variable name and interpolation order with the driver
    std::vector<std::string> remap_fields;
    remap_fields.push_back("celldata");
    remap_fields.push_back("nodedata");

    // If an operator is requested, collect the information required.
    Portage::vector<std::vector<Portage::Point<Dimension>>> data;
    Portage::vector<Portage::Meshfree::Operator::Domain> domains;
    if (controls_.oper8tor == "VolumeIntegral") {
      int numcells = targetMesh->num_entities(Portage::Entity_kind::CELL, 
                                              Portage::Entity_type::ALL);
      domains.resize(numcells);
      data.resize(numcells);
      
      for (int c=0; c<numcells; c++) {
	// get integration domains
        std::vector<Portage::Point<Dimension>> cellverts;
        targetMesh->cell_get_coordinates(c, &cellverts);
        data[c] = cellverts;
        domains[c] = Portage::Meshfree::Operator::domain_from_points<Dimension>(cellverts);
      }
    }

    // Build the mesh-mesh driver data for this mesh type
    Portage::Driver<Portage::SearchKDTree,
                    Intersect,
                    Interpolate,
                    Dimension,
                    Wonton::Simple_Mesh_Wrapper, Wonton::Simple_State_Wrapper,
                    Wonton::Simple_Mesh_Wrapper, Wonton::Simple_State_Wrapper>
      driver(sourceMeshWrapper, sourceStateWrapper,
             targetMeshWrapper, targetStateWrapper);
    driver.set_remap_var_names(remap_fields);
    // run on one processor
<<<<<<< HEAD
    if (controls_.domeshmesh) mmdriver.run(false);
=======
    driver.run(false);
>>>>>>> f16ef2ec

    // Build the mesh-swarm-mesh driver data for this mesh type
    Portage::MSM_Driver<
      SwarmSearch,
      Portage::Meshfree::Accumulate,
      Portage::Meshfree::Estimate,
      Dimension,
      Wonton::Simple_Mesh_Wrapper, Wonton::Simple_State_Wrapper,
      Wonton::Simple_Mesh_Wrapper, Wonton::Simple_State_Wrapper
      >
      msmdriver(sourceMeshWrapper, sourceStateWrapper,
                targetMeshWrapper, targetStateWrapper2,
                smoothing_factor);
    Portage::Meshfree::EstimateType estimate=Portage::Meshfree::LocalRegression;
    if (oper8tor == Portage::Meshfree::Operator::VolumeIntegral) 
      estimate=Portage::Meshfree::OperatorRegression;
    msmdriver.set_remap_var_names(remap_fields, remap_fields, 
                                  estimate, basis, oper8tor, domains, data);
    //run on one processor
    msmdriver.run(false);

    //Check the answer
    double stdval, err;
    double totmerr=0., totserr=0., totint=0.;

    Portage::Simple_State::vec &cellvecout(targetState.get("celldata", Portage::CELL));
    Portage::Simple_State::vec &cellvecout2(targetState2.get("celldata", Portage::CELL));
    Portage::Simple_State::vec &nodevecout(targetState.get("nodedata", Portage::NODE));
    Portage::Simple_State::vec &nodevecout2(targetState2.get("nodedata", Portage::NODE));

    if (controls_.domeshmesh) {
      if (controls_.print_detail == 1) {
        std::printf("Cell Centroid-coord-1-2-3 Exact Mesh-Mesh Error Mesh-Swarm-Mesh Error\n");
      }
      for (int c = 0; c < ntarcells; ++c) {
        Portage::Point<Dimension> ccen;
        targetMeshWrapper.cell_centroid(c, &ccen);
        double value = field_func<3>(controls_.example, ccen);
        double merror, serror;
        merror = cellvecout[c] - value;
        serror = cellvecout2[c] - value;
        // dump diagnostics for each cell
        if (controls_.print_detail == 1){
          std::printf("cell-data %8d %19.13le %19.13le %19.13le ", c, ccen[0], ccen[1], ccen[2]);
          std::printf("%19.13le %19.13le %19.13le %19.13le %19.13le\n",
                      value, cellvecout[c], merror, cellvecout2[c], serror);
        }
        totmerr = std::max(totmerr, std::fabs(merror));
        totserr = std::max(totserr, std::fabs(serror));
      }

      std::printf("\n\nLinf NORM OF MM CELL ERROR: %le\n\n", totmerr);
      std::printf("\n\nLinf NORM OF MSM CELL ERROR: %le\n\n", totserr);

      if (controls_.print_detail == 1) {
        std::printf("Node Node-coord-1-2-3 Exact Mesh-Mesh Error Mesh-Swarm-Mesh Error\n");
      }
      totmerr = totserr = totint = 0.;
      for (int n = 0; n < ntarnodes; ++n) {
        Portage::Point<Dimension> node;
        targetMesh->node_get_coordinates(n, &node);
        double value = field_func<3>(controls_.example, node);
        double merror, serror;
        merror = nodevecout[n] - value;
        serror = nodevecout2[n] - value;
        // dump diagnostics for each node
        if (controls_.print_detail == 1){
          std::printf("node-data %8d %19.13le %19.13le %19.13le ", n, node[0], node[1], node[2]);
          std::printf("%19.13le %19.13le %19.13le %19.13le %19.13le\n",
                      value, cellvecout[n], merror, cellvecout2[n], serror);
        }
        totmerr = std::max(totmerr, std::fabs(merror));
        totserr = std::max(totserr, std::fabs(serror));
      }

      std::printf("\n\nLinf NORM OF MM NODE ERROR: %lf\n\n", totmerr);
      std::printf("\n\nLinf NORM OF MSM NODE ERROR: %lf\n\n", totserr);
    } else {
      if (controls_.print_detail == 1) {
        std::printf("Cell Centroid-coord-1-2-3 Exact Mesh-Swarm-Mesh Error\n");
      }
      totmerr = totserr = 0.;
      for (int c = 0; c < ntarcells; ++c) {
        Portage::Point<Dimension> ccen;
        targetMeshWrapper.cell_centroid(c, &ccen);
        double value = field_func<3>(controls_.example, ccen);
        double serror;
        serror = cellvecout2[c] - value;
        // dump diagnostics for each cell
        if (controls_.print_detail == 1){
          std::printf("cell-data %8d %19.13le %19.13le %19.13le ", c, ccen[0], ccen[1], ccen[2]);
          if (oper8tor != Portage::Meshfree::Operator::VolumeIntegral) {
            std::printf("%19.13le %19.13le %19.13le\n", value, cellvecout2[c], serror);
          } else {
            std::printf("%19.13le %19.13le\n", value, cellvecout2[c]);
          }
        }
        totserr = std::max(totserr, std::fabs(serror));
      }
      // accumulate integral 
      totint = 0.;
      if (oper8tor == Portage::Meshfree::Operator::VolumeIntegral) {
        for (int c = 0; c < ntarcells; ++c) { 
          totint += cellvecout2[c];
        }
      }

      std::printf("\n\nLinf NORM OF MSM CELL ERROR: %le\n\n", totserr);
      if (oper8tor == Portage::Meshfree::Operator::VolumeIntegral)
        std::printf("\n\nTOTAL INTEGRAL: %le\n\n", totint);

      if (controls_.print_detail == 1) {
        std::printf("Node Node-coord-1-2-3 Exact Mesh-Swarm-Mesh Error\n");
      }
      totserr = 0.;
      for (int n = 0; n < ntarnodes; ++n) {
        Portage::Point<Dimension> node;
        targetMesh->node_get_coordinates(n, &node);
        double value = field_func<3>(controls_.example, node);
        double serror;
        serror = nodevecout2[n] - value;
        // dump diagnostics for each node
        if (controls_.print_detail == 1){
          std::printf("node-data %8d %19.13le %19.13le %19.13le ", n, node[0], node[1], node[2]);
          std::printf("%19.13le %19.13le %19.13le\n", value, cellvecout2[n], serror);
        }
        totserr = std::max(totserr, std::fabs(serror));
      }

      std::printf("\n\nLinf NORM OF MSM NODE ERROR: %lf\n\n", totserr);
    }
  }

  //Constructor
  runMSM(Controls<3> controls, std::shared_ptr<Portage::Simple_Mesh> s,std::shared_ptr<Portage::Simple_Mesh> t) :
    sourceMesh(s), targetMesh(t), 
    sourceState(sourceMesh), targetState(targetMesh), targetState2(targetMesh),
    sourceMeshWrapper(*sourceMesh), targetMeshWrapper(*targetMesh),
    sourceStateWrapper(sourceState), targetStateWrapper(targetState),
    targetStateWrapper2(targetState2),
    controls_(controls)
  {}
};

// Class for performing mesh-mesh and mesh-swarm-mesh remapping comparisons using jali mesh. 
class runMSMJali {
protected:
  //Source and target meshes
  std::shared_ptr<Jali::Mesh> sourceMesh;
  std::shared_ptr<Jali::Mesh> targetMesh;
  //Source and target mesh state
  std::shared_ptr<Jali::State> sourceState;
  std::shared_ptr<Jali::State> targetState;
  std::shared_ptr<Jali::State> targetState2;
protected:
  //Source and target mesh and state wrappers
  Portage::Jali_Mesh_Wrapper sourceMeshWrapper;
  Portage::Jali_Mesh_Wrapper targetMeshWrapper;
  Portage::Jali_State_Wrapper sourceStateWrapper;
  Portage::Jali_State_Wrapper targetStateWrapper;
  Portage::Jali_State_Wrapper targetStateWrapper2;
  // run parameters
  Controls<3> controls_;

 public:
  
  // Perform comparison. First remap using traditional mesh techniques. Second remap using particles as intermediary. 
  // Report timing and accuracy.
  template <
    template<Portage::Entity_kind, class, class, class,
    template<class, int, class, class> class,
    class, class> class Intersect,
    template<int, Portage::Entity_kind, class, class, class,
    template<class, int, class, class> class,
    class, class> class Interpolate,
    template <int, class, class> class SwarmSearch,
    int Dimension=3
    >
  void runit()
  {
    if (Dimension != 3) {
      throw std::runtime_error("2D not available yet");
    }

    // process controls
    double smoothing_factor = controls_.smoothing_factor;
    Portage::Meshfree::Basis::Type basis;
    if (controls_.order == 0) basis = Portage::Meshfree::Basis::Unitary;
    if (controls_.order == 1) basis = Portage::Meshfree::Basis::Linear;
    if (controls_.order == 2) basis = Portage::Meshfree::Basis::Quadratic;
    assert(consistent_order<Interpolate>::check(basis));     
    Portage::Meshfree::Operator::Type oper8tor;
    if (controls_.oper8tor == "VolumeIntegral") {
      oper8tor = Portage::Meshfree::Operator::VolumeIntegral;
    } else if (controls_.oper8tor != "none") {
      throw std::runtime_error("illegal operator specified");
    }     

    // Fill the source state data with the specified profile
    const int nsrccells = sourceMeshWrapper.num_owned_cells();
    std::vector<double> sourceData(nsrccells);
    const int nsrcnodes = sourceMeshWrapper.num_owned_nodes();
    std::vector<double> sourceDataNode(nsrcnodes);

    //Create the source data for given function
    for (unsigned int c = 0; c < nsrccells; ++c) {
      Portage::Point<Dimension> cen;
      sourceMeshWrapper.cell_centroid(c, &cen);
      sourceData[c] = field_func<3>(controls_.example, cen);
    }
    Jali::UniStateVector<double> &sourceVec(sourceState->add("celldata",
      sourceMesh, Jali::Entity_kind::CELL, Jali::Entity_type::ALL, &(sourceData[0])));
    
    for (unsigned int c = 0; c < nsrcnodes; ++c) {
      Portage::Point<Dimension> cen;
      sourceMeshWrapper.node_get_coordinates(c, &cen);
      sourceDataNode[c] = field_func<3>(controls_.example, cen);
    }
    Jali::UniStateVector<double> &sourceVecNode(sourceState->add("nodedata",
      sourceMesh, Jali::Entity_kind::NODE, Jali::Entity_type::ALL, &(sourceDataNode[0])));

    //Build the target state storage
    const int ntarcells = targetMeshWrapper.num_owned_cells();
    const int ntarnodes = targetMeshWrapper.num_owned_nodes();
    std::vector<double> targetData(ntarcells), targetData2(ntarcells);
    std::vector<double> targetDataNode(ntarnodes), targetData2Node(ntarnodes);
    targetStateWrapper.mesh_add_data<double>(Portage::Entity_kind::CELL, "celldata", &(targetData[0]));
    targetStateWrapper2.mesh_add_data<double>(Portage::Entity_kind::CELL, "celldata", &(targetData2[0]));
    targetStateWrapper.mesh_add_data<double>(Portage::Entity_kind::NODE, "nodedata", &(targetDataNode[0]));
    targetStateWrapper2.mesh_add_data<double>(Portage::Entity_kind::NODE, "nodedata", &(targetData2Node[0]));

    // Register the variable name and interpolation order with the driver
    std::vector<std::string> remap_fields;
    remap_fields.push_back("celldata");
    remap_fields.push_back("nodedata");

    // If an operator is requested, collect the information required.
    Portage::vector<std::vector<Portage::Point<Dimension>>> data;
    Portage::vector<Portage::Meshfree::Operator::Domain> domains;
    if (controls_.oper8tor == "VolumeIntegral") {
      int numcells = targetMeshWrapper.num_owned_cells();
      domains.resize(numcells);
      data.resize(numcells);
      
      for (int c=0; c<numcells; c++) {
	// get integration domains
        std::vector<int> cellnodes;
        targetMesh->cell_get_nodes(c, &cellnodes);
        std::vector<Portage::Point<Dimension>> cellverts(cellnodes.size());
        for (int i=0; i<cellnodes.size(); i) {
          targetMeshWrapper.node_get_coordinates(cellnodes[i], &cellverts[i]);
        }
        data[c] = cellverts;
        domains[c] = Portage::Meshfree::Operator::domain_from_points<Dimension>(cellverts);
      }
    }

    // Build the mesh-mesh driver data for this mesh type
    Portage::Driver<Portage::SearchKDTree,
                    Intersect,
                    Interpolate,
                    Dimension,
                    Portage::Jali_Mesh_Wrapper, Portage::Jali_State_Wrapper,
                    Portage::Jali_Mesh_Wrapper, Portage::Jali_State_Wrapper>
    driver(sourceMeshWrapper, sourceStateWrapper,
           targetMeshWrapper, targetStateWrapper);
    driver.set_remap_var_names(remap_fields);
    //run on one processor
<<<<<<< HEAD
    if (controls_.domeshmesh) mmdriver.run(false);
=======
    driver.run(false);
>>>>>>> f16ef2ec

    // Build the mesh-swarm-mesh driver data for this mesh type
    Portage::MSM_Driver<
      SwarmSearch,
      Portage::Meshfree::Accumulate,
      Portage::Meshfree::Estimate,
      Dimension,
      Portage::Jali_Mesh_Wrapper, Portage::Jali_State_Wrapper,
      Portage::Jali_Mesh_Wrapper, Portage::Jali_State_Wrapper
      >
      msmdriver(sourceMeshWrapper, sourceStateWrapper,
                targetMeshWrapper, targetStateWrapper2,
                smoothing_factor);
    msmdriver.set_remap_var_names(remap_fields, remap_fields, 
                                  Portage::Meshfree::LocalRegression, basis, 
                                  oper8tor, domains, data);
    //run on one processor
    msmdriver.run(false);

    //Check the answer
    double stdval, err;
    double totmerr=0., totserr=0., totint=0.;

    std::vector<double> cellvecout(ntarcells), cellvecout2(ntarcells);
    std::vector<double> nodevecout(ntarnodes), nodevecout2(ntarnodes);
    Jali::UniStateVector<double, Jali::Mesh> cvp, cv2p, nvp, nv2p;
    targetState->get("celldata", targetMesh, Jali::Entity_kind::CELL, Jali::Entity_type::ALL, &cvp);
    targetState2->get("celldata", targetMesh, Jali::Entity_kind::CELL, Jali::Entity_type::ALL, &cv2p);
    targetState->get("nodedata", targetMesh, Jali::Entity_kind::NODE, Jali::Entity_type::ALL, &nvp);
    targetState2->get("nodedata", targetMesh, Jali::Entity_kind::NODE, Jali::Entity_type::ALL, &nv2p);
    for (int i=0; i<ntarcells; i++) {cellvecout[i]=cvp[i]; cellvecout2[i]=cv2p[i];}
    for (int i=0; i<ntarnodes; i++) {nodevecout[i]=nvp[i]; nodevecout2[i]=nv2p[i];}

    if (controls_.domeshmesh) {
      if (controls_.print_detail == 1) {
        std::printf("Cell Centroid-coord-1-2-3 Exact Mesh-Mesh Error Mesh-Swarm-Mesh Error\n");
      }
      for (int c = 0; c < ntarcells; ++c) {
        Portage::Point<Dimension> ccen;
        targetMeshWrapper.cell_centroid(c, &ccen);
        double value = field_func<3>(controls_.example, ccen);
        double merror, serror;
        merror = cellvecout[c] - value;
        serror = cellvecout2[c] - value;
        // dump diagnostics for each cell
        if (controls_.print_detail == 1){
          std::printf("cell-data %8d %19.13le %19.13le %19.13le ", c, ccen[0], ccen[1], ccen[2]);
          std::printf("%19.13le %19.13le %19.13le %19.13le %19.13le\n",
                      value, cellvecout[c], merror, cellvecout2[c], serror);
        }
        totmerr = std::max(totmerr, std::fabs(merror));
        totserr = std::max(totserr, std::fabs(serror));
      }

      std::printf("\n\nLinf NORM OF MM CELL ERROR: %le\n\n", totmerr);
      std::printf("\n\nLinf NORM OF MSM CELL ERROR: %le\n\n", totserr);

      if (controls_.print_detail == 1) {
        std::printf("Node Node-coord-1-2-3 Exact Mesh-Mesh Error Mesh-Swarm-Mesh Error\n");
      }
      totmerr = totserr = 0.;
      for (int n = 0; n < ntarnodes; ++n) {
        Portage::Point<Dimension> node;
        targetMeshWrapper.node_get_coordinates(n, &node);
        double value = field_func<3>(controls_.example, node);
        double merror, serror;
        merror = nodevecout[n] - value;
        serror = nodevecout2[n] - value;
        // dump diagnostics for each node
        if (controls_.print_detail == 1){
          std::printf("node-data %8d %19.13le %19.13le %19.13le ", n, node[0], node[1], node[2]);
          std::printf("%19.13le %19.13le %19.13le %19.13le %19.13le\n",
                      value, cellvecout[n], merror, cellvecout2[n], serror);
        }
        totmerr = std::max(totmerr, std::fabs(merror));
        totserr = std::max(totserr, std::fabs(serror));
      }

      std::printf("\n\nLinf NORM OF MM NODE ERROR: %lf\n\n", totmerr);
      std::printf("\n\nLinf NORM OF MSM NODE ERROR: %lf\n\n", totserr);
    } else {
      if (controls_.print_detail == 1) {
        std::printf("Cell Centroid-coord-1-2-3 Exact Mesh-Swarm-Mesh Error\n");
      }
      totserr = totint = 0.;
      for (int c = 0; c < ntarcells; ++c) {
        Portage::Point<Dimension> ccen;
        targetMeshWrapper.cell_centroid(c, &ccen);
        double value = field_func<3>(controls_.example, ccen);
        double serror;
        serror = cellvecout2[c] - value;
        // accumulate integral
        if (oper8tor == Portage::Meshfree::Operator::VolumeIntegral) { 
          totint += cellvecout2[c];
        }
        // dump diagnostics for each cell
        if (controls_.print_detail == 1){
          std::printf("cell-data %8d %19.13le %19.13le %19.13le ", c, ccen[0], ccen[1], ccen[2]);
          if (oper8tor != Portage::Meshfree::Operator::VolumeIntegral) {
            std::printf("%19.13le %19.13le %19.13le\n", value, cellvecout2[c], serror);
          } else {
            std::printf("%19.13le %19.13le\n", value, cellvecout2[c]);
          }
        }
        totserr = std::max(totserr, std::fabs(serror));
      }
      std::printf("\n\nLinf NORM OF MSM CELL ERROR: %le\n\n", totserr);
      if (oper8tor == Portage::Meshfree::Operator::VolumeIntegral)
        std::printf("\n\nTOTAL INTEGRAL: %le\n\n", totint);

      if (controls_.print_detail == 1) {
        std::printf("Node Node-coord-1-2-3 Exact Mesh-Swarm-Mesh Error\n");
      }
      totserr = 0.;
      for (int n = 0; n < ntarnodes; ++n) {
        Portage::Point<Dimension> node;
        targetMeshWrapper.node_get_coordinates(n, &node);
        double value = field_func<3>(controls_.example, node);
        double serror;
        serror = nodevecout2[n] - value;
        // dump diagnostics for each node
        if (controls_.print_detail == 1){
          std::printf("node-data %8d %19.13le %19.13le %19.13le ", n, node[0], node[1], node[2]);
          std::printf("%19.13le %19.13le %19.13le\n",
                      value, cellvecout2[n], serror);
        }
        totserr = std::max(totserr, std::fabs(serror));
      }

      std::printf("\n\nLinf NORM OF MSM NODE ERROR: %lf\n\n", totserr);
    }
  }

  //Constructor
  runMSMJali(Controls<3> controls, std::shared_ptr<Jali::Mesh> s,std::shared_ptr<Jali::Mesh> t) :
    sourceMesh(s), targetMesh(t), 
    sourceState(Jali::State::create(sourceMesh)),
    targetState(Jali::State::create(targetMesh)),
    targetState2(Jali::State::create(targetMesh)),
    sourceMeshWrapper(*sourceMesh), targetMeshWrapper(*targetMesh),
    sourceStateWrapper(*sourceState), targetStateWrapper(*targetState), 
    targetStateWrapper2(*targetState2), 
    controls_(controls)
  {}
};

void usage() {
  std::cout << "Usage: msmapp file [-domm | -nomm]" << std::endl;
  std::cout << "\
    Uses specifications in \"file\" to perform a mesh-mesh and also a mesh-swarm-mesh remap and compare.\n\
    Options:\n\
      -domm do the direct mesh-mesh remap\n\
      -nomm do not do the direct mesh-mesh remap\n\
    example file format: \n\
    note: do not include this line or text before and including \":\" in lines below\n\
    source mesh min, double:          0. 0. 0.\n\
    source mesh max, double:          1. 1. 1.\n\
    target mesh min, double:         .2 .2 .2\n\
    target mesh max, double:         .8 .8 .8\n\
    number source cells, int:        28 32 20\n\
    number target cells, int:        26 30 23\n\
    order, int, choice of 1 or 2:           2\n\
    example, int, choice of -1...3:         3\n\
    double, smoothing factor:             1.5\n\
    print detail, choice of 0 or 1:         1\n\
    (optional) source mesh EXODUS file:  src_file_name \n\
    (optional) target mesh EXODUS file:  tgt_file_name \n\
    (optional) operator specification: VolumeIntegral \n\
    \n\
    must specify both source and target mesh files if so using \n\
  ";
}


int main(int argc, char** argv) {
  if (argc < 2) {
    usage();
    return 0;
  }

  Controls<3> ctl;
  std::string filename(argv[1]);
  std::fstream file;
  file.open(filename);
  file >> ctl.smin[0] >> ctl.smin[1] >> ctl.smin[2];
  file >> ctl.smax[0] >> ctl.smax[1] >> ctl.smax[2];
  file >> ctl.tmin[0] >> ctl.tmin[1] >> ctl.tmin[2];
  file >> ctl.tmax[0] >> ctl.tmax[1] >> ctl.tmax[2];
  file >> ctl.scells[0] >> ctl.scells[1] >> ctl.scells[2];
  file >> ctl.tcells[0] >> ctl.tcells[1] >> ctl.tcells[2];
  file >> ctl.order;
  file >> ctl.example;
  file >> ctl.smoothing_factor;
  file >> ctl.print_detail;
  try {
    file >> ctl.source_file;
    if (ctl.source_file != "VolumeIntegral") {
      file >> ctl.target_file;
      try { 
        file >> ctl.oper8tor;
      } catch (...) {
      }
    } else {
      ctl.oper8tor = "VolumeIntegral";
      ctl.source_file = "none";
    }
  } catch (...) {
  }

  if (argc >= 3) {
    if (argv[2] == std::string("-domm")) ctl.domeshmesh=true;
    else if (argv[2] == std::string("-nomm")) ctl.domeshmesh=false;
  }

  bool error = false;
  for (size_t i=0; i<3; i++) {
    if (ctl.smin[i]>=ctl.smax[i]) error = true;
    if (ctl.tmin[i]>=ctl.tmax[i]) error = true;
    if (ctl.scells[i]<0) error = true;
    if (ctl.tcells[i]<0) error = true;
  }
  if (ctl.order<1 or ctl.order>2) error = true;
  if (ctl.example<-1 or ctl.example>3) error = true;
  if (ctl.smoothing_factor<0.) error = true;
  if (ctl.print_detail<0 or ctl.print_detail>1) error = true;
  if (ctl.source_file == "none" and ctl.target_file != "none") error = true;
  if (ctl.target_file == "none" and ctl.source_file != "none") error = true;
  if (error) {
    throw std::runtime_error("error in input file");
  }

#ifdef ENABLE_MPI
  int mpi_init_flag;
  MPI_Initialized(&mpi_init_flag);
  if (!mpi_init_flag)
    MPI_Init(&argc, &argv);
  int numpe;
  MPI_Comm_size(MPI_COMM_WORLD, &numpe);
  if (numpe > 1) {
    std::cerr << "Particle Remap is only designed for a single process!"
              << std::endl;
    return 1;
  }
#endif

  if (ctl.source_file == "none") {
    std::shared_ptr<Portage::Simple_Mesh> src_mesh = std::make_shared<Portage::Simple_Mesh>
      (ctl.smin[0], ctl.smin[1], ctl.smin[2], ctl.smax[0], ctl.smax[1], ctl.smax[2],
       ctl.scells[0], ctl.scells[1], ctl.scells[2]);
    std::shared_ptr<Portage::Simple_Mesh> tgt_mesh = std::make_shared<Portage::Simple_Mesh>
      (ctl.tmin[0], ctl.tmin[1], ctl.tmin[2], ctl.tmax[0], ctl.tmax[1], ctl.tmax[2],
       ctl.tcells[0], ctl.tcells[1], ctl.tcells[2]);
  
    runMSM msmguy(ctl, src_mesh, tgt_mesh);

    std::cout << "starting msmapp..." << std::endl;
    std::cout << "running with input file " << filename << std::endl;

    if (ctl.order == 1) {
  
      msmguy.runit<Portage::IntersectR3D, 
		   Portage::Interpolate_1stOrder, 
		   Portage::SearchPointsByCells, 3>();
  
    } else if (ctl.order == 2) {
 
      //      msmguy.runit<Portage::IntersectR3D, 
      //		   Portage::Interpolate_2ndOrder, 
      //		   Portage::SearchPointsByCells, 3>();

    }
  } else {
    Jali::MeshFactory jmf(MPI_COMM_WORLD);
    std::shared_ptr<Jali::Mesh> src_mesh = jmf(ctl.source_file);
    std::shared_ptr<Jali::Mesh> tgt_mesh = jmf(ctl.target_file);
  
    runMSMJali msmguy(ctl, src_mesh, tgt_mesh);

    std::cout << "starting msmapp..." << std::endl;
    std::cout << "running with input file " << filename << std::endl;

    if (ctl.order == 1) {
  
      msmguy.runit<Portage::IntersectR3D, 
		   Portage::Interpolate_1stOrder, 
		   Portage::SearchPointsByCells, 3>();
  
    } else if (ctl.order == 2) {
 
      //      msmguy.runit<Portage::IntersectR3D, 
      //		   Portage::Interpolate_2ndOrder, 
      //		   Portage::SearchPointsByCells, 3>();

    }
  }
}<|MERGE_RESOLUTION|>--- conflicted
+++ resolved
@@ -247,11 +247,7 @@
              targetMeshWrapper, targetStateWrapper);
     driver.set_remap_var_names(remap_fields);
     // run on one processor
-<<<<<<< HEAD
-    if (controls_.domeshmesh) mmdriver.run(false);
-=======
     driver.run(false);
->>>>>>> f16ef2ec
 
     // Build the mesh-swarm-mesh driver data for this mesh type
     Portage::MSM_Driver<
@@ -520,11 +516,7 @@
            targetMeshWrapper, targetStateWrapper);
     driver.set_remap_var_names(remap_fields);
     //run on one processor
-<<<<<<< HEAD
-    if (controls_.domeshmesh) mmdriver.run(false);
-=======
     driver.run(false);
->>>>>>> f16ef2ec
 
     // Build the mesh-swarm-mesh driver data for this mesh type
     Portage::MSM_Driver<
