/*
<<<<<<< HEAD
This file is part of the Ristra portage project.
Please see the license file at the root of this repository, or at:
    https://github.com/laristra/portage/blob/master/LICENSE
=======
  Copyright (c) 2016, Los Alamos National Security, LLC
  All rights reserved.

  Copyright 2016. Los Alamos National Security, LLC. This software was produced
  under U.S. Government contract DE-AC52-06NA25396 for Los Alamos   National
  Laboratory (LANL), which is operated by Los Alamos National Security, LLC for
  the U.S. Department of Energy. The U.S. Government has rights to use,
  reproduce, and distribute this software.  NEITHER THE GOVERNMENT NOR LOS ALAMOS
  NATIONAL SECURITY, LLC MAKES ANY WARRANTY, EXPRESS OR IMPLIED, OR ASSUMES ANY
  LIABILITY FOR THE USE OF THIS SOFTWARE.  If software is modified to produce
  derivative works, such modified software should be clearly marked, so as not to
  confuse it with the version available from LANL.

  Additionally, redistribution and use in source and binary forms, with or
  without modification, are permitted provided that the following conditions are
  met:

  1. Redistributions of source code must retain the above copyright notice,
  this list of conditions and the following disclaimer.
  2. Redistributions in binary form must reproduce the above copyright
  notice, this list of conditions and the following disclaimer in the
  documentation and/or other materials provided with the distribution.
  3. Neither the name of Los Alamos National Security, LLC, Los Alamos
  National Laboratory, LANL, the U.S. Government, nor the names of its
  contributors may be used to endorse or promote products derived from this
  software without specific prior written permission.

  THIS SOFTWARE IS PROVIDED BY LOS ALAMOS NATIONAL SECURITY, LLC AND
  CONTRIBUTORS "AS IS" AND ANY EXPRESS OR IMPLIED WARRANTIES, INCLUDING, BUT NOT
  LIMITED TO, THE IMPLIED WARRANTIES OF MERCHANTABILITY AND FITNESS FOR A
  PARTICULAR PURPOSE ARE DISCLAIMED. IN NO EVENT SHALL LOS ALAMOS NATIONAL
  SECURITY, LLC OR CONTRIBUTORS BE LIABLE FOR ANY DIRECT, INDIRECT, INCIDENTAL,
  SPECIAL, EXEMPLARY, OR CONSEQUENTIAL DAMAGES (INCLUDING, BUT NOT LIMITED TO,
  PROCUREMENT OF SUBSTITUTE GOODS OR SERVICES; LOSS OF USE, DATA, OR PROFITS; OR
  BUSINESS INTERRUPTION) HOWEVER CAUSED AND ON ANY THEORY OF LIABILITY, WHETHER
  IN CONTRACT, STRICT LIABILITY, OR TORT (INCLUDING NEGLIGENCE OR OTHERWISE)
  ARISING IN ANY WAY OUT OF THE USE OF THIS SOFTWARE, EVEN IF ADVISED OF THE
  POSSIBILITY OF SUCH DAMAGE.
>>>>>>> ba7a5ab3
*/

#include <iostream>
#include <memory>
#include <algorithm>
#include <cmath>
#include <stdexcept>
#include <fstream>

#ifdef ENABLE_MPI
#include <mpi.h>
#else
#define PORTAGE_SERIAL_ONLY
#endif

#include "portage/driver/driver.h"
#include "portage/driver/driver_mesh_swarm_mesh.h"
#include "portage/simple_mesh/simple_mesh.h"
#include "portage/simple_mesh/simple_state.h"
#include "portage/intersect/intersect_r2d.h"
#include "portage/intersect/intersect_r3d.h"
#include "portage/interpolate/interpolate_1st_order.h"
#include "portage/interpolate/interpolate_2nd_order.h"
#include "portage/search/search_points_by_cells.h"
#include "portage/accumulate/accumulate.h"
#include "portage/estimate/estimate.h"
#include "portage/support/Point.h"
#include "portage/wonton/mesh/simple_mesh/simple_mesh_wrapper.h"
#include "portage/wonton/state/simple_state/simple_state_wrapper.h"
#include "portage/wonton/mesh/flat/flat_mesh_wrapper.h"
#include "portage/wonton/mesh/jali/jali_mesh_wrapper.h"
#include "portage/wonton/state/jali/jali_state_wrapper.h"
#include "Mesh.hh"
#include "MeshFactory.hh"
#include "JaliState.h"

template<size_t dim>
struct Controls {
  double smin[dim], smax[dim], tmin[dim], tmax[dim];
  int scells[dim], tcells[dim];
  int order;
  int example;
  double smoothing_factor;
  int print_detail;
  std::string source_file="none", target_file="none";
};

template<template<class, class, class, Portage::Entity_kind, long> class T>
class consistent_order{
public:
  static bool check(Portage::Meshfree::Basis::Type type) {return false;}
};

template<>
class consistent_order<Portage::Interpolate_1stOrder>{
public:
  static bool check(Portage::Meshfree::Basis::Type type){
    if (type == Portage::Meshfree::Basis::Linear) return true;
    else return false;
  }
};

template<>
class consistent_order<Portage::Interpolate_2ndOrder>{
public:
  static bool check(Portage::Meshfree::Basis::Type type){
    if (type == Portage::Meshfree::Basis::Quadratic) return true;
    else return false;
  }
};


//methods for computing initial field values
template<unsigned int D>
double field_func(int example, Portage::Point<D> coord) {
  double value = 0.0;
  switch (example) {
  case -1: {
    double rsqr = 0.0;
    for (int i = 0; i < D; i++) 
      rsqr += (coord[i]-.5)*(coord[i]-.5);
    value = 1.0;
    for (int i = 0; i < D; i++)
      value *= sin(0.9*2.*3.1415926535898*(coord[i]-.5));
    value *= exp(-1.5*sqrt(rsqr));
    break;
  }
  case 0:
    value = 25.3;
    break;
  case 1:
    for (int i = 0; i < D; i++)
      value += coord[i];
    break;
  case 2:
    for (int i = 0; i < D; i++) 
      for (int j = i; j < D; j++) 
        value += coord[i]*coord[j];
    break;
  case 3:
    for (int i = 0; i < D; i++)
      for (int j = i; j < D; j++) 
        for (int k = j; k < D; k++) 
          value += coord[i]*coord[j]*coord[k];
    break;
  default:
    throw std::runtime_error("Unknown example!");
  }

  return value;
}


// class for running examples
class runMSM {
protected:
  //Source and target meshes
  std::shared_ptr<Portage::Simple_Mesh> sourceMesh;
  std::shared_ptr<Portage::Simple_Mesh> targetMesh;
  //Source and target mesh state
  Portage::Simple_State sourceState;
  Portage::Simple_State targetState;
  Portage::Simple_State targetState2;
  // Wrappers for interfacing with the underlying mesh data structures
  Portage::Simple_Mesh_Wrapper sourceMeshWrapper;
  Portage::Simple_Mesh_Wrapper targetMeshWrapper;
  Portage::Simple_State_Wrapper sourceStateWrapper;
  Portage::Simple_State_Wrapper targetStateWrapper;
  Portage::Simple_State_Wrapper targetStateWrapper2;
  // run parameters
  Controls<3> controls_;

public:
  
  // This is the basic test method to be called for each unit test. It will work
  // for 2-D and 3-D, coincident and non-coincident cell-centered remaps.
  template <
    template<class, class> class Intersect,
    template<class, class, class, Portage::Entity_kind, long> class Interpolate,
    template <int, class, class> class SwarmSearch,
    int Dimension=3
    >
  void runit()
  {
    if (Dimension != 3) {
      throw std::runtime_error("2D not available yet");
    }

    double smoothing_factor = controls_.smoothing_factor;
    Portage::Meshfree::Basis::Type basis;
    if (controls_.order == 0) basis = Portage::Meshfree::Basis::Unitary;
    if (controls_.order == 1) basis = Portage::Meshfree::Basis::Linear;
    if (controls_.order == 2) basis = Portage::Meshfree::Basis::Quadratic;
    assert(consistent_order<Interpolate>::check(basis));      

    // Fill the source state data with the specified profile
    const int nsrccells = sourceMeshWrapper.num_owned_cells();
    std::vector<double> sourceData(nsrccells);
    const int nsrcnodes = sourceMeshWrapper.num_owned_nodes();
    std::vector<double> sourceDataNode(nsrcnodes);

    //Create the source data for given function
    Portage::Flat_Mesh_Wrapper<double> sourceFlatMesh;
    sourceFlatMesh.initialize(sourceMeshWrapper);
    for (unsigned int c = 0; c < nsrccells; ++c) {
      Portage::Point<Dimension> cen;
      sourceFlatMesh.cell_centroid(c, &cen);
      sourceData[c] = field_func<3>(controls_.example, cen);
    }
    Portage::Simple_State::vec &sourceVec(sourceState.add("celldata",
                                                          Portage::Entity_kind::CELL, &(sourceData[0])));
    
    for (unsigned int c = 0; c < nsrcnodes; ++c) {
      Portage::Point<Dimension> cen;
      sourceFlatMesh.node_get_coordinates(c, &cen);
      sourceDataNode[c] = field_func<3>(controls_.example, cen);
    }
    Portage::Simple_State::vec &sourceVecNode(sourceState.add("nodedata",
                                                              Portage::Entity_kind::NODE, &(sourceDataNode[0])));

    //Build the target state storage
    const int ntarcells = targetMeshWrapper.num_owned_cells();
    const int ntarnodes = targetMeshWrapper.num_owned_nodes();
    std::vector<double> targetData(ntarcells), targetData2(ntarcells);
    std::vector<double> targetDataNode(ntarnodes), targetData2Node(ntarnodes);
    Portage::Simple_State::vec &targetVec(targetState.add("celldata",
                                                          Portage::Entity_kind::CELL, &(targetData[0])));
    Portage::Simple_State::vec &targetVec2(targetState2.add("celldata",
                                                            Portage::Entity_kind::CELL, &(targetData2[0])));
    Portage::Simple_State::vec &targetVecNode(targetState.add("nodedata",
                                                              Portage::Entity_kind::NODE, &(targetDataNode[0])));
    Portage::Simple_State::vec &targetVec2Node(targetState2.add("nodedata",
                                                                Portage::Entity_kind::NODE, &(targetData2Node[0])));

    // Register the variable name and interpolation order with the driver
    std::vector<std::string> remap_fields;
    remap_fields.push_back("celldata");
    remap_fields.push_back("nodedata");

    // Build the mesh-mesh driver data for this mesh type
    Portage::Driver<Portage::SearchKDTree,
                    Intersect,
                    Interpolate,
                    Dimension,
                    Portage::Simple_Mesh_Wrapper, Portage::Simple_State_Wrapper,
                    Portage::Simple_Mesh_Wrapper, Portage::Simple_State_Wrapper>
      mmdriver(sourceMeshWrapper, sourceStateWrapper,
               targetMeshWrapper, targetStateWrapper);
    mmdriver.set_remap_var_names(remap_fields);
    //run on one processor
    mmdriver.run(false);

    // Build the mesh-swarm-mesh driver data for this mesh type
    Portage::MSM_Driver<
      SwarmSearch,
      Portage::Meshfree::Accumulate,
      Portage::Meshfree::Estimate,
      Dimension,
      Portage::Simple_Mesh_Wrapper, Portage::Simple_State_Wrapper,
      Portage::Simple_Mesh_Wrapper, Portage::Simple_State_Wrapper
      >
      msmdriver(sourceMeshWrapper, sourceStateWrapper,
                targetMeshWrapper, targetStateWrapper2,
                smoothing_factor, basis);
    msmdriver.set_remap_var_names(remap_fields);
    //run on one processor
    msmdriver.run(false);

    //Check the answer
    double stdval, err;
    double totmerr=0., totserr=0.;

    Portage::Simple_State::vec &cellvecout(targetState.get("celldata", Portage::CELL));
    Portage::Simple_State::vec &cellvecout2(targetState2.get("celldata", Portage::CELL));
    Portage::Simple_State::vec &nodevecout(targetState.get("nodedata", Portage::NODE));
    Portage::Simple_State::vec &nodevecout2(targetState2.get("nodedata", Portage::NODE));

    Portage::Flat_Mesh_Wrapper<double> targetFlatMesh;
    targetFlatMesh.initialize(targetMeshWrapper);
    if (controls_.print_detail == 1) {
      std::printf("Cell Centroid-coord-1-2-3 Exact Mesh-Mesh Error Mesh-Swarm-Mesh Error\n");
    }
    for (int c = 0; c < ntarcells; ++c) {
      Portage::Point<Dimension> ccen;
      targetFlatMesh.cell_centroid(c, &ccen);
      double value = field_func<3>(controls_.example, ccen);
      double merror, serror;
      merror = cellvecout[c] - value;
      serror = cellvecout2[c] - value;
      // dump diagnostics for each cell
      if (controls_.print_detail == 1){
	std::printf("cell-data %8d %19.13le %19.13le %19.13le ", c, ccen[0], ccen[1], ccen[2]);
	std::printf("%19.13le %19.13le %19.13le %19.13le %19.13le\n",
		    value, cellvecout[c], merror, cellvecout2[c], serror);
      }
      totmerr = std::max(totmerr, std::fabs(merror));
      totserr = std::max(totserr, std::fabs(serror));
    }

    std::printf("\n\nLinf NORM OF MM CELL ERROR: %le\n\n", totmerr);
    std::printf("\n\nLinf NORM OF MSM CELL ERROR: %le\n\n", totserr);

    if (controls_.print_detail == 1) {
      std::printf("Node Node-coord-1-2-3 Exact Mesh-Mesh Error Mesh-Swarm-Mesh Error\n");
    }
    totmerr = totserr = 0.;
    for (int n = 0; n < ntarnodes; ++n) {
      Portage::Point<Dimension> node;
      targetFlatMesh.node_get_coordinates(n, &node);
      double value = field_func<3>(controls_.example, node);
      double merror, serror;
      merror = nodevecout[n] - value;
      serror = nodevecout2[n] - value;
      // dump diagnostics for each node
      if (controls_.print_detail == 1){
	std::printf("node-data %8d %19.13le %19.13le %19.13le ", n, node[0], node[1], node[2]);
	std::printf("%19.13le %19.13le %19.13le %19.13le %19.13le\n",
		    value, cellvecout[n], merror, cellvecout2[n], serror);
      }
      totmerr = std::max(totmerr, std::fabs(merror));
      totserr = std::max(totserr, std::fabs(serror));
    }

    std::printf("\n\nLinf NORM OF MM NODE ERROR: %lf\n\n", totmerr);
    std::printf("\n\nLinf NORM OF MSM NODE ERROR: %lf\n\n", totserr);
  }

  //Constructor
  runMSM(Controls<3> controls, std::shared_ptr<Portage::Simple_Mesh> s,std::shared_ptr<Portage::Simple_Mesh> t) :
    sourceMesh(s), targetMesh(t), 
    sourceState(sourceMesh), targetState(targetMesh), targetState2(targetMesh),
    sourceMeshWrapper(*sourceMesh), targetMeshWrapper(*targetMesh),
    sourceStateWrapper(sourceState), targetStateWrapper(targetState), 
    targetStateWrapper2(targetState2), 
    controls_(controls)
  {}
};


// class for running examples
class runMSMJali {
protected:
  //Source and target meshes
  std::shared_ptr<Jali::Mesh> sourceMesh;
  std::shared_ptr<Jali::Mesh> targetMesh;
  //Source and target mesh state
  Jali::State sourceState;
  Jali::State targetState;
  Jali::State targetState2;
protected:
  //Source and target mesh and state wrappers
  Portage::Jali_Mesh_Wrapper sourceMeshWrapper;
  Portage::Jali_Mesh_Wrapper targetMeshWrapper;
  Portage::Jali_State_Wrapper sourceStateWrapper;
  Portage::Jali_State_Wrapper targetStateWrapper;
  Portage::Jali_State_Wrapper targetStateWrapper2;
  // run parameters
  Controls<3> controls_;

public:
  
  // This is the basic test method to be called for each unit test. It will work
  // for 2-D and 3-D, coincident and non-coincident cell-centered remaps.
  template <
    template<class, class> class Intersect,
    template<class, class, class, Portage::Entity_kind, long> class Interpolate,
    template <int, class, class> class SwarmSearch,
    int Dimension=3
    >
  void runit()
  {
    if (Dimension != 3) {
      throw std::runtime_error("2D not available yet");
    }

    double smoothing_factor = controls_.smoothing_factor;
    Portage::Meshfree::Basis::Type basis;
    if (controls_.order == 0) basis = Portage::Meshfree::Basis::Unitary;
    if (controls_.order == 1) basis = Portage::Meshfree::Basis::Linear;
    if (controls_.order == 2) basis = Portage::Meshfree::Basis::Quadratic;
    assert(consistent_order<Interpolate>::check(basis));      

    // Fill the source state data with the specified profile
    const int nsrccells = sourceMeshWrapper.num_owned_cells();
    std::vector<double> sourceData(nsrccells);
    const int nsrcnodes = sourceMeshWrapper.num_owned_nodes();
    std::vector<double> sourceDataNode(nsrcnodes);

    //Create the source data for given function
    Portage::Flat_Mesh_Wrapper<double> sourceFlatMesh;
    sourceFlatMesh.initialize(sourceMeshWrapper);
    for (unsigned int c = 0; c < nsrccells; ++c) {
      Portage::Point<Dimension> cen;
      sourceFlatMesh.cell_centroid(c, &cen);
      sourceData[c] = field_func<3>(controls_.example, cen);
    }
    Jali::StateVector<double> &sourceVec(sourceState.add("celldata",
      sourceMesh, Jali::Entity_kind::CELL, Jali::Entity_type::ALL, &(sourceData[0])));
    
    for (unsigned int c = 0; c < nsrcnodes; ++c) {
      Portage::Point<Dimension> cen;
      sourceFlatMesh.node_get_coordinates(c, &cen);
      sourceDataNode[c] = field_func<3>(controls_.example, cen);
    }
    Jali::StateVector<double> &sourceVecNode(sourceState.add("nodedata",
      sourceMesh, Jali::Entity_kind::NODE, Jali::Entity_type::ALL, &(sourceDataNode[0])));

    //Build the target state storage
    const int ntarcells = targetMeshWrapper.num_owned_cells();
    const int ntarnodes = targetMeshWrapper.num_owned_nodes();
    std::vector<double> targetData(ntarcells), targetData2(ntarcells);
    std::vector<double> targetDataNode(ntarnodes), targetData2Node(ntarnodes);
    targetStateWrapper. add_data(targetMesh, Portage::Entity_kind::CELL, "celldata", &(targetData[0]));
    targetStateWrapper2.add_data(targetMesh, Portage::Entity_kind::CELL, "celldata", &(targetData2[0]));
    targetStateWrapper. add_data(targetMesh, Portage::Entity_kind::NODE, "nodedata", &(targetDataNode[0]));
    targetStateWrapper2.add_data(targetMesh, Portage::Entity_kind::NODE, "nodedata", &(targetData2Node[0]));

    // Register the variable name and interpolation order with the driver
    std::vector<std::string> remap_fields;
    remap_fields.push_back("celldata");
    remap_fields.push_back("nodedata");

    // Build the mesh-mesh driver data for this mesh type
    Portage::Driver<Portage::SearchKDTree,
                    Intersect,
                    Interpolate,
                    Dimension,
                    Portage::Jali_Mesh_Wrapper, Portage::Jali_State_Wrapper,
                    Portage::Jali_Mesh_Wrapper, Portage::Jali_State_Wrapper>
      mmdriver(sourceMeshWrapper, sourceStateWrapper,
               targetMeshWrapper, targetStateWrapper);
    mmdriver.set_remap_var_names(remap_fields);
    //run on one processor
    mmdriver.run(false);

    // Build the mesh-swarm-mesh driver data for this mesh type
    Portage::MSM_Driver<
      SwarmSearch,
      Portage::Meshfree::Accumulate,
      Portage::Meshfree::Estimate,
      Dimension,
      Portage::Jali_Mesh_Wrapper, Portage::Jali_State_Wrapper,
      Portage::Jali_Mesh_Wrapper, Portage::Jali_State_Wrapper
      >
      msmdriver(sourceMeshWrapper, sourceStateWrapper,
                targetMeshWrapper, targetStateWrapper2,
                smoothing_factor, basis);
    msmdriver.set_remap_var_names(remap_fields);
    //run on one processor
    msmdriver.run(false);

    //Check the answer
    double stdval, err;
    double totmerr=0., totserr=0.;

    std::vector<double> cellvecout(ntarcells), cellvecout2(ntarcells);
    std::vector<double> nodevecout(ntarnodes), nodevecout2(ntarnodes);
    Jali::StateVector<double, Jali::Mesh> cvp, cv2p, nvp, nv2p;
    targetState. get("celldata", targetMesh, Jali::Entity_kind::CELL, Jali::Entity_type::ALL, &cvp);
    targetState2.get("celldata", targetMesh, Jali::Entity_kind::CELL, Jali::Entity_type::ALL, &cv2p);
    targetState. get("nodedata", targetMesh, Jali::Entity_kind::NODE, Jali::Entity_type::ALL, &nvp);
    targetState2.get("nodedata", targetMesh, Jali::Entity_kind::NODE, Jali::Entity_type::ALL, &nv2p);
    for (int i=0; i<ntarcells; i++) {cellvecout[i]=cvp[i]; cellvecout2[i]=cv2p[i];}
    for (int i=0; i<ntarnodes; i++) {nodevecout[i]=nvp[i]; nodevecout2[i]=nv2p[i];}

    Portage::Flat_Mesh_Wrapper<double> targetFlatMesh;
    targetFlatMesh.initialize(targetMeshWrapper);
    if (controls_.print_detail == 1) {
      std::printf("Cell Centroid-coord-1-2-3 Exact Mesh-Mesh Error Mesh-Swarm-Mesh Error\n");
    }
    for (int c = 0; c < ntarcells; ++c) {
      Portage::Point<Dimension> ccen;
      targetFlatMesh.cell_centroid(c, &ccen);
      double value = field_func<3>(controls_.example, ccen);
      double merror, serror;
      merror = cellvecout[c] - value;
      serror = cellvecout2[c] - value;
      // dump diagnostics for each cell
      if (controls_.print_detail == 1){
	std::printf("cell-data %8d %19.13le %19.13le %19.13le ", c, ccen[0], ccen[1], ccen[2]);
	std::printf("%19.13le %19.13le %19.13le %19.13le %19.13le\n",
		    value, cellvecout[c], merror, cellvecout2[c], serror);
      }
      totmerr = std::max(totmerr, std::fabs(merror));
      totserr = std::max(totserr, std::fabs(serror));
    }

    std::printf("\n\nLinf NORM OF MM CELL ERROR: %le\n\n", totmerr);
    std::printf("\n\nLinf NORM OF MSM CELL ERROR: %le\n\n", totserr);

    if (controls_.print_detail == 1) {
      std::printf("Node Node-coord-1-2-3 Exact Mesh-Mesh Error Mesh-Swarm-Mesh Error\n");
    }
    totmerr = totserr = 0.;
    for (int n = 0; n < ntarnodes; ++n) {
      Portage::Point<Dimension> node;
      targetFlatMesh.node_get_coordinates(n, &node);
      double value = field_func<3>(controls_.example, node);
      double merror, serror;
      merror = nodevecout[n] - value;
      serror = nodevecout2[n] - value;
      // dump diagnostics for each node
      if (controls_.print_detail == 1){
	std::printf("node-data %8d %19.13le %19.13le %19.13le ", n, node[0], node[1], node[2]);
	std::printf("%19.13le %19.13le %19.13le %19.13le %19.13le\n",
		    value, cellvecout[n], merror, cellvecout2[n], serror);
      }
      totmerr = std::max(totmerr, std::fabs(merror));
      totserr = std::max(totserr, std::fabs(serror));
    }

    std::printf("\n\nLinf NORM OF MM NODE ERROR: %lf\n\n", totmerr);
    std::printf("\n\nLinf NORM OF MSM NODE ERROR: %lf\n\n", totserr);
  }

  //Constructor
  runMSMJali(Controls<3> controls, std::shared_ptr<Jali::Mesh> s,std::shared_ptr<Jali::Mesh> t) :
    sourceMesh(s), targetMesh(t), 
    sourceState(sourceMesh), targetState(targetMesh), targetState2(targetMesh),
    sourceMeshWrapper(*sourceMesh), targetMeshWrapper(*targetMesh),
    sourceStateWrapper(sourceState), targetStateWrapper(targetState), 
    targetStateWrapper2(targetState2), 
    controls_(controls)
  {}
};

void usage() {
  std::cout << "Usage: msmapp file" << std::endl;
  std::cout << "\
    example file format: \n\
    note: do not include this line or text before and including \":\" in lines below\n\
    source mesh min, double:          0. 0. 0.\n\
    source mesh max, double:          1. 1. 1.\n\
    target mesh min, double:         .2 .2 .2\n\
    target mesh max, double:         .8 .8 .8\n\
    number source cells, int:        28 32 20\n\
    number target cells, int:        26 30 23\n\
    order, int, choice of 1 or 2:           2\n\
    example, int, choice of -1...3:         3\n\
    double, smoothing factor:             1.5\n\
    print detail, choice of 0 or 1:         1\n\
    (optional) source mesh EXODUS file:  src_file_name \n\
    (optional) target mesh EXODUS file:  tgt_file_name \n\
\n\
    must specify both source and target mesh files if so using \n\
  ";
}


int main(int argc, char** argv) {
  if (argc < 2) {
    usage();
    return 0;
  }

  Controls<3> ctl;
  std::string filename(argv[1]);
  std::fstream file;
  file.open(filename);
  file >> ctl.smin[0] >> ctl.smin[1] >> ctl.smin[2];
  file >> ctl.smax[0] >> ctl.smax[1] >> ctl.smax[2];
  file >> ctl.tmin[0] >> ctl.tmin[1] >> ctl.tmin[2];
  file >> ctl.tmax[0] >> ctl.tmax[1] >> ctl.tmax[2];
  file >> ctl.scells[0] >> ctl.scells[1] >> ctl.scells[2];
  file >> ctl.tcells[0] >> ctl.tcells[1] >> ctl.tcells[2];
  file >> ctl.order;
  file >> ctl.example;
  file >> ctl.smoothing_factor;
  file >> ctl.print_detail;
  try {
    file >> ctl.source_file;
    file >> ctl.target_file;
  } catch (...) {
  }

  bool error = false;
  for (int i; i<3; i++) {
    if (ctl.smin[i]>=ctl.smax[i]) error = true;
    if (ctl.tmin[i]>=ctl.tmax[i]) error = true;
    if (ctl.scells[i]<0) error = true;
    if (ctl.tcells[i]<0) error = true;
  }
  if (ctl.order<1 or ctl.order>2) error = true;
  if (ctl.example<-1 or ctl.example>3) error = true;
  if (ctl.smoothing_factor<0.) error = true;
  if (ctl.print_detail<0 or ctl.print_detail>1) error = true;
  if (ctl.source_file == "none" and ctl.target_file != "none") error = true;
  if (ctl.target_file == "none" and ctl.source_file != "none") error = true;
  if (error) {
    throw std::runtime_error("error in input file");
  }

#ifdef ENABLE_MPI
  int mpi_init_flag;
  MPI_Initialized(&mpi_init_flag);
  if (!mpi_init_flag)
    MPI_Init(&argc, &argv);
  int numpe;
  MPI_Comm_size(MPI_COMM_WORLD, &numpe);
  if (numpe > 1) {
    std::cerr << "Particle Remap is only designed for a single process!"
              << std::endl;
    return 1;
  }
#endif

  if (ctl.source_file == "none") {
    std::shared_ptr<Portage::Simple_Mesh> src_mesh = std::make_shared<Portage::Simple_Mesh>
      (ctl.smin[0], ctl.smin[1], ctl.smin[2], ctl.smax[0], ctl.smax[1], ctl.smax[2],
       ctl.scells[0], ctl.scells[1], ctl.scells[2]);
    std::shared_ptr<Portage::Simple_Mesh> tgt_mesh = std::make_shared<Portage::Simple_Mesh>
      (ctl.tmin[0], ctl.tmin[1], ctl.tmin[2], ctl.tmax[0], ctl.tmax[1], ctl.tmax[2],
       ctl.tcells[0], ctl.tcells[1], ctl.tcells[2]);
  
    runMSM msmguy(ctl, src_mesh, tgt_mesh);

    std::cout << "starting msmapp..." << std::endl;
    std::cout << "running with input file " << filename << std::endl;

    if (ctl.order == 1) {
  
      msmguy.runit<Portage::IntersectR3D, 
		   Portage::Interpolate_1stOrder, 
		   Portage::SearchPointsByCells, 3>();
  
    } else if (ctl.order == 2) {
 
      msmguy.runit<Portage::IntersectR3D, 
		   Portage::Interpolate_2ndOrder, 
		   Portage::SearchPointsByCells, 3>();

    }
  } else {
    Jali::MeshFactory jmf(MPI_COMM_WORLD);
    std::shared_ptr<Jali::Mesh> src_mesh = jmf(ctl.source_file);
    std::shared_ptr<Jali::Mesh> tgt_mesh = jmf(ctl.target_file);
  
    runMSMJali msmguy(ctl, src_mesh, tgt_mesh);

    std::cout << "starting msmapp..." << std::endl;
    std::cout << "running with input file " << filename << std::endl;

    if (ctl.order == 1) {
  
      msmguy.runit<Portage::IntersectR3D, 
		   Portage::Interpolate_1stOrder, 
		   Portage::SearchPointsByCells, 3>();
  
    } else if (ctl.order == 2) {
 
      msmguy.runit<Portage::IntersectR3D, 
		   Portage::Interpolate_2ndOrder, 
		   Portage::SearchPointsByCells, 3>();

    }
  }
}<|MERGE_RESOLUTION|>--- conflicted
+++ resolved
@@ -1,48 +1,7 @@
 /*
-<<<<<<< HEAD
 This file is part of the Ristra portage project.
 Please see the license file at the root of this repository, or at:
     https://github.com/laristra/portage/blob/master/LICENSE
-=======
-  Copyright (c) 2016, Los Alamos National Security, LLC
-  All rights reserved.
-
-  Copyright 2016. Los Alamos National Security, LLC. This software was produced
-  under U.S. Government contract DE-AC52-06NA25396 for Los Alamos   National
-  Laboratory (LANL), which is operated by Los Alamos National Security, LLC for
-  the U.S. Department of Energy. The U.S. Government has rights to use,
-  reproduce, and distribute this software.  NEITHER THE GOVERNMENT NOR LOS ALAMOS
-  NATIONAL SECURITY, LLC MAKES ANY WARRANTY, EXPRESS OR IMPLIED, OR ASSUMES ANY
-  LIABILITY FOR THE USE OF THIS SOFTWARE.  If software is modified to produce
-  derivative works, such modified software should be clearly marked, so as not to
-  confuse it with the version available from LANL.
-
-  Additionally, redistribution and use in source and binary forms, with or
-  without modification, are permitted provided that the following conditions are
-  met:
-
-  1. Redistributions of source code must retain the above copyright notice,
-  this list of conditions and the following disclaimer.
-  2. Redistributions in binary form must reproduce the above copyright
-  notice, this list of conditions and the following disclaimer in the
-  documentation and/or other materials provided with the distribution.
-  3. Neither the name of Los Alamos National Security, LLC, Los Alamos
-  National Laboratory, LANL, the U.S. Government, nor the names of its
-  contributors may be used to endorse or promote products derived from this
-  software without specific prior written permission.
-
-  THIS SOFTWARE IS PROVIDED BY LOS ALAMOS NATIONAL SECURITY, LLC AND
-  CONTRIBUTORS "AS IS" AND ANY EXPRESS OR IMPLIED WARRANTIES, INCLUDING, BUT NOT
-  LIMITED TO, THE IMPLIED WARRANTIES OF MERCHANTABILITY AND FITNESS FOR A
-  PARTICULAR PURPOSE ARE DISCLAIMED. IN NO EVENT SHALL LOS ALAMOS NATIONAL
-  SECURITY, LLC OR CONTRIBUTORS BE LIABLE FOR ANY DIRECT, INDIRECT, INCIDENTAL,
-  SPECIAL, EXEMPLARY, OR CONSEQUENTIAL DAMAGES (INCLUDING, BUT NOT LIMITED TO,
-  PROCUREMENT OF SUBSTITUTE GOODS OR SERVICES; LOSS OF USE, DATA, OR PROFITS; OR
-  BUSINESS INTERRUPTION) HOWEVER CAUSED AND ON ANY THEORY OF LIABILITY, WHETHER
-  IN CONTRACT, STRICT LIABILITY, OR TORT (INCLUDING NEGLIGENCE OR OTHERWISE)
-  ARISING IN ANY WAY OUT OF THE USE OF THIS SOFTWARE, EVEN IF ADVISED OF THE
-  POSSIBILITY OF SUCH DAMAGE.
->>>>>>> ba7a5ab3
 */
 
 #include <iostream>
