--- conflicted
+++ resolved
@@ -13,19 +13,9 @@
 if (ENABLE_MPI)
 if (Jali_DIR)
 
-<<<<<<< HEAD
-if (TANGRAM_FOUND)    # tangram is header only package
-  include_directories(${TANGRAM_INCLUDE_DIRS})
-  if (XMOF2D_FOUND)   # Right now we are using tangram with XMOF2D
-    target_link_libraries(msmapp ${XMOF2D_LIBRARIES})
-  endif (XMOF2D_FOUND)
-endif (TANGRAM_FOUND)
-
-=======
   add_executable(msmapp msmapp.cc)
   target_link_libraries(msmapp portage
     ${EXTRA_LIBS} ${LAPACKE_LIBRARIES} ${MPI_CXX_LIBRARIES})
->>>>>>> 64b1ef9b
 
   # MPI additions - need to push this down into cinch
   target_link_libraries(msmapp ${MPI_CXX_LIBRARIES})
@@ -35,6 +25,13 @@
   # Jali additions
   include_directories(${Jali_INCLUDE_DIRS} ${Jali_TPL_INCLUDE_DIRS})
   target_link_libraries(msmapp ${Jali_LIBRARIES} ${Jali_TPL_LIBRARIES})
+
+  # Tangram (header only) and XMOF2D
+  if (TANGRAM_FOUND)
+    if (XMOF2D_FOUND)   # Right now we are using tangram with XMOF2D
+      target_link_libraries(msmapp ${XMOF2D_LIBRARIES})
+    endif (XMOF2D_FOUND)
+  endif (TANGRAM_FOUND)
 
   #TCMalloc option
   set(ENABLE_TCMALLOC TRUE CACHE BOOL "Use TCMalloc")
