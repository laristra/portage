#[[
This file is part of the Ristra portage project.
Please see the license file at the root of this repository, or at:
    https://github.com/laristra/portage/blob/master/LICENSE
]]


#------------------------------------------------------------------------------#
#------------------------------------------------------------------------------#

<<<<<<< HEAD
if (Jali_DIR AND ENABLE_MPI)

  # options
  set(ENABLE_TCMALLOC TRUE CACHE BOOL "Use TCMalloc")
  set(ENABLE_PROFILE FALSE CACHE BOOL "Enable VTune Profiling")

  add_executable(timingapp timingapp.cc)
  set_target_properties(timingapp
          PROPERTIES
          LINK_FLAGS "${MPI_CXX_LINK_FLAGS}")

  target_link_libraries(timingapp portage ${LAPACKX_LIBRARIES} ${EXTRA_LIBS})
  target_link_libraries(timingapp ${MPI_CXX_LIBRARIES})
  target_link_libraries(timingapp ${Jali_LIBRARIES} ${Jali_TPL_LIBRARIES})
=======
if (WONTON_ENABLE_Jali AND WONTON_ENABLE_MPI)

  # options
  set(ENABLE_PROFILE FALSE CACHE BOOL "Enable VTune Profiling")

  add_executable(timingapp timingapp.cc)
  target_link_libraries(timingapp PRIVATE portage)
>>>>>>> 1e3e2d63

  if (ENABLE_APP_TIMINGS)
    target_compile_definitions(timingapp PRIVATE ENABLE_TIMINGS=1)
  endif()

<<<<<<< HEAD
  if(ENABLE_TCMALLOC)
    set(TCMALLOC_LIB "${HOME}" CACHE STRING "Set the TCMalloc library")
    target_link_libraries(timingapp ${TCMALLOC_LIB})
  endif()

=======
>>>>>>> 1e3e2d63
  if(ENABLE_PROFILE)
    set(VTUNE_INCLUDE_DIR "${HOME}" CACHE PATH "Set the locaiton of VTune include")
    set(VTUNE_LIB "${HOME}" CACHE STRING "Set the VTune library")

<<<<<<< HEAD
    include_directories(${VTUNE_INCLUDE_DIR})
    target_link_libraries(timingapp ${VTUNE_LIB})
=======
    target_include_directories(timingapp PRIVATE ${VTUNE_INCLUDE_DIR})
    target_link_libraries(timingapp PRIVATE ${VTUNE_LIB})
>>>>>>> 1e3e2d63
  endif()
endif()<|MERGE_RESOLUTION|>--- conflicted
+++ resolved
@@ -8,22 +8,6 @@
 #------------------------------------------------------------------------------#
 #------------------------------------------------------------------------------#
 
-<<<<<<< HEAD
-if (Jali_DIR AND ENABLE_MPI)
-
-  # options
-  set(ENABLE_TCMALLOC TRUE CACHE BOOL "Use TCMalloc")
-  set(ENABLE_PROFILE FALSE CACHE BOOL "Enable VTune Profiling")
-
-  add_executable(timingapp timingapp.cc)
-  set_target_properties(timingapp
-          PROPERTIES
-          LINK_FLAGS "${MPI_CXX_LINK_FLAGS}")
-
-  target_link_libraries(timingapp portage ${LAPACKX_LIBRARIES} ${EXTRA_LIBS})
-  target_link_libraries(timingapp ${MPI_CXX_LIBRARIES})
-  target_link_libraries(timingapp ${Jali_LIBRARIES} ${Jali_TPL_LIBRARIES})
-=======
 if (WONTON_ENABLE_Jali AND WONTON_ENABLE_MPI)
 
   # options
@@ -31,30 +15,16 @@
 
   add_executable(timingapp timingapp.cc)
   target_link_libraries(timingapp PRIVATE portage)
->>>>>>> 1e3e2d63
 
   if (ENABLE_APP_TIMINGS)
     target_compile_definitions(timingapp PRIVATE ENABLE_TIMINGS=1)
   endif()
 
-<<<<<<< HEAD
-  if(ENABLE_TCMALLOC)
-    set(TCMALLOC_LIB "${HOME}" CACHE STRING "Set the TCMalloc library")
-    target_link_libraries(timingapp ${TCMALLOC_LIB})
-  endif()
-
-=======
->>>>>>> 1e3e2d63
   if(ENABLE_PROFILE)
     set(VTUNE_INCLUDE_DIR "${HOME}" CACHE PATH "Set the locaiton of VTune include")
     set(VTUNE_LIB "${HOME}" CACHE STRING "Set the VTune library")
 
-<<<<<<< HEAD
-    include_directories(${VTUNE_INCLUDE_DIR})
-    target_link_libraries(timingapp ${VTUNE_LIB})
-=======
     target_include_directories(timingapp PRIVATE ${VTUNE_INCLUDE_DIR})
     target_link_libraries(timingapp PRIVATE ${VTUNE_LIB})
->>>>>>> 1e3e2d63
   endif()
 endif()