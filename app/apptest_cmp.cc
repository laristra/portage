/*---------------------------------------------------------------------------~*
 * Copyright (c) 2014 Los Alamos National Security, LLC
 * All rights reserved.
 *---------------------------------------------------------------------------~*/
#include <sys/time.h>

#include <cstdio>
#include <cstdlib>
#include <fstream>
#include <vector>
#include <string>
#include <memory>
#include <utility>
#include <cmath>
#include <iostream>
#include <stdexcept>

void print_usage() {
  std::printf("Usage: apptest_cmp file_gold file abs_eps [rel_eps=abs_eps]\n");
}

void load_field(std::iostream &s, std::vector<int> &gid,
                std::vector<double> &values) {
  int g;
  double v;
  while (s >> g >> v) {
    gid.push_back(g);
    values.push_back(v);
  }
}

int main(int argc, char** argv) {

  if (argc < 4 || argc > 5) {
    print_usage();
    return 1;
  }
  double abs_eps = std::stod(argv[3]);
  double rel_eps = (argc == 5) ? std::stod(argv[4]) : abs_eps;

  std::fstream f1(argv[1]), f2(argv[2]);
  if (!f1) throw std::runtime_error("First file cannot be opened.");
  if (!f2) throw std::runtime_error("Second file cannot be opened.");

  std::vector<int> gid1, gid2;
  std::vector<double> values1, values2;
  load_field(f1, gid1, values1);
  load_field(f2, gid2, values2);

  std::cout << std::scientific;
  std::cout.precision(17);
  std::cout << "Comparing files: " << argv[1] << " " << argv[2] << std::endl;
  std::cout << "Absolute Epsilon: " << abs_eps << std::endl;
  std::cout << "Relative Epsilon: " << rel_eps << std::endl;
  std::cout << "Field sizes: " << gid1.size() << " " << gid2.size() <<
    std::endl;
  if (gid1.size() != gid2.size()) {
    throw std::runtime_error("The field sizes do not match.");
  }
  double delta, maxval;
  for (int i=0; i < gid1.size(); i++) {
    if (gid1[i] != gid2[i]) {
      std::cout << i << " " << gid1[i] << " " << gid2[i] << std::endl;
      throw std::runtime_error("The field global IDs do not match.");
    }
<<<<<<< HEAD
    if (std::abs(values1[i] - values2[i]) > eps) {
      std::cout << i << " " << values1[i] << " " << values2[i]
                << "error: "
                << std::abs(values1[i] - values2[i]) << std::endl;
      throw std::runtime_error("The field values do not match.");
    }
=======
    // Test absolute tolerance
    delta = std::abs(values1[i] - values2[i]);
    if (delta <= abs_eps)
      continue;
    // Still might be the same if within the relative tolerance
    maxval = (std::abs(values1[i]) > std::abs(values2[i])) ?
      values1[i] : values2[i];
    if ((delta / std::abs(maxval)) <= rel_eps)
      continue;
    // Fails -- abort
    std::cout << i << " " << values1[i] << " " << values2[i]
	      << " Abs Err: " << delta
	      << " Rel Err: " << delta/std::abs(maxval) << std::endl;
    throw std::runtime_error("The field values do not match.");
>>>>>>> b094c0d2
  }

  return 0;
}<|MERGE_RESOLUTION|>--- conflicted
+++ resolved
@@ -30,7 +30,6 @@
 }
 
 int main(int argc, char** argv) {
-
   if (argc < 4 || argc > 5) {
     print_usage();
     return 1;
@@ -63,14 +62,6 @@
       std::cout << i << " " << gid1[i] << " " << gid2[i] << std::endl;
       throw std::runtime_error("The field global IDs do not match.");
     }
-<<<<<<< HEAD
-    if (std::abs(values1[i] - values2[i]) > eps) {
-      std::cout << i << " " << values1[i] << " " << values2[i]
-                << "error: "
-                << std::abs(values1[i] - values2[i]) << std::endl;
-      throw std::runtime_error("The field values do not match.");
-    }
-=======
     // Test absolute tolerance
     delta = std::abs(values1[i] - values2[i]);
     if (delta <= abs_eps)
@@ -82,10 +73,9 @@
       continue;
     // Fails -- abort
     std::cout << i << " " << values1[i] << " " << values2[i]
-	      << " Abs Err: " << delta
-	      << " Rel Err: " << delta/std::abs(maxval) << std::endl;
+              << " Abs Err: " << delta
+              << " Rel Err: " << delta/std::abs(maxval) << std::endl;
     throw std::runtime_error("The field values do not match.");
->>>>>>> b094c0d2
   }
 
   return 0;
