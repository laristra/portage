--- conflicted
+++ resolved
@@ -43,8 +43,6 @@
 ADD_SIMPLE_MESH_TEST(11)
 
 file(COPY triple_point_3x3_matdata.dat DESTINATION ${CMAKE_CURRENT_BINARY_DIR})
-<<<<<<< HEAD
-=======
 
 if (PORTAGE_ENABLE_TANGRAM)
   # copy the shell script and, a file with material distribution and gold
@@ -70,4 +68,3 @@
   )
 
 endif ()
->>>>>>> 1e3e2d63
