/*
This file is part of the Ristra portage project.
Please see the license file at the root of this repository, or at:
    https://github.com/laristra/portage/blob/master/LICENSE
*/

#include <vector>
#include <string>
#include <iostream>
#include <fstream>
#include <cstdio>
#include <memory>
#include <stdexcept>

<<<<<<< HEAD
#ifdef PORTAGE_ENABLE_MPI
=======
#ifdef WONTON_ENABLE_MPI
>>>>>>> 1e3e2d63
#include <mpi.h>
#else
#define PORTAGE_SERIAL_ONLY
#endif

// portage includes
#include "portage/support/portage.h"
#include "portage/driver/mmdriver.h"

// wonton includes
<<<<<<< HEAD
=======
#include "wonton/support/wonton.h"
#include "wonton/support/Point.h"
>>>>>>> 1e3e2d63
#include "wonton/mesh/simple/simple_mesh.h"
#include "wonton/mesh/simple/simple_mesh_wrapper.h"
#include "wonton/state/state_vector_uni.h"
#include "wonton/state/simple/simple_state.h"
#include "wonton/state/simple/simple_state_mm_wrapper.h"

using Wonton::Simple_Mesh;
using Wonton::Simple_State;
using Wonton::Simple_Mesh_Wrapper;
using Wonton::Simple_State_Wrapper;
using Wonton::Point;
using Wonton::Entity_kind;



//////////////////////////////////////////////////////////////////////
// Helper routines and data structures

struct example_properties {
  example_properties(const int order, const bool cell_centered,
                     const int field_order, const bool conformal = true)
      : order(order), cell_centered(cell_centered), field_order(field_order),
        conformal(conformal) { }
  int order;           // interpolation order in example
  bool cell_centered;  // is this example a cell-centered remap?
  int field_order;     // order of the field to map
  bool conformal;      // are the two meshes boundary-conformal?
};

// Use this to add new problems.  If needed, we can extend the
// example_properties struct to contain more information.
std::vector<example_properties> setup_examples() {
  std::vector<example_properties> examples;

  // Cell-centered remaps:

  // 1st order cell-centered remap of a const func
  examples.emplace_back(1, true, 0);

  // 1st order cell-centered remap of linear func
  examples.emplace_back(1, true, 1);

  // 1st order cell-centered remap of quad func
  examples.emplace_back(1, true, 2);

  // 2nd order cell-centered remap of linear func
  examples.emplace_back(2, true, 1);

  // 2nd order cell-centered remap of quad func
  examples.emplace_back(2, true, 2);

  // 2nd order cell-centered remap of linear func on non-conformal mesh
  examples.emplace_back(2, true, 1, false);

  // Node-centered remaps

  // 1st order node-centered remap of a const func
  examples.emplace_back(1, false, 0);

  // 1st order node-centered remap of linear func
  examples.emplace_back(1, false, 1);

  // 1st order node-centered remap of quad func
  examples.emplace_back(1, false, 2);

  // 2nd order node-centered remap of linear func
  examples.emplace_back(2, false, 1);

  // 2nd order node-centered remap of quad func
  examples.emplace_back(2, false, 2);

  // 2nd order node-centered remap of linear func on non-conformal mesh
  examples.emplace_back(2, false, 1, false);
  return examples;
}

void usage() {
  auto examples = setup_examples();
  std::cout << "Usage: simple_mesh example-number nsourcecells ntargetcells"
            << std::endl;
  std::cout << "List of example numbers:" << std::endl;
  int i = 0;
  bool separated = false;
  std::cout << "CELL-CENTERED EXAMPLES" << std::endl;
  for (const auto &example : examples) {
    if (!separated && !example.cell_centered) {
      std::cout << std::endl;
      std::cout << "NODE-CENTERED EXAMPLES:" << std::endl;
      separated = true;
    }
    std::printf("  %d: %s order %s-centered remap of order %d func %s\n",
                i, (example.order == 1) ? "1st" : "2nd",
                example.cell_centered ? "cell" : "node",
                example.field_order,
                !example.conformal ? "on non-conformal mesh" : "");
    ++i;
  }
}

int main(int argc, char** argv) {
  int example_num, n_source, n_target;
  if (argc <= 3) {
    usage();
    return 0;
  }

  example_num = std::atoi(argv[1]);
  n_source = std::atoi(argv[2]);
  n_target = std::atoi(argv[3]);

  // Even though Simple_Mesh is serial only, we still need to initialize MPI
  // for other Portage code.

<<<<<<< HEAD
#ifdef PORTAGE_ENABLE_MPI
=======
#ifdef WONTON_ENABLE_MPI
>>>>>>> 1e3e2d63
  int mpi_init_flag;
  MPI_Initialized(&mpi_init_flag);
  if (!mpi_init_flag)
    MPI_Init(&argc, &argv);
  int numpe;
  MPI_Comm_size(MPI_COMM_WORLD, &numpe);
  if (numpe > 1) {
    std::cerr << "Simple Mesh is only designed for a single process!"
              << std::endl;
    return 1;
  }
#endif

  std::cout << "starting simple_mesh app..." << std::endl;
  std::cout << "running example " << example_num << std::endl;

  example_properties example = setup_examples()[example_num];

  std::shared_ptr<Simple_Mesh> inputMesh, targetMesh;

  // Value for the constant function
  const double fval = 42.0;

  if (example.cell_centered) {
    inputMesh = std::make_shared<Simple_Mesh>(0.0, 0.0, 0.0,
                                              1.0, 1.0, 1.0,
                                              n_source, n_source, n_source);
    if (example.conformal) {
      targetMesh = std::make_shared<Simple_Mesh>(0.0, 0.0, 0.0,
                                                 1.0, 1.0, 1.0,
                                                 n_target, n_target, n_target);
    } else {
      double dx = 1.0/static_cast<double>(n_target);
      targetMesh = std::make_shared<Simple_Mesh>(0.0, 0.0, 0.0,
                                                 1.0+1.5*dx, 1.0, 1.0,
                                                 n_target, n_target, n_target);
    }

    Simple_Mesh_Wrapper inputMeshWrapper(*inputMesh);
    Simple_Mesh_Wrapper targetMeshWrapper(*targetMesh);

    const int ninpcells = inputMeshWrapper.num_owned_cells();
    const int ntarcells = targetMeshWrapper.num_owned_cells();

    Simple_State inputState(inputMesh);
    std::vector<double> inputData(ninpcells);

    Point<3> cen;

    switch (example.field_order) {
      case 0:
        for (int c(0); c < ninpcells; ++c) {
          inputData[c] = fval;
        }
        break;
      case 1:
        for (int c(0); c < ninpcells; ++c) {
          inputMeshWrapper.cell_centroid(c, &cen);
          inputData[c] = cen[0] + cen[1] + cen[2];
        }
        break;
      case 2:
        for (int c(0); c < ninpcells; ++c) {
          inputMeshWrapper.cell_centroid(c, &cen);
          inputData[c] = cen[0]*cen[0] + cen[1]*cen[1] + cen[2]*cen[2];
        }
        break;
      default:
        throw std::runtime_error("Unknown field order!");
    }

    Simple_State_Wrapper<Wonton::Simple_Mesh_Wrapper> inputStateWrapper(inputMeshWrapper);
		inputStateWrapper.add(std::make_shared<Wonton::StateVectorUni<>>("celldata", Entity_kind::CELL, inputData));

    std::vector<double> targetData(ntarcells, 0.0);
    
    Simple_State_Wrapper<Wonton::Simple_Mesh_Wrapper> targetStateWrapper(targetMeshWrapper);
		targetStateWrapper.add(std::make_shared<Wonton::StateVectorUni<>>("celldata", Entity_kind::CELL, targetData));
    auto& cellvecout = std::static_pointer_cast<Wonton::StateVectorUni<>>(targetStateWrapper.get("celldata"))->get_data();

    std::vector<std::string> remap_fields;
    remap_fields.emplace_back("celldata");

    if (example.order == 1) {
      Portage::MMDriver<
        Portage::SearchKDTree,
        Portage::IntersectR3D,
        Portage::Interpolate_1stOrder,
        3,
        Simple_Mesh_Wrapper,
        Simple_State_Wrapper<Simple_Mesh_Wrapper>>
          d(inputMeshWrapper, inputStateWrapper,
            targetMeshWrapper, targetStateWrapper);
      d.set_remap_var_names(remap_fields);
      d.run();  // executor arg defaults to nullptr -> serial run
    } else {  // 2nd order
      Portage::MMDriver<
        Portage::SearchKDTree,
        Portage::IntersectR3D,
        Portage::Interpolate_2ndOrder,
        3,
        Simple_Mesh_Wrapper,
        Simple_State_Wrapper<Simple_Mesh_Wrapper>>
          d(inputMeshWrapper, inputStateWrapper,
            targetMeshWrapper, targetStateWrapper);
      d.set_remap_var_names(remap_fields);
      d.run();  // executor arg defaults to nullptr -> serial run
    }

    double toterr = 0.0;
    Point<3> ccen;
    for (int c(0); c < ntarcells; ++c) {
      targetMeshWrapper.cell_centroid(c, &ccen);

      double error;
      switch (example.field_order) {
        case 0:
          error = fval - cellvecout[c];
          break;
        case 1:
          error = ccen[0] + ccen[1] + ccen[2] - cellvecout[c];
          break;
        case 2:
          error = ccen[0]*ccen[0] + ccen[1]*ccen[1] + ccen[2]*ccen[2]
              - cellvecout[c];
          break;
        default:
          throw std::runtime_error("Unknown field_order!");
      }

      std::printf("Cell=% 4d Centroid = (% 5.3lf,% 5.3lf,% 5.3lf)", c,
                  ccen[0], ccen[1], ccen[2]);
      std::printf("  Value = % 10.6lf  Err = % lf\n",
                  cellvecout[c], error);

      toterr += error*error;
    }

    std::printf("\n\nL2 NORM OF ERROR = %lf\n\n", sqrt(toterr));

    // Create the output file for comparison.
    // The `static_cast` is a workaround for Intel compiler, which are mising a
    // `to_string` function for ints.
    std::ofstream fout("field"
                       + std::to_string(static_cast<long long>(example_num))
                       + ".txt");
    fout << std::scientific;
    fout.precision(17);
    for (int c(0); c < ntarcells; ++c)
      fout << c << " " << cellvecout[c] << std::endl;
  } else {
    // Node-centered remaps.
    inputMesh = std::make_shared<Simple_Mesh>(0.0, 0.0, 0.0,
                                              1.0, 1.0, 1.0,
                                              n_source, n_source, n_source);
    if (example.conformal) {
      targetMesh = std::make_shared<Simple_Mesh>(0.0, 0.0, 0.0,
                                                 1.0, 1.0, 1.0,
                                                 n_target, n_target, n_target);
    } else {
      double dx = 1.0/static_cast<double>(n_target);
      targetMesh = std::make_shared<Simple_Mesh>(0.0, 0.0, 0.0,
                                                 1.0+1.5*dx, 1.0, 1.0,
                                                 n_target, n_target, n_target);
    }

    Simple_Mesh_Wrapper inputMeshWrapper(*inputMesh);
    Simple_Mesh_Wrapper targetMeshWrapper(*targetMesh);

    const int ninpnodes = inputMeshWrapper.num_owned_nodes();
    const int ntarnodes = targetMeshWrapper.num_owned_nodes();

    std::vector<double> inputData(ninpnodes);

    Point<3> nodexyz;
    switch (example.field_order) {
      case 0:
        for (int i(0); i < ninpnodes; ++i) {
          inputData[i] = fval;
        }
        break;
      case 1:
        for (int i(0); i < ninpnodes; ++i) {
          inputMeshWrapper.node_get_coordinates(i, &nodexyz);
          inputData[i] = nodexyz[0] + nodexyz[1] + nodexyz[2];
        }
        break;
      case 2:
        for (int i(0); i < ninpnodes; ++i) {
          inputMeshWrapper.node_get_coordinates(i, &nodexyz);
          inputData[i] = nodexyz[0]*nodexyz[0] + nodexyz[1]*nodexyz[1]
              + nodexyz[2]*nodexyz[2];
        }
        break;
      default:
        throw std::runtime_error("Unknown field_order!");
    }

   	Simple_State_Wrapper<Wonton::Simple_Mesh_Wrapper> inputStateWrapper(inputMeshWrapper);
		inputStateWrapper.add(std::make_shared<Wonton::StateVectorUni<>>("nodedata", Entity_kind::NODE, inputData));

    std::vector<double> targetData(ntarnodes, 0.0);
    
    Simple_State_Wrapper<Wonton::Simple_Mesh_Wrapper> targetStateWrapper(targetMeshWrapper);
		targetStateWrapper.add(std::make_shared<Wonton::StateVectorUni<>>("nodedata", Entity_kind::NODE, targetData));
    auto& nodevecout = std::static_pointer_cast<Wonton::StateVectorUni<>>(targetStateWrapper.get("nodedata"))->get_data();

    std::vector<std::string> remap_fields;
    remap_fields.emplace_back("nodedata");

    if (example.order == 1) {
      Portage::MMDriver<
        Portage::SearchKDTree,
        Portage::IntersectR3D,
        Portage::Interpolate_1stOrder,
        3,
        Simple_Mesh_Wrapper,
        Simple_State_Wrapper<Simple_Mesh_Wrapper>>
          d(inputMeshWrapper, inputStateWrapper,
            targetMeshWrapper, targetStateWrapper);
      d.set_remap_var_names(remap_fields);
      d.run();  // executor arg defaults to nullptr -> serial run
    } else {
      Portage::MMDriver<
        Portage::SearchKDTree,
        Portage::IntersectR3D,
        Portage::Interpolate_2ndOrder,
        3,
        Simple_Mesh_Wrapper,
        Simple_State_Wrapper<Simple_Mesh_Wrapper>>
          d(inputMeshWrapper, inputStateWrapper,
            targetMeshWrapper, targetStateWrapper);
      d.set_remap_var_names(remap_fields);
      d.run();  // executor arg defaults to nullptr -> serial run
    }

    double toterr(0.0);
    Point<3> nnodexyz;
    for (int i(0); i < ntarnodes; ++i) {
      targetMeshWrapper.node_get_coordinates(i, &nnodexyz);

      double err;
      switch (example.field_order) {
        case 0:
          err = fval - nodevecout[i];
          break;
        case 1:
          err = nnodexyz[0] + nnodexyz[1] + nnodexyz[2] - nodevecout[i];
          break;
        case 2:
          err = nnodexyz[0]*nnodexyz[0] + nnodexyz[1]*nnodexyz[1]
              + nnodexyz[2]*nnodexyz[2] - nodevecout[i];
          break;
        default:
          throw std::runtime_error("Unknown field_order!");
      }

      std::printf("Node=% 4d Coords = (% 5.3lf, % 5.3lf, % 5.3lf) ", i,
                  nnodexyz[0], nnodexyz[1], nnodexyz[2]);
      std::printf("  Value = %10.6lf Err = % lf\n", nodevecout[i], err);
      toterr += err*err;
    }
    std::printf("\n\nL2 NORM OF ERROR = %lf\n\n", sqrt(toterr));

    // Create the output file for comparison.
    // The `static_cast` is a workaround for Intel compiler, which are missing a
    // `to_string` function for ints.
    std::ofstream fout("field"
                       + std::to_string(static_cast<long long>(example_num))
                       + ".txt");
    fout << std::scientific;
    fout.precision(17);
    for (int n(0); n < ntarnodes; ++n)
      fout << n << " " << nodevecout[n] << std::endl;
  }
  std::cout << "finishing simple_mesh app..." << std::endl;

<<<<<<< HEAD
#ifdef PORTAGE_ENABLE_MPI
=======
#ifdef WONTON_ENABLE_MPI
>>>>>>> 1e3e2d63
  MPI_Finalize();
#endif
}<|MERGE_RESOLUTION|>--- conflicted
+++ resolved
@@ -12,11 +12,7 @@
 #include <memory>
 #include <stdexcept>
 
-<<<<<<< HEAD
-#ifdef PORTAGE_ENABLE_MPI
-=======
 #ifdef WONTON_ENABLE_MPI
->>>>>>> 1e3e2d63
 #include <mpi.h>
 #else
 #define PORTAGE_SERIAL_ONLY
@@ -27,11 +23,8 @@
 #include "portage/driver/mmdriver.h"
 
 // wonton includes
-<<<<<<< HEAD
-=======
 #include "wonton/support/wonton.h"
 #include "wonton/support/Point.h"
->>>>>>> 1e3e2d63
 #include "wonton/mesh/simple/simple_mesh.h"
 #include "wonton/mesh/simple/simple_mesh_wrapper.h"
 #include "wonton/state/state_vector_uni.h"
@@ -145,11 +138,7 @@
   // Even though Simple_Mesh is serial only, we still need to initialize MPI
   // for other Portage code.
 
-<<<<<<< HEAD
-#ifdef PORTAGE_ENABLE_MPI
-=======
 #ifdef WONTON_ENABLE_MPI
->>>>>>> 1e3e2d63
   int mpi_init_flag;
   MPI_Initialized(&mpi_init_flag);
   if (!mpi_init_flag)
@@ -427,11 +416,7 @@
   }
   std::cout << "finishing simple_mesh app..." << std::endl;
 
-<<<<<<< HEAD
-#ifdef PORTAGE_ENABLE_MPI
-=======
 #ifdef WONTON_ENABLE_MPI
->>>>>>> 1e3e2d63
   MPI_Finalize();
 #endif
 }