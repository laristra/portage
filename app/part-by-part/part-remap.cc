/*
  This file is part of the Ristra portage project.
  Please see the license file at the root of this repository, or at:
  https://github.com/laristra/portage/blob/master/LICENSE
*/

/* -------------------------------------------------------------------------- */
#include <fstream>
#include <memory>
#include <chrono>
#include <map>
#include <portage/interpolate/interpolate_2nd_order.h>
#include "mpi.h" // mandatory

// meshes and states
#include "wonton/mesh/jali/jali_mesh_wrapper.h"
#include "wonton/state/jali/jali_state_wrapper.h"
#include "MeshFactory.hh"

// remap kernels and driver
#include "portage/search/search_kdtree.h"
#include "portage/intersect/intersect_r2d.h"
#include "portage/intersect/intersect_r3d.h"
#include "portage/interpolate/interpolate_1st_order.h"
#include "portage/interpolate/interpolate_2nd_order.h"
#include "portage/driver/coredriver.h"
#include "portage/support/mpi_collate.h"

// parsers
#include "json.h"
#include "user_field.h"
#include "filter.h"
/* -------------------------------------------------------------------------- */
namespace entity {
  auto const cell = Wonton::Entity_kind::CELL;
  auto const node = Wonton::Entity_kind::NODE;

  // entities parts pair data
  struct part {
    int id;
    std::string source;
    std::string target;

    part(int in_id, std::string in_source, std::string in_target)
      : id(in_id), source(in_source), target(in_target)
    {}
  };
}

/* -------------------------------------------------------------------------- */
namespace timer {
  // get rid of long namespaces
  using time_t = std::chrono::high_resolution_clock::time_point;

  // get current time point
  inline time_t now() { return std::chrono::high_resolution_clock::now(); }

  // retrieve elapsed time in seconds.
  inline float elapsed(time_t& tic, bool reset = true) {
    auto const toc = now();
    auto secs = static_cast<float>(
      std::chrono::duration_cast<std::chrono::milliseconds>(toc - tic).count()
    ) * 1.E-3;

    if (reset)
      tic = now();

    return secs;
  }
}

/* -------------------------------------------------------------------------- */
struct Params {

  /* mesh */
  int dimension = 2;       
  bool conformal = true;   
  bool dump = false;       
  std::string source {};   
  std::string target {};   

  /* remap */
  int order = 1;
  double tolerance = Portage::DEFAULT_CONSERVATION_TOL;
  Wonton::Entity_kind kind = Wonton::Entity_kind::CELL;
  std::map<std::string, std::string> fields {};
  std::map<std::string, std::vector<entity::part>> parts {};

  /* fixups */
  int fix_iter = 5;
  Portage::Limiter_type limiter = Portage::Limiter_type::NOLIMITER;
  Portage::Boundary_Limiter_type bnd_limiter = Portage::Boundary_Limiter_type::BND_NOLIMITER;
  Portage::Empty_fixup_type empty_fixup = Portage::Empty_fixup_type::EXTRAPOLATE;
  Portage::Partial_fixup_type partial_fixup =
    Portage::Partial_fixup_type::SHIFTED_CONSERVATIVE;
};

/* -------------------------------------------------------------------------- */
// app parameters
static Params params;

// MPI variables
static int threading = 0;
static int my_rank   = 0;
static int nb_ranks  = 0;
static MPI_Comm comm = MPI_COMM_WORLD;

// constants for interpolation
static double const upper_bound = std::numeric_limits<double>::max();
static double const lower_bound = -upper_bound;
static double const epsilon = 1.E-10;

/* -------------------------------------------------------------------------- */
/**
 * @brief Display run instructions and input file format.
 *
 */
void print_usage();

/**
 * @brief Display input parameters.
 *
 */
void print_params(nlohmann::json const& json);

/**
 * @brief Get number of digits of the given scalar.
 *
 * @tparam type_t: scalar type
 * @param number: scalar value
 * @return its number of digits for print.
 */
template<typename type_t>
int get_number_digit(type_t number);

/**
 * @brief Handle runtime errors.
 *
 * @param message: a message to be displayed if any.
 * @param show_usage: hint for usage instructions print.
 * @return status code
 */
int abort(std::string message, bool show_usage = true);

/**
 * @brief Parse and store app parameters.
 *
 * @param path: the JSON parameter file path.
 * @return parsing status flag.
 */
int parse(int argc, char* argv[]);

/**
 * @brief Process part-by-part remapping for the given field.
 *
 * @tparam dim: source/target meshes dimension.
 * @param field: a string expression of the numerical field.
 * @param nb_parts: the number of source-target parts couples.
 * @param source_mesh: a pointer to the source mesh.
 * @param target_mesh: a pointer to the target mesh.
 * @param source_mesh_wrapper: a wrapper to access source mesh data.
 * @param target_mesh_wrapper: a wrapper to access target mesh data.
 * @param source_state_wrapper: a wrapper to access source state data.
 * @param target_state_wrapper: a wrapper to access source state data.
 * @param executor: a pointer to the MPI executor.
 * @param source_cells: list of source cells for each part.
 * @param target_cells: list of target cells for each part.
 */
template <int dim>
void remap(std::string field, int nb_parts,
           std::shared_ptr<Jali::Mesh> source_mesh,
           std::shared_ptr<Jali::Mesh> target_mesh,
           Wonton::Jali_Mesh_Wrapper&  source_mesh_wrapper,
           Wonton::Jali_Mesh_Wrapper&  target_mesh_wrapper,
           Wonton::Jali_State_Wrapper& source_state_wrapper,
           Wonton::Jali_State_Wrapper& target_state_wrapper,
           Wonton::Executor_type* executor,
           std::vector<std::vector<int>> const& source_cells,
           std::vector<std::vector<int>> const& target_cells);

/* -------------------------------------------------------------------------- */

/**
 * @brief Display run instructions and input file format.
 *
 */
void print_usage() {

  std::printf(
    " Usage: mpirun -np [nranks] ./part-remap [file.json]                \n\n"
    " [file.json]:                                                         \n"
    " {                                                                    \n"
    "  \e[32m'mesh'\e[0m: {                                                \n"
    "    \e[32m'dimension'\e[0m: <2|3>,                                    \n"
    "    \e[32m'source'\e[0m: '/path/to/source/mesh.exo',                  \n"
    "    \e[32m'target'\e[0m: '/path/to/target/mesh.exo',                  \n"
    "    \e[32m'conformal'\e[0m: <boolean>                                 \n"
    "    \e[32m'export'\e[0m: <boolean>                                    \n"
    "  },                                                                  \n"
    "  \e[32m'remap'\e[0m: {                                               \n"
    "    \e[32m'kind'\e[0m: 'cell',                                        \n"
    "    \e[32m'order'\e[0m: <1|2>,                                        \n"
    "    \e[32m'limiter'\e[0m: <boolean>,                                  \n"
    "    \e[32m'bnd_limiter'\e[0m: <boolean>,                              \n"    
    "    \e[32m'fixup'\e[0m: {                                             \n"
    "      \e[32m'partial'\e[0m: 'constant|<locally|shifted>_conservative',\n"
    "      \e[32m'empty'\e[0m: '<leave_empty|extrapolate>',                \n"
    "      \e[32m'max-iter'\e[0m: <unsigned integer>,                      \n"
    "    },                                                                \n"
    "    \e[32m'fields'\e[0m: [                                            \n"
    "      { \e[32m'name'\e[0m:'density',\e[32m'expr'\e[0m: '<math>' }     \n"
    "      { \e[32m'name'\e[0m:'temperature', \e[32m'expr'\e[0m: '<math>' }\n"
    "    ]                                                                 \n"
    "  },                                                                  \n"
    "  \e[32m'parts'\e[0m: [                                               \n"
    "    {                                                                 \n"
    "      \e[32m'field'\e[0m: 'density',                                  \n"
    "      \e[32m'pairs'\e[0m: [                                           \n"
    "        {                                                             \n"
    "          \e[32m'uid'\e[0m: 1,                                        \n"
    "          \e[32m'source'\e[0m: <math. predicate>,                     \n"
    "          \e[32m'target'\e[0m: <math. predicate>                      \n"
    "        },                                                            \n"
    "        {                                                             \n"
    "          \e[32m'uid'\e[0m: 2,                                        \n"
    "          \e[32m'source'\e[0m: <math. predicate>,                     \n"
    "          \e[32m'target'\e[0m: <math. predicate>                      \n"
    "        }                                                             \n"
    "      ]                                                               \n"
    "    }                                                                 \n"
    "  ]                                                                   \n"
    " }                                                                    \n"
  );
}


/**
 * @brief Display input parameters.
 *
 */
void print_params(nlohmann::json const& json) {

  // extract file path base name
  auto base = [](const std::string& path) {
    std::string b = path;
    size_t i = b.find_last_not_of('/');
    if (i == std::string::npos) {
      if (b[0] == '/') b.erase(1);
      return b;
    }

    b.erase(i + 1, b.length() - i - 1);
    i = b.find_last_of('/');
    if (i != std::string::npos)
      b.erase(0, i + 1);
    return b;
  };

  std::string remap_kind  = json["remap"]["kind"];
  std::string dump_result = json["mesh"]["export"] ? "yes": "no";
  std::string use_limiter = json["remap"]["limiter"] ? "yes": "no";
  std::string use_bnd_limiter = json["remap"]["bnd_limiter"] ? "yes": "no";
  std::string partial_fix = json["remap"]["fixup"]["partial"];
  std::string empty_fix   = json["remap"]["fixup"]["empty"];

  std::printf("Parameters: \n");
  std::printf(" \u2022 MPI ranks: \e[32m%d\e[0m\n", nb_ranks);
  std::printf(" \u2022 dimension: \e[32m%d\e[0m\n", params.dimension);
  std::printf(" \u2022 source mesh: '\e[32m%s\e[0m'\n", base(params.source).data());
  std::printf(" \u2022 target mesh: '\e[32m%s\e[0m'\n", base(params.target).data());
  std::printf(" \u2022 dump results: \e[32m%s\e[0m\n", dump_result.data());
  std::printf(" \u2022 remap order: \e[32m%d\e[0m\n", params.order);
  std::printf(" \u2022 remap kind: \e[32m%s\e[0m\n", remap_kind.data());
  std::printf(" \u2022 use limiter: \e[32m%s\e[0m\n", use_limiter.data());
  std::printf(" \u2022 use boundary limiter: \e[32m%s\e[0m\n", use_bnd_limiter.data());
  std::printf(" \u2022 partial filled fixup: \e[32m%s\e[0m\n", partial_fix.data());
  std::printf(" \u2022 empty cells fixup: \e[32m%s\e[0m\n", empty_fix.data());
  std::printf(" \u2022 fixup iterations: \e[32m%d\e[0m\n", params.fix_iter);
  std::printf(" \u2022 numerical fields: \n");

  for (auto&& field: params.fields) {
    std::printf("   - %s: '\e[32m%s\e[0m'\n", field.first.data(), field.second.data());

    for (auto&& part : params.parts[field.first]) {
      std::printf("   - [part: \e[32m%d\e[0m,", part.id);
      std::printf(" source: '\e[32m%s\e[0m',", part.source.data());
      std::printf(" target: '\e[32m%s\e[0m']\n", part.target.data());
    }
    std::printf("\n");
  }
}


/**
 * @brief Handle runtime errors.
 *
 * @param message: a message to be displayed if any.
 * @param show_usage: hint for usage instructions print.
 * @return status
 */
int abort(std::string message, bool show_usage) {

  if (my_rank == 0) {
    if (show_usage)
      print_usage();

    std::fprintf(stderr,
      " ---------------------------------------------------------- \n"
      " \e[31m Error: %s. \e[0m                                    \n"
      " ---------------------------------------------------------- \n",
      message.data()
    );
  }

  MPI_Finalize();
  return EXIT_FAILURE;
}


/**
 * @brief Parse and store app parameters.
 *
 * @param path: the JSON parameter file path.
 * @return parsing status flag.
 */
int parse(int argc, char* argv[]) {

  if (argc != 2 or argv == nullptr)
    return abort("wrong arguments");

  std::ifstream file(argv[1]);
  if (not file.good())
    return abort("unable to open input file", false);

  nlohmann::json json;

  try {

    file >> json;
    file.close();

    // check if every parameter is specified
    if (not json.count("mesh"))
      return abort("missing mesh attributes");
    else {
      if (not json["mesh"].count("dimension"))
        return abort("unspecified mesh dimension");

      if (not json["mesh"].count("source"))
        return abort("unspecified source mesh");

      if (not json["mesh"].count("target"))
        return abort("unspecified target mesh");

      if (not json["mesh"].count("conformal"))
        return abort("must precise if conformal mesh");

      if (not json["mesh"].count("export"))
        return abort("must precise if export results or not");
    }

    if(not json.count("remap"))
      return abort("missing remap attributes");
    else {
      if (not json["remap"].count("kind"))
        return abort("unspecified entity kind for remap");

      if (not json["remap"].count("order"))
        return abort("unspecified order of accuracy for remap");

      if (not json["remap"].count("limiter"))
        return abort("unspecified default gradient limiter");

      if (not json["remap"].count("bnd_limiter"))
        return abort("unspecified default gradient boundary limiter");        

      if (not json["remap"].count("fixup"))
        return abort("unspecified mismatch fixup parameters");
      else {
        if (not json["remap"]["fixup"].count("partial"))
          return abort("unspecified partially filled cells fixup scheme");
        if (not json["remap"]["fixup"].count("empty"))
          return abort("unspecified empty cells fixup scheme");
        if (not json["remap"]["fixup"].count("max-iter"))
          return abort("unspecified maximum number of fixup iterations");
      }

      if (not json["remap"].count("fields"))
        return abort("unspecified material fields");
      else {
        for (auto&& field : json["remap"]["fields"]) {
          if (not field.count("name")) { return abort("unknown field name"); }
          if (not field.count("expr")) { return abort("no field expression"); }
        }
      }
    }

    if (not json.count("parts"))
      return abort("no parts field in parameter file");
    else {
      // lookup table to check uid
      std::set<int> helper;

      for (auto&& entry : json["parts"]) {
        if (not entry.count("field"))
          return abort("no field name for part");
        if (not entry.count("pairs"))
          return abort("no given entities for part");
        else {
          for (auto&& pair : entry["pairs"]) {
            // check uid
            if (not pair.count("uid"))
              return abort("no given unique id for part pair");
            else {
              int const uid = pair["uid"];
              if (helper.count(uid))
                return abort("already used uid for part pair");
              else
                helper.insert(uid);
            }
            // check source list
            if (not pair.count("source"))
              return abort("no source entities expression for part");
            // check target list
            if (not pair.count("target"))
              return abort("no target entities expression for part");
          }
        }
        helper.clear();
      }
    }

    // then store them
    params.dimension = json["mesh"]["dimension"];
    params.conformal = json["mesh"]["conformal"];
    params.dump      = json["mesh"]["export"];
    params.source    = json["mesh"]["source"];
    params.target    = json["mesh"]["target"];
    params.order     = json["remap"]["order"];
    params.fix_iter  = json["remap"]["fixup"]["max-iter"];

    bool const use_limiter  = json["remap"]["limiter"];
    bool const use_bnd_limiter  = json["remap"]["bnd_limiter"];
    std::string remap_kind  = json["remap"]["kind"];
    std::string parts_fixup = json["remap"]["fixup"]["partial"];
    std::string empty_fixup = json["remap"]["fixup"]["empty"];

    if (remap_kind == "cell")
      params.kind = Wonton::Entity_kind::CELL;
    else
      params.kind = Wonton::Entity_kind::NODE;

    if (use_limiter)
      params.limiter = Portage::Limiter_type::BARTH_JESPERSEN;
    else
      params.limiter = Portage::Limiter_type::NOLIMITER;

    if (use_bnd_limiter)
      params.bnd_limiter = Portage::Boundary_Limiter_type::BND_ZERO_GRADIENT;
    else
      params.bnd_limiter = Portage::Boundary_Limiter_type::BND_NOLIMITER;

    if (parts_fixup == "locally_conservative")
      params.partial_fixup = Portage::Partial_fixup_type::LOCALLY_CONSERVATIVE;
    else if (parts_fixup == "constant")
      params.partial_fixup = Portage::Partial_fixup_type::CONSTANT;
    else
      params.partial_fixup = Portage::Partial_fixup_type::SHIFTED_CONSERVATIVE;

    if (empty_fixup == "leave_empty")
      params.empty_fixup = Portage::Empty_fixup_type::LEAVE_EMPTY;
    else
      params.empty_fixup = Portage::Empty_fixup_type::EXTRAPOLATE;

    /* parts field */
    for (auto&& scalar : json["remap"]["fields"])
      params.fields[scalar["name"]] = scalar["expr"];

    for (auto&& entry : json["parts"]) {
      std::string field = entry["field"];
      for (auto&& pair : entry["pairs"]) {
        int id = pair["uid"];
        std::string source = pair["source"];
        std::string target = pair["target"];
        params.parts[field].emplace_back(id, source, target);
      }
      assert(not params.parts[field].empty());
    }

    // check their validity eventually
    file.open(params.source);
    if (not file.good())
      return abort("unable to read source mesh file", false);
    file.close();

    file.open(params.target);
    if (not file.good())
      return abort("unable to read target mesh file", false);

    if (params.dimension < 2 or params.dimension > 3)
      return abort("invalid mesh dimension [2|3]", false);

    if (params.kind == Wonton::Entity_kind::NODE)
      return abort("multi-part node remap is not supported", false);

    if (params.order < 1 or params.order > 2)
      return abort("invalid order of accuracy for remap [1|2]", false);

    // check that params.fields and params.parts have same keys
    auto same_keys = [](auto const& a, auto const& b) { return a.first == b.first; };

    bool have_same_size = params.fields.size() == params.parts.size();
    bool have_same_keys = std::equal(params.fields.begin(), params.fields.end(),
                                     params.parts.begin(), same_keys);

    if (not have_same_size or not have_same_keys)
      return abort("numerical fields and per-part fields mismatch");


  } catch(nlohmann::json::parse_error& e) {
    return abort(e.what());
  }

  // everything was ok
  if (my_rank == 0)
    print_params(json);

  return EXIT_SUCCESS;
}


/**
 * @brief Process part-by-part remapping for the given 2D field.
 *
 * @param field: a string expression of the numerical field.
 * @param nb_parts: the number of source-target parts couples.
 * @param source_mesh: a pointer to the source mesh.
 * @param target_mesh: a pointer to the target mesh.
 * @param source_mesh_wrapper: a wrapper to access source mesh data.
 * @param target_mesh_wrapper: a wrapper to access target mesh data.
 * @param source_state_wrapper: a wrapper to access source state data.
 * @param target_state_wrapper: a wrapper to access source state data.
 * @param executor: a pointer to the MPI executor.
 * @param source_cells: list of source cells for each part.
 * @param target_cells: list of target cells for each part.
 */
template<>
void remap<2>(std::string field, int nb_parts,
              std::shared_ptr<Jali::Mesh> source_mesh,
              std::shared_ptr<Jali::Mesh> target_mesh,
              Wonton::Jali_Mesh_Wrapper&  source_mesh_wrapper,
              Wonton::Jali_Mesh_Wrapper&  target_mesh_wrapper,
              Wonton::Jali_State_Wrapper& source_state_wrapper,
              Wonton::Jali_State_Wrapper& target_state_wrapper,
              Wonton::Executor_type* executor,
              std::vector<std::vector<int>> const& source_cells,
              std::vector<std::vector<int>> const& target_cells) {

  using Remapper = Portage::CoreDriver<2, Wonton::Entity_kind::CELL,
                                          Wonton::Jali_Mesh_Wrapper,
                                          Wonton::Jali_State_Wrapper>;

  using PartPair = Portage::PartPair<2, Wonton::Jali_Mesh_Wrapper,
                                        Wonton::Jali_State_Wrapper>;


  std::vector<PartPair> parts_manager;
  parts_manager.reserve(nb_parts);

  for (int i = 0; i < nb_parts; ++i) {
    // create source-target mesh parts manager and
    // populate cell lists for the current part.
    parts_manager.emplace_back(source_mesh_wrapper, source_state_wrapper,
                               target_mesh_wrapper, target_state_wrapper,
                               source_cells[i], target_cells[i], executor);
  }

  // perform remap kernels.
  Remapper remapper(source_mesh_wrapper, source_state_wrapper,
                    target_mesh_wrapper, target_state_wrapper);

  auto candidates = remapper.search<Portage::SearchKDTree>();
  auto weights = remapper.intersect_meshes<Portage::IntersectR2D>(candidates);

  // use the right interpolator according to the requested order of remap.
  auto interpolate = [&](auto* current_part) {
    Portage::vector<Wonton::Vector<2>> *gradients = nullptr;
    auto const source_part = current_part->source();

    switch (params.order) {
      case 1: 
      
        remapper.interpolate_mesh_var<double, Portage::Interpolate_1stOrder>(
          field, field, weights, lower_bound, upper_bound,
<<<<<<< HEAD
          params.limiter, params.bnd_limiter, current_part
=======
          params.partial_fixup, params.empty_fixup,
          params.tolerance, params.fix_iter, current_part
>>>>>>> cd25a392
        );
              
        // test for mismatch and compute volumes
        current_part->check_mismatch(weights);

        if (current_part->has_mismatch())
          current_part->fix_mismatch(field, field, lower_bound, upper_bound, 
          params.tolerance, params.fix_iter,
          params.partial_fixup, params.empty_fixup);

      break;

<<<<<<< HEAD
      case 2: 
      
        remapper.interpolate_mesh_var<double, Portage::Interpolate_2ndOrder>(
          field, field, weights, lower_bound, upper_bound,
          params.limiter, params.bnd_limiter, current_part
=======
      case 2: *gradients = remapper.compute_source_gradient(field, params.limiter,
                                                            params.bnd_limiter,0,
                                                            &source_part);

        remapper.interpolate_mesh_var<double, Portage::Interpolate_2ndOrder>(
          field, field, weights, lower_bound, upper_bound,
          params.partial_fixup, params.empty_fixup,
          params.tolerance, params.fix_iter, current_part, gradients
>>>>>>> cd25a392
        );
        
        // test for mismatch and compute volumes
        current_part->check_mismatch(weights);

        if (current_part->has_mismatch())
          current_part->fix_mismatch(field, field, lower_bound, upper_bound, 
          params.tolerance, params.fix_iter,
          params.partial_fixup, params.empty_fixup);

      break;

      default: throw std::runtime_error("wrong remap order");
    }
  };

  for (int i = 0; i < nb_parts; ++i) {
    // compute volumes of intersection and test for parts boundaries mismatch.
    // DWS: I would have made this comment in the PR had I known enough at the
    // time, but I don't like the name "check_mismatch". A function with that 
    // name should be used as a boolean. The usage below is strictly for its side
    // effects. The vanilla MismatchFixer computes the side effects as part of
    // the constructor. I would do the same with PartPair or rename this function.
    parts_manager[i].check_mismatch(weights);

    // interpolate field for each part and fix partially filled or empty cells.
    interpolate(parts_manager.data() + i);
  }
}

/**
 * Process part-by-part remapping for the given 3D field.
 *
 * @param field: a string expression of the numerical field.
 * @param nb_parts: the number of source-target parts couples.
 * @param source_mesh: a pointer to the source mesh.
 * @param target_mesh: a pointer to the target mesh.
 * @param source_mesh_wrapper: a wrapper to access source mesh data.
 * @param target_mesh_wrapper: a wrapper to access target mesh data.
 * @param source_state_wrapper: a wrapper to access source state data.
 * @param target_state_wrapper: a wrapper to access source state data.
 * @param executor: a pointer to the MPI executor.
 * @param source_cells: list of source cells for each part.
 * @param target_cells: list of target cells for each part.
 */
template<>
void remap<3>(std::string field, int nb_parts,
              std::shared_ptr<Jali::Mesh> source_mesh,
              std::shared_ptr<Jali::Mesh> target_mesh,
              Wonton::Jali_Mesh_Wrapper&  source_mesh_wrapper,
              Wonton::Jali_Mesh_Wrapper&  target_mesh_wrapper,
              Wonton::Jali_State_Wrapper& source_state_wrapper,
              Wonton::Jali_State_Wrapper& target_state_wrapper,
              Wonton::Executor_type* executor,
              std::vector<std::vector<int>> const& source_cells,
              std::vector<std::vector<int>> const& target_cells) {

  using Remapper = Portage::CoreDriver<3, Wonton::Entity_kind::CELL,
                                          Wonton::Jali_Mesh_Wrapper,
                                          Wonton::Jali_State_Wrapper>;

  using PartPair = Portage::PartPair<3, Wonton::Jali_Mesh_Wrapper,
                                        Wonton::Jali_State_Wrapper>;

  std::vector<PartPair> parts_manager;
  parts_manager.reserve(nb_parts);

  // filter cells and populate lists
  for (int i = 0; i < nb_parts; ++i) {
    parts_manager.emplace_back(source_mesh_wrapper, source_state_wrapper,
                               target_mesh_wrapper, target_state_wrapper,
                               source_cells[i], target_cells[i], executor);
  }

  // perform remap kernels.
  Remapper remapper(source_mesh_wrapper, source_state_wrapper,
                    target_mesh_wrapper, target_state_wrapper);

  auto candidates = remapper.search<Portage::SearchKDTree>();
  auto weights = remapper.intersect_meshes<Portage::IntersectR3D>(candidates);

  // use the right interpolator according to the requested order of remap.
  auto interpolate = [&](auto* current_part) {
    Portage::vector<Wonton::Vector<3>> gradients;

    switch (params.order) {
      case 1: 
      
        remapper.interpolate_mesh_var<double, Portage::Interpolate_1stOrder>(
          field, field, weights, lower_bound, upper_bound,
<<<<<<< HEAD
          params.limiter, params.bnd_limiter, current_part
=======
          params.partial_fixup, params.empty_fixup,
          params.tolerance, params.fix_iter, current_part
>>>>>>> cd25a392
        );
              
        // test for mismatch and compute volumes
        current_part->check_mismatch(weights);

        if (current_part->has_mismatch())
          current_part->fix_mismatch(field, field, lower_bound, upper_bound, 
          params.tolerance, params.fix_iter,
          params.partial_fixup, params.empty_fixup);

<<<<<<< HEAD
      break;

      case 2: 
      
        remapper.interpolate_mesh_var<double, Portage::Interpolate_2ndOrder>(
          field, field, weights, lower_bound, upper_bound,
          params.limiter, params.bnd_limiter, current_part
=======
      case 2: gradients = remapper.compute_source_gradient(field, params.limiter,
                                                           params.bnd_limiter,0,
                                                           &(current_part->source()));

        remapper.interpolate_mesh_var<double, Portage::Interpolate_2ndOrder>(
          field, field, weights, lower_bound, upper_bound,
          params.partial_fixup, params.empty_fixup,
          params.tolerance, params.fix_iter, current_part, &gradients
>>>>>>> cd25a392
        );
        
        // test for mismatch and compute volumes
        current_part->check_mismatch(weights);

        if (current_part->has_mismatch())
          current_part->fix_mismatch(field, field, lower_bound, upper_bound, 
          params.tolerance, params.fix_iter,
          params.partial_fixup, params.empty_fixup);

      break;

      default: throw std::runtime_error("wrong remap order");
    }
  };

  for (int i = 0; i < nb_parts; ++i) {
    // compute volumes of intersection and test for parts boundaries mismatch.
    parts_manager[i].check_mismatch(weights);

    // interpolate field for each part and fix partially filled or empty cells.
    interpolate(parts_manager.data() + i);
  }
}

/**
 * @brief Get number of digits of the given scalar.
 *
 * @tparam type_t: scalar type
 * @param number: scalar value
 * @return its number of digits for print.
 */
template<typename type_t>
int get_number_digit(type_t number) {
  return (number > 0 ? static_cast<int>(std::floor(std::log10(number))) + 1 : 0);
}

/**
 * @brief Run the application.
 *
 * @param argc: arguments count
 * @param argv: arguments values
 * @return status code
 */
int main(int argc, char* argv[]) {

  auto tic = timer::now();

  // init MPI
  MPI_Init_thread(&argc, &argv, MPI_THREAD_FUNNELED, &threading);
  MPI_Comm_size(comm, &nb_ranks);
  MPI_Comm_rank(comm, &my_rank);

  if (my_rank == 0) {
    std::printf(" ---------------------------------------------------------- \n");
    std::printf("  Demonstration app for multi-part field interpolation.     \n");
    std::printf("  It handles pure cells remap of multi-material meshes and  \n");
    std::printf("  non-smoothed remap of fields with sharp discontinuities.  \n");
    std::printf(" ---------------------------------------------------------- \n");
  }

  // check and parse parameters
  if (parse(argc, argv) == EXIT_FAILURE)
    return EXIT_FAILURE;

  /* ------------------------------------------------------------------------ */
  if (my_rank == 0)
    std::printf("Initializing distributed meshes ... ");

  // source and target meshes and states
  std::shared_ptr<Jali::Mesh>  source_mesh;
  std::shared_ptr<Jali::Mesh>  target_mesh;
  std::shared_ptr<Jali::State> source_state;
  std::shared_ptr<Jali::State> target_state;

  // load both distributed meshes
  Jali::MeshFactory mesh_factory(comm);
  mesh_factory.included_entities({Jali::Entity_kind::ALL_KIND});
  mesh_factory.partitioner(Jali::Partitioner_type::METIS);

  source_mesh  = mesh_factory(params.source);
  target_mesh  = mesh_factory(params.target);
  source_state = Jali::State::create(source_mesh);
  target_state = Jali::State::create(target_mesh);

  // interfaces with the underlying mesh data structures
  Wonton::Jali_Mesh_Wrapper  source_mesh_wrapper(*source_mesh);
  Wonton::Jali_Mesh_Wrapper  target_mesh_wrapper(*target_mesh);
  Wonton::Jali_State_Wrapper source_state_wrapper(*source_state);
  Wonton::Jali_State_Wrapper target_state_wrapper(*target_state);

  Wonton::MPIExecutor_type mpi_executor(comm);
  Wonton::Executor_type *executor = (nb_ranks > 1 ? &mpi_executor : nullptr);

  // ensure that source and target mesh have the same dimension,
  // and that it corresponds to the one specified by the user.
  assert(source_mesh->space_dimension() == target_mesh->space_dimension());
  assert(params.dimension == source_mesh->space_dimension());

  // retrieve mesh resolutions
  // nb: only consider owned cells for source mesh to avoid errors.
  long const nb_source_cells = source_mesh_wrapper.num_owned_cells();
  long const nb_target_cells = target_mesh_wrapper.num_owned_cells();
  int const nb_fields = params.fields.size();

  MPI_Barrier(comm);

  if (my_rank == 0)
    std::printf(" done. \e[32m(%.3f s)\e[0m\n", timer::elapsed(tic));

  /* ------------------------------------------------------------------------ */
  if (my_rank == 0)
    std::printf("\nRunning part-by-part remap ... \n");

  long total_source_cells = 0;
  long total_target_cells = 0;
  MPI_Reduce(&nb_source_cells, &total_source_cells, 1, MPI_LONG, MPI_SUM, 0, comm);
  MPI_Reduce(&nb_target_cells, &total_target_cells, 1, MPI_LONG, MPI_SUM, 0, comm);

  // for formatting
  int format = get_number_digit(std::max(total_source_cells, total_target_cells));

  // print some infos for the user
  if (my_rank == 0) {
    std::printf(" - source mesh has %*ld cells.\n", format, total_source_cells);
    std::printf(" - target mesh has %*ld cells.\n", format, total_target_cells);
    std::printf(" - specified numerical fields: \n");
    for (auto&& field : params.fields)
      std::printf("   \u2022 %s: \e[32m%s\e[0m\n", field.first.data(), field.second.data());

    std::printf("\n");
  }

  // assign scalar fields
  for (auto&& field : params.fields) {
    double* field_data = nullptr;
    // add scalar field to both meshes
    source_state_wrapper.mesh_add_data<double>(entity::cell, field.first, 0.);
    target_state_wrapper.mesh_add_data<double>(entity::cell, field.first, 0.);
    source_state_wrapper.mesh_get_data(entity::cell, field.first, &field_data);

    // evaluate field expression and assign it
    user_field_t source_field;
    if(source_field.initialize(params.dimension, field.second)) {
      for (long c = 0; c < nb_source_cells; c++) {
        field_data[c] = source_field(source_mesh->cell_centroid(c));
        #if DEBUG_PART_BY_PART
          std::printf("field_data[%d]: %.3f\n", c, field_data[c]);
        #endif
      }
    } else
      return abort("cannot parse numerical field "+ field.second, false);
  }

  MPI_Barrier(comm);

  std::vector<std::vector<int>> source_cells;
  std::vector<std::vector<int>> target_cells;

  // remap each field
  for (auto&& entry : params.fields) {
    std::string field = entry.first;
    int const nb_parts = params.parts[field].size();
    assert(nb_parts > 1);

    // first determine source and target parts for this field.
    filter_t filter;
    source_cells.resize(nb_parts);
    target_cells.resize(nb_parts);

    if (my_rank == 0)
      std::printf(" - Remapping \e[32m%s\e[0m field on %d parts:\n", field.data(), nb_parts);

    long max_source_parts = 0;
    long max_target_parts = 0;
    long total_source_part[nb_parts];
    long total_target_part[nb_parts];
    std::fill(total_source_part, total_source_part + nb_parts, 0);
    std::fill(total_target_part, total_target_part + nb_parts, 0);

    // Filter source and target cells for each part
    // with respect to user-defined predicates.
    for (int i = 0; i < nb_parts; ++i) {
      auto const& part = params.parts[field][i];
      source_cells[i].reserve(nb_source_cells);
      target_cells[i].reserve(nb_target_cells);

      // populate source part entities
      if (filter.initialize(params.dimension, part.source)) {
        for (long s = 0; s < nb_source_cells; ++s) {
          if (filter(source_mesh->cell_centroid(s)))
            source_cells[i].push_back(s);
        }
        source_cells[i].shrink_to_fit();
      }
      else
        return abort("cannot filter source part cells for field "+field, false);

      // populate target part entities
      if (filter.initialize(params.dimension, part.target)) {
        for (long t = 0; t < nb_target_cells; ++t) {
          if (filter(target_mesh->cell_centroid(t)))
            target_cells[i].push_back(t);
        }
        target_cells[i].shrink_to_fit();
      }
      else
        return abort("cannot filter target part cells for field "+field, false);

      long local_source_part = source_cells[i].size();
      long local_target_part = target_cells[i].size();
      MPI_Reduce(&local_source_part, total_source_part + i, 1, MPI_LONG, MPI_SUM, 0, comm);
      MPI_Reduce(&local_target_part, total_target_part + i, 1, MPI_LONG, MPI_SUM, 0, comm);

      max_source_parts = std::max(total_source_part[i], max_source_parts);
      max_target_parts = std::max(total_target_part[i], max_target_parts);
    }

    MPI_Barrier(comm);

    if (my_rank == 0) {
      int const source_digits = get_number_digit(max_source_parts);
      int const target_digits = get_number_digit(max_target_parts);

      for (int i = 0; i < nb_parts; ++i) {
        std::printf(
          "   \u2022 ["
          " source: %*ld cells \e[32m(%5.2f %%)\e[0m,"
          " target: %*ld cells \e[32m(%5.2f %%)\e[0m ]\n",
          source_digits, total_source_part[i],
          100. * static_cast<double>(total_source_part[i]) / total_source_cells,
          target_digits, total_target_part[i],
          100. * static_cast<double>(total_target_part[i]) / total_target_cells
        );
      }
      std::printf("\n");
    }

    // then process part-by-part remapping.
    // need to explicitly instantiate the driver due to template arguments
    // forwarding failure when instantiating search and intersection kernels.
    // part-by-part remap each field
    switch (params.dimension) {
      case 2: remap<2>(field, nb_parts, source_mesh, target_mesh,
                       source_mesh_wrapper, target_mesh_wrapper,
                       source_state_wrapper, target_state_wrapper,
                       executor, source_cells, target_cells); break;

      case 3: remap<3>(field, nb_parts, source_mesh, target_mesh,
                       source_mesh_wrapper, target_mesh_wrapper,
                       source_state_wrapper, target_state_wrapper,
                       executor, source_cells, target_cells); break;

      default: return abort("invalid dimension", false);
    }

    source_cells.clear();
    target_cells.clear();
    MPI_Barrier(comm);

    if (my_rank == 0) {
      std::fflush(stdout);
      std::printf(" %s \n", std::string(58,'-').data());
    }
  }

  if (my_rank == 0)
    std::printf("Remap done. \e[32m(%.3f s)\e[0m\n", timer::elapsed(tic));

  /* ------------------------------------------------------------------------ */
  if (params.kind == Wonton::Entity_kind::CELL) {
    // compute error for each field
    for (auto&& field : params.fields) {

      double error_l1 = 0;
      double error_l2 = 0;
      double relative_error = 0;
      user_field_t exact_value;

      if (my_rank == 0)
        std::printf("\nComputing error for \e[32m%s\e[0m field ... ", field.first.data());

      if (exact_value.initialize(params.dimension, field.second)) {
        // keep track of min and max field values on both meshes
        double min_source_val = std::numeric_limits<double>::max();
        double max_source_val = std::numeric_limits<double>::min();
        double min_target_val = min_source_val;
        double max_target_val = max_source_val;
        double source_extents[] = { min_source_val, max_source_val };
        double target_extents[] = { min_target_val, max_target_val };
        double source_mass = 0;
        double target_mass = 0;
        double total_mass[] = { 0, 0 };
        double global_error[] = { 0, 0, 0 };

        // retrieve field data on both meshes
        double* source_field_data = nullptr;
        double* target_field_data = nullptr;
        source_state_wrapper.mesh_get_data(entity::cell, field.first, &source_field_data);
        target_state_wrapper.mesh_get_data(entity::cell, field.first, &target_field_data);

        // compute total mass on the source mesh to check conservation
        for (int s = 0; s < nb_source_cells; ++s) {
          min_source_val = std::min(source_field_data[s], min_source_val);
          max_source_val = std::max(source_field_data[s], max_source_val);
          source_mass += source_field_data[s] * source_mesh_wrapper.cell_volume(s);
        }

        // compute cell error
        for (int t = 0; t < nb_target_cells; ++t) {
          min_target_val = std::min(target_field_data[t], min_target_val);
          max_target_val = std::max(target_field_data[t], max_target_val);
          // compute difference between exact and remapped value
          auto const& centroid = target_mesh->cell_centroid(t);
          auto const error = exact_value(centroid) - target_field_data[t];
          auto const cell_volume = target_mesh_wrapper.cell_volume(t);
          // update L^p norm error and target mass
          error_l1 += std::abs(error) * cell_volume;
          error_l2 += error * error * cell_volume;
          relative_error += std::abs(target_field_data[t]) * cell_volume;
          target_mass += target_field_data[t] * cell_volume;
        }

        // accumulate all local values on rank 0
        MPI_Reduce(&error_l1, global_error, 1, MPI_DOUBLE, MPI_SUM, 0, comm);
        MPI_Reduce(&error_l2, global_error+1, 1, MPI_DOUBLE, MPI_SUM, 0, comm);
        MPI_Reduce(&relative_error, global_error+2, 1, MPI_DOUBLE, MPI_SUM, 0, comm);
        MPI_Reduce(&min_source_val, source_extents, 1, MPI_DOUBLE, MPI_MIN, 0, comm);
        MPI_Reduce(&max_source_val, source_extents+1, 1, MPI_DOUBLE, MPI_MAX, 0, comm);
        MPI_Reduce(&min_target_val, target_extents, 1, MPI_DOUBLE, MPI_MIN, 0, comm);
        MPI_Reduce(&max_target_val, target_extents+1, 1, MPI_DOUBLE, MPI_MAX, 0, comm);
        MPI_Reduce(&source_mass, total_mass, 1, MPI_DOUBLE, MPI_SUM, 0, comm);
        MPI_Reduce(&target_mass, total_mass+1, 1, MPI_DOUBLE, MPI_SUM, 0, comm);

        // update local values then
        error_l1 = global_error[0];
        error_l2 = sqrt(global_error[1]);
        relative_error = error_l1 / global_error[2];
        source_mass = total_mass[0];
        target_mass = total_mass[1];

        MPI_Barrier(comm);

        if (my_rank == 0) {
          std::printf( " done. \e[32m(%.3f s)\e[0m\n", timer::elapsed(tic));
          std::printf(" \u2022 L1-norm error     = %lf\n", error_l1);
          std::printf(" \u2022 L2-norm error     = %lf\n", error_l2);
          std::printf(" \u2022 relative L1 error = %.15f\n", relative_error);
          std::printf(" \u2022 source values     = [%.15f, %.15f]\n",
            source_extents[0], source_extents[1]);
          std::printf(" \u2022 target values     = [%.15f, %.15f]\n",
            target_extents[0], target_extents[1]);
          std::printf(" \u2022 source total mass = %.15f\n", source_mass);
          std::printf(" \u2022 target total mass = %.15f\n", target_mass);
          std::printf(" \u2022 mass discrepancy  = %.15f\n",
            std::abs(source_mass - target_mass));
        }
      } else
        return abort("cannot parse numerical field "+ field.second, false);
    }
  } else
    return abort("part-by-part node remap is not supported", false);

  /* ------------------------------------------------------------------------ */
  if (params.dump) {

    MPI_Barrier(comm);

    if (my_rank == 0)
      std::printf("\nDump data to exodus files ... ");

    // dump meshes with attached data
    source_state->export_to_mesh();
    target_state->export_to_mesh();
    source_mesh->write_to_exodus_file("source.exo");
    target_mesh->write_to_exodus_file("target.exo");

    MPI_Barrier(comm);

    std::vector<int> index_helper;
    std::vector<int> local_index;
    std::vector<int> global_index;
    std::vector<double> local_field;
    std::vector<double> global_field;
    double* field_data = nullptr;

    local_index.resize(nb_target_cells);
    local_field.resize(nb_target_cells);

    // dump each field in a separate file
    for (auto&& field : params.fields) {
      // retrieve cell global indices and field values for current rank
      for (auto c = 0; c < nb_target_cells; ++c)
        local_index[c] = target_mesh->GID(c, Jali::Entity_kind::CELL);

      target_state_wrapper.mesh_get_data(entity::cell, field.first, &field_data);
      std::copy(field_data, field_data + nb_target_cells, local_field.begin());

      // append local index and values lists to master rank global lists
      Portage::collate(comm, my_rank, nb_ranks, local_index, global_index);
      Portage::collate(comm, my_rank, nb_ranks, local_field, global_field);

      if (my_rank == 0) {
        // sort field values by global ID
        Portage::argsort(global_index, index_helper);
        Portage::reorder(global_index, index_helper);
        Portage::reorder(global_field, index_helper);

        // dump sorted data eventually
        std::ofstream file("remap_"+ field.first +".dat");
        file << std::scientific;
        file.precision(17);

        for (long c = 0; c < nb_target_cells; ++c)
          file << global_index[c] << "\t" << global_field[c] << std::endl;

        index_helper.clear();
        global_index.clear();
        global_field.clear();
      }

      MPI_Barrier(comm);
    }

    if (my_rank == 0)
      std::printf(" done. \e[32m(%.3f s)\e[0m\n", timer::elapsed(tic));
  }

  MPI_Finalize();
  return EXIT_SUCCESS;
}

/* -------------------------------------------------------------------------- */<|MERGE_RESOLUTION|>--- conflicted
+++ resolved
@@ -591,13 +591,7 @@
       case 1: 
       
         remapper.interpolate_mesh_var<double, Portage::Interpolate_1stOrder>(
-          field, field, weights, lower_bound, upper_bound,
-<<<<<<< HEAD
-          params.limiter, params.bnd_limiter, current_part
-=======
-          params.partial_fixup, params.empty_fixup,
-          params.tolerance, params.fix_iter, current_part
->>>>>>> cd25a392
+          field, field, weights, lower_bound, upper_bound, current_part
         );
               
         // test for mismatch and compute volumes
@@ -610,22 +604,12 @@
 
       break;
 
-<<<<<<< HEAD
-      case 2: 
-      
-        remapper.interpolate_mesh_var<double, Portage::Interpolate_2ndOrder>(
-          field, field, weights, lower_bound, upper_bound,
-          params.limiter, params.bnd_limiter, current_part
-=======
       case 2: *gradients = remapper.compute_source_gradient(field, params.limiter,
                                                             params.bnd_limiter,0,
                                                             &source_part);
 
         remapper.interpolate_mesh_var<double, Portage::Interpolate_2ndOrder>(
-          field, field, weights, lower_bound, upper_bound,
-          params.partial_fixup, params.empty_fixup,
-          params.tolerance, params.fix_iter, current_part, gradients
->>>>>>> cd25a392
+          field, field, weights, lower_bound, upper_bound, current_part, gradients
         );
         
         // test for mismatch and compute volumes
@@ -716,12 +700,7 @@
       
         remapper.interpolate_mesh_var<double, Portage::Interpolate_1stOrder>(
           field, field, weights, lower_bound, upper_bound,
-<<<<<<< HEAD
-          params.limiter, params.bnd_limiter, current_part
-=======
-          params.partial_fixup, params.empty_fixup,
-          params.tolerance, params.fix_iter, current_part
->>>>>>> cd25a392
+          current_part
         );
               
         // test for mismatch and compute volumes
@@ -732,24 +711,13 @@
           params.tolerance, params.fix_iter,
           params.partial_fixup, params.empty_fixup);
 
-<<<<<<< HEAD
-      break;
-
-      case 2: 
-      
-        remapper.interpolate_mesh_var<double, Portage::Interpolate_2ndOrder>(
-          field, field, weights, lower_bound, upper_bound,
-          params.limiter, params.bnd_limiter, current_part
-=======
       case 2: gradients = remapper.compute_source_gradient(field, params.limiter,
                                                            params.bnd_limiter,0,
                                                            &(current_part->source()));
 
         remapper.interpolate_mesh_var<double, Portage::Interpolate_2ndOrder>(
           field, field, weights, lower_bound, upper_bound,
-          params.partial_fixup, params.empty_fixup,
-          params.tolerance, params.fix_iter, current_part, &gradients
->>>>>>> cd25a392
+          current_part, &gradients
         );
         
         // test for mismatch and compute volumes
