#[[
This file is part of the Ristra portage project.
Please see the license file at the root of this repository, or at:
    https://github.com/laristra/portage/blob/master/LICENSE
]]


#------------------------------------------------------------------------------#
# Add a rule to build the executable
#------------------------------------------------------------------------------#

# Swarm test
add_executable(swarmapp swarmapp.cc)
<<<<<<< HEAD
target_link_libraries(swarmapp portage
  ${EXTRA_LIBS} ${LAPACKX_LIBRARIES} ${MPI_CXX_LIBRARIES})

# Compare
add_executable(swarmcompare swarmcompare.cc)

#TCMalloc option
set(ENABLE_TCMALLOC TRUE CACHE BOOL "Use TCMalloc")
if(ENABLE_TCMALLOC)
  set(TCMALLOC_LIB "${HOME}" CACHE STRING "Set the TCMalloc library")

  target_link_libraries(swarmapp ${TCMALLOC_LIB})
endif(ENABLE_TCMALLOC)
=======
target_link_libraries(swarmapp PRIVATE portage)

# Compare
add_executable(swarmcompare swarmcompare.cc)
>>>>>>> 1e3e2d63

# Profiling option (to allow pausing and resuming profiling during execution)
set(ENABLE_PROFILE FALSE CACHE BOOL "Enable VTune Profiling")
if(ENABLE_PROFILE)
  set(VTUNE_INCLUDE_DIR "${HOME}" CACHE PATH "Set the locaiton of VTune include")
  set(VTUNE_LIB "${HOME}" CACHE STRING "Set the VTune library")

  target_include_directories(swarmcompare PRIVATE ${VTUNE_INCLUDE_DIR})

  target_link_libraries(swarmapp PRIVATE ${VTUNE_LIB})
endif(ENABLE_PROFILE)


if (ENABLE_APP_TESTS)
  add_subdirectory(test)
endif (ENABLE_APP_TESTS)<|MERGE_RESOLUTION|>--- conflicted
+++ resolved
@@ -11,26 +11,10 @@
 
 # Swarm test
 add_executable(swarmapp swarmapp.cc)
-<<<<<<< HEAD
-target_link_libraries(swarmapp portage
-  ${EXTRA_LIBS} ${LAPACKX_LIBRARIES} ${MPI_CXX_LIBRARIES})
-
-# Compare
-add_executable(swarmcompare swarmcompare.cc)
-
-#TCMalloc option
-set(ENABLE_TCMALLOC TRUE CACHE BOOL "Use TCMalloc")
-if(ENABLE_TCMALLOC)
-  set(TCMALLOC_LIB "${HOME}" CACHE STRING "Set the TCMalloc library")
-
-  target_link_libraries(swarmapp ${TCMALLOC_LIB})
-endif(ENABLE_TCMALLOC)
-=======
 target_link_libraries(swarmapp PRIVATE portage)
 
 # Compare
 add_executable(swarmcompare swarmcompare.cc)
->>>>>>> 1e3e2d63
 
 # Profiling option (to allow pausing and resuming profiling during execution)
 set(ENABLE_PROFILE FALSE CACHE BOOL "Enable VTune Profiling")
