--- conflicted
+++ resolved
@@ -58,20 +58,12 @@
   switch (field_order) {
     case -1: {
       double rsqr = 0.0;
-<<<<<<< HEAD
-      for (int i = 0; i < D; i++) 
-=======
       for (int i = 0; i < D; i++)
->>>>>>> f9cae5cc
         rsqr += coord[i]*coord[i];
       value = 1.0;
       for (int i = 0; i < D; i++)
         value *= sin(0.9*2*M_PI*coord[i]);
       break;
-<<<<<<< HEAD
-      value *= exp(-1.5*sqrt(rsqr));
-=======
->>>>>>> f9cae5cc
     }
     case 0:
       value = 25.3;
