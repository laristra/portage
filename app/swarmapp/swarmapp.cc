--- conflicted
+++ resolved
@@ -210,7 +210,6 @@
   auto smoothing_lengths =
       vector<vector<vector<double>>>(ntarpts, vector<vector<double>>(1, vector<double>(2, 2.05*h)));
                                                                       
-<<<<<<< HEAD
 #ifdef HAVE_NANOFLANN  // Search by kdtree
   SwarmDriver<
     Search_KDTree_Nanoflann,
@@ -236,8 +235,6 @@
                           Portage::Meshfree::Basis::Quadratic);
   d.run(false);
 #else
-=======
->>>>>>> 4b1c7e1a
   SwarmDriver<
     SearchPointsByCells,
     Accumulate,
@@ -260,12 +257,8 @@
     d.set_remap_var_names(remap_fields, remap_fields,
                           Portage::Meshfree::LocalRegression,
                           Portage::Meshfree::Basis::Quadratic);
-<<<<<<< HEAD
-  d.run(false);
-#endif
-=======
   d.run(false, true);
->>>>>>> 4b1c7e1a
+#endif
 
   std::vector<double> expected_value(ntarpts, 0.0);
 
