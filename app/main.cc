--- conflicted
+++ resolved
@@ -263,22 +263,10 @@
   std::shared_ptr<Jali::Mesh> inputMesh;
   std::shared_ptr<Jali::Mesh> targetMesh;
 
-<<<<<<< HEAD
-=======
-  // Set up a local communicator so that we can define mesh partitions
-  // explicitly on each rank without Jali distributing it for us
-  MPI_Group world_group, local_group;
-  MPI_Comm_group(MPI_COMM_WORLD, &world_group);
-  int ranks[1];  ranks[0] = rank;
-  MPI_Group_incl(world_group, 1, ranks, &local_group);
-  MPI_Comm local_comm;
-  MPI_Comm_create(MPI_COMM_WORLD, local_group, &local_comm);
-  Jali::MeshFactory mf_local(local_comm);
 
   struct timeval begin, end, diff;
   gettimeofday(&begin, 0);
     
->>>>>>> 7d8e00df
   // Cell-centered remaps
   if (example.cell_centered) {
     // Construct the meshes
@@ -358,25 +346,6 @@
                              source_step*(source_y+1), source_step*(source_z+1),
                              n_source, n_source, n_source);
 
-        // compute the local partition of the target mesh based on the rank;
-        // n_target is the number of cells in each dimension in each partition;
-        // the number of ranks must be a perfect cube (1, 8, 27, etc.)
-        int target_dim = cbrt(1.0f*numpe) + 0.01f;
-        double target_step = 1.0f / target_dim;
-        if (!example.conformal)
-        {
-          double dx = 1.0/static_cast<double>(n_target*target_dim);
-          target_step = (1.0f + 1.5*dx) / target_dim;
-        }
-        int target_x = rank % target_dim;
-        int target_y = (rank / target_dim) % target_dim;
-        int target_z = rank / (target_dim*target_dim);
-        targetMesh = mf_local(target_step*target_x, target_step*target_y,
-                              target_step*target_z, target_step*(target_x+1),
-                              target_step*(target_y+1),
-                              target_step*(target_z+1),
-                              n_target, n_target, n_target);
-
 #else
 
         mf.included_entities({Jali::Entity_kind::FACE, Jali::Entity_kind::EDGE,
@@ -386,10 +355,12 @@
         mf.partitioner(Jali::Partitioner_type::BLOCK);
         inputMesh = mf(0.0, 0.0, 0.0, 1.0, 1.0, 1.0, n_source*source_dim,
                        n_source*source_dim, n_source*source_dim);
+#endif
+
                              
         // n_target is the number of cells in each dimension in each partition;
         // the number of ranks must be a perfect cube (1, 8, 27, etc.)
-
+        
         int target_dim = cbrt(1.0f*numpe) + 0.01f;
         if (example.conformal) {
           targetMesh = mf(0.0, 0.0, 0.0, 1.0, 1.0, 1.0, n_target*target_dim,
@@ -400,8 +371,8 @@
                           n_target*target_dim, n_target*target_dim,
                           n_target*target_dim);
         }
-#endif
-      }  // distributed case    
+
+      }  // distributed case
     }
 
     // Wrappers for interfacing with the underlying mesh data structures
