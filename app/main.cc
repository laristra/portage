#include <cstdio>
#include <cstdlib>
#include <vector>
#include <string>
#include <sys/time.h>

#include "mpi.h"

#ifdef ENABLE_PROFILE
#include "ittnotify.h"
#endif

#include "portage/support/portage.h"
#include "portage/driver/driver.h"
#include "portage/wrappers/mesh/jali/jali_mesh_wrapper.h"
#include "portage/wrappers/state/jali/jali_state_wrapper.h"

#include "Mesh.hh"
#include "MeshFactory.hh"
#include "JaliStateVector.h"
#include "JaliState.h"


int main(int argc, char** argv)
{
  // Pause profiling until main loop
  #ifdef ENABLE_PROFILE
    __itt_pause();
  #endif

  // Get the example to run from command-line parameter
  int example = 0;
  int n = 3;
  if (argc <= 2)
  {
    std::printf("Usage: portageapp example-number ncells\n");
    std::printf("example 0: 2d 1st order cell-centered remap of linear func\n");
    std::printf("example 1: 2d 1st order node-centered remap of linear func\n");
    std::printf("example 2: 2d 2nd order cell-centered remap of linear func\n");
    std::printf("example 3: 2d 1st order cell-centered remap of quadratic func\n");
    std::printf("example 4: 2d 2nd order cell-centered remap of quadratic func\n");
<<<<<<< HEAD
    std::printf("example 5: 3d 1st order cell-centered remap of linear func\n");
=======
    std::printf("example 5: 2d 2nd order node-centered remap of linear func\n");
>>>>>>> a68d3cf5
    return 0;
  }
  if (argc > 1) example = atoi(argv[1]);
  if (argc > 2) n = atoi(argv[2]);

  // Initialize MPI
  int mpi_init_flag;
  MPI_Initialized(&mpi_init_flag);
  if (!mpi_init_flag) 
    MPI_Init(&argc, &argv);
  int numpe;
  MPI_Comm_size(MPI_COMM_WORLD, &numpe);
  if (numpe > 1) {
    std::printf("error - only 1 mpi rank is allowed\n");
    std::exit(1);
  }

  std::printf("starting portageapp...\n");
  std::printf("running example %d\n", example);

  // Example 0,2,3,4 are 2d cell-centered remaps
  if ((example != 1) && (example != 5)) 
  {
    Jali::MeshFactory mf(MPI_COMM_WORLD);

    Jali::Mesh* inputMesh = nullptr;
    Jali::Mesh* targetMesh = nullptr;

    if (example < 5) {
      // 2d quad input mesh from (0,0) to (1,1) with nxn zones
      inputMesh = mf(0.0, 0.0, 1.0, 1.0, n, n);
      // 2d quad output mesh from (0,0) to (1,1) with (n+1)x(n+1) zones
      targetMesh = mf(0.0, 0.0, 1.0, 1.0, n+1, n+1);
    }
    else {
      // 3d hex input mesh from (0,0,0) to (1,1,1) with nxn zones
      inputMesh = mf(0.0, 0.0, 0.0, 1.0, 1.0, 1.0, n, n, n,
		     NULL, true, true, true, false);
      // 3d hex output mesh from (0,0,0) to (1,1,1) with (n+1)x(n+1)x(n+1) zones
      targetMesh = mf(0.0, 0.0, 0.0, 1.0, 1.0, 1.0, n+1, n+1, n+1,
		      NULL, true, true, true, false);
    }

    Portage::Jali_Mesh_Wrapper inputMeshWrapper(*inputMesh);
    Portage::Jali_Mesh_Wrapper targetMeshWrapper(*targetMesh);

    int nsrccells = inputMeshWrapper.num_owned_cells();
    int ntarcells = targetMeshWrapper.num_owned_cells();

    Jali::State sourceState(inputMesh);
    std::vector<double> sourceData(nsrccells);

    if (example == 3 || example == 4) { // quadratic function      
      for (unsigned int c = 0; c < nsrccells; c++) {
        std::vector<double> cen;
        inputMeshWrapper.cell_centroid(c,&cen);
        sourceData[c] = cen[0]*cen[0]+cen[1]*cen[1];
      }
    }
    else { // linear function
      for (unsigned int c = 0; c < nsrccells; c++) {
        std::vector<double> cen;
        inputMeshWrapper.cell_centroid(c,&cen);
        sourceData[c] = cen[0]+cen[1];
	if (example > 4) sourceData[c] += cen[2];
      }
    }
    Jali::StateVector<double> & cellvecin = sourceState.add("celldata", Jali::CELL, &(sourceData[0]));
    Portage::Jali_State_Wrapper sourceStateWrapper(sourceState);

    Jali::State targetState(targetMesh);
    std::vector<double> targetData(ntarcells, 0.0);
    Jali::StateVector<double> & cellvecout = targetState.add("celldata", Jali::CELL, &(targetData[0]));
    Portage::Jali_State_Wrapper targetStateWrapper(targetState);

    Portage::Driver<Portage::Jali_Mesh_Wrapper> d(Portage::CELL, 
                                         inputMeshWrapper, sourceStateWrapper,
                                         targetMeshWrapper, targetStateWrapper);
    std::vector<std::string> remap_fields;
    remap_fields.push_back("celldata");
    d.set_remap_var_names(remap_fields);

    // Example 2 is a 2nd order accurate remap

    if (example == 2 || example == 4)
      d.set_remap_order(2);

    struct timeval begin, end, diff;
    gettimeofday(&begin, 0);

    d.run();

    gettimeofday(&end, 0);
    timersub(&end, &begin, &diff);
    float seconds = diff.tv_sec + 1.0E-6*diff.tv_usec;
    std::cout << "Time: " << seconds << std::endl; 

    // Output results for small test cases
    if (n < 10)
    {
      double toterr = 0.0;

      std::cerr << "celldata vector on target mesh after remapping is:" << std::endl;
      int ntargetcells = targetMeshWrapper.num_owned_cells();
      for (int c = 0; c < ntargetcells; c++) {
        std::vector<double> ccen;
        targetMeshWrapper.cell_centroid(c,&ccen);

        double error;
        if (example == 0 || example == 2)
          error = ccen[0]+ccen[1] - cellvecout[c];
        else if (example == 3 || example == 4)
          error = ccen[0]*ccen[0]+ccen[1]*ccen[1] - cellvecout[c];
	else if (example == 5)
	  error = ccen[0]+ccen[1]+ccen[2] - cellvecout[c];

	if (example < 5) {
	  std::printf("Cell=% 4d Centroid = (% 5.3lf,% 5.3lf)",c,
		      ccen[0],ccen[1]);
	}
	else {
	  std::printf("Cell=% 4d Centroid = (% 5.3lf,% 5.3lf,% 5.3lf)",c,
		      ccen[0],ccen[1],ccen[2]);
	}
        std::printf("  Value = % 10.6lf  Err = % lf\n",
                    cellvecout[c],error);        

        toterr += error*error;
      }
      std::printf("\n\nL2 NORM OF ERROR = %lf\n\n",sqrt(toterr));
    }
  }

  // Example 1 is a 2d node-centered remap
  else
  {
    Jali::MeshFactory mf(MPI_COMM_WORLD);

    // Create a 2d quad input mesh from (0,0) to (1,1) with 3x3 zones; 
    // The "true" arguments request that a dual mesh be constructed with wedges, corners, etc.
    Jali::Mesh* inputMesh = mf(0.0, 0.0, 1.0, 1.0, n, n, NULL, true, true, true, true);
    Portage::Jali_Mesh_Wrapper inputMeshWrapper(*inputMesh);

    // Create a 2d quad output mesh from (0,0) to (1,1) with 1x1 zones;
    // The "true" arguments request that a dual mesh be constructed with wedges, corners, etc.
    Jali::Mesh* targetMesh = mf(0.0, 0.0, 1.0, 1.0, n-2, n-2, NULL, true, true, true, true);
    Portage::Jali_Mesh_Wrapper targetMeshWrapper(*targetMesh);

    Jali::State sourceState(inputMesh);
    std::vector<double> sourceData((n+1)*(n+1), 1.5); 
    Jali::StateVector<double> & nodevecin = sourceState.add("nodedata", Jali::NODE, &(sourceData[0]));
    Portage::Jali_State_Wrapper sourceStateWrapper(sourceState);

    Jali::State targetState(targetMesh);
    std::vector<double> targetData((n+1)*(n+1), 0.0);
    Jali::StateVector<double> & nodevecout = targetState.add("nodedata", Jali::NODE, &(targetData[0]));
    Portage::Jali_State_Wrapper targetStateWrapper(targetState);

    // Since we are doing a node-centered remap, create the dual meshes
    Portage::MeshWrapperDual sourceDualMeshWrapper(inputMeshWrapper);
    Portage::MeshWrapperDual targetDualMeshWrapper(targetMeshWrapper);

    Portage::Driver<Portage::MeshWrapperDual> d(Portage::NODE, 
                                     sourceDualMeshWrapper, sourceStateWrapper,
                                     targetDualMeshWrapper, targetStateWrapper);
    std::vector<std::string> remap_fields;
    remap_fields.push_back("nodedata");
    d.set_remap_var_names(remap_fields);

    if (example == 5)
      d.set_remap_order(2);

    struct timeval begin, end, diff;
    gettimeofday(&begin, 0);

    d.run();

    gettimeofday(&end, 0);
    timersub(&end, &begin, &diff);
    float seconds = diff.tv_sec + 1.0E-6*diff.tv_usec;
    std::cout << "Time: " << seconds << std::endl;

    // Output results for small test cases
    if (n < 10)
    {
      std::cerr << "nodedata vector on target mesh after remapping is:" << std::endl;
      std::cerr << nodevecout;
    }
  }

  std::printf("finishing portageapp...\n");

  MPI_Finalize();
}

<|MERGE_RESOLUTION|>--- conflicted
+++ resolved
@@ -39,11 +39,8 @@
     std::printf("example 2: 2d 2nd order cell-centered remap of linear func\n");
     std::printf("example 3: 2d 1st order cell-centered remap of quadratic func\n");
     std::printf("example 4: 2d 2nd order cell-centered remap of quadratic func\n");
-<<<<<<< HEAD
-    std::printf("example 5: 3d 1st order cell-centered remap of linear func\n");
-=======
     std::printf("example 5: 2d 2nd order node-centered remap of linear func\n");
->>>>>>> a68d3cf5
+    std::printf("example 6: 3d 1st order cell-centered remap of linear func\n");
     return 0;
   }
   if (argc > 1) example = atoi(argv[1]);
@@ -64,7 +61,7 @@
   std::printf("starting portageapp...\n");
   std::printf("running example %d\n", example);
 
-  // Example 0,2,3,4 are 2d cell-centered remaps
+  // Example 0,2,3,4,6 are cell-centered remaps
   if ((example != 1) && (example != 5)) 
   {
     Jali::MeshFactory mf(MPI_COMM_WORLD);
@@ -72,7 +69,7 @@
     Jali::Mesh* inputMesh = nullptr;
     Jali::Mesh* targetMesh = nullptr;
 
-    if (example < 5) {
+    if (example < 6) {
       // 2d quad input mesh from (0,0) to (1,1) with nxn zones
       inputMesh = mf(0.0, 0.0, 1.0, 1.0, n, n);
       // 2d quad output mesh from (0,0) to (1,1) with (n+1)x(n+1) zones
@@ -108,7 +105,7 @@
         std::vector<double> cen;
         inputMeshWrapper.cell_centroid(c,&cen);
         sourceData[c] = cen[0]+cen[1];
-	if (example > 4) sourceData[c] += cen[2];
+	if (example > 5) sourceData[c] += cen[2];
       }
     }
     Jali::StateVector<double> & cellvecin = sourceState.add("celldata", Jali::CELL, &(sourceData[0]));
@@ -126,7 +123,7 @@
     remap_fields.push_back("celldata");
     d.set_remap_var_names(remap_fields);
 
-    // Example 2 is a 2nd order accurate remap
+    // Examples 2 and 4 are 2nd order accurate remaps
 
     if (example == 2 || example == 4)
       d.set_remap_order(2);
@@ -157,10 +154,10 @@
           error = ccen[0]+ccen[1] - cellvecout[c];
         else if (example == 3 || example == 4)
           error = ccen[0]*ccen[0]+ccen[1]*ccen[1] - cellvecout[c];
-	else if (example == 5)
+	else if (example == 6)
 	  error = ccen[0]+ccen[1]+ccen[2] - cellvecout[c];
 
-	if (example < 5) {
+	if (example < 6) {
 	  std::printf("Cell=% 4d Centroid = (% 5.3lf,% 5.3lf)",c,
 		      ccen[0],ccen[1]);
 	}
@@ -176,8 +173,7 @@
       std::printf("\n\nL2 NORM OF ERROR = %lf\n\n",sqrt(toterr));
     }
   }
-
-  // Example 1 is a 2d node-centered remap
+  // Examples 1 and 5 are 2d node-centered remaps
   else
   {
     Jali::MeshFactory mf(MPI_COMM_WORLD);
