/*---------------------------------------------------------------------------~*
 * Copyright (c) 2014 Los Alamos National Security, LLC
 * All rights reserved.
 *---------------------------------------------------------------------------~*/
#include <sys/time.h>

#include <cstdio>
#include <cstdlib>
#include <fstream>
#include <vector>
#include <string>
#include <memory>
#include <utility>
#include <cmath>

#include <mpi.h>

#ifdef ENABLE_PROFILE
#include "ittnotify.h"
#endif

#include "portage/support/portage.h"
#include "portage/support/Point.h"
#include "portage/distributed/mpi_collate.h"
#include "portage/driver/driver.h"
#include "portage/wrappers/mesh/jali/jali_mesh_wrapper.h"
#include "portage/wrappers/state/jali/jali_state_wrapper.h"

#include "Mesh.hh"
#include "MeshFactory.hh"
#include "JaliStateVector.h"
#include "JaliState.h"

<<<<<<< HEAD
using Portage::collate;
using Portage::argsort;
using Portage::reorder;

=======
using Portage::Jali_Mesh_Wrapper;
>>>>>>> 7d8e00df
/*!
  @file main.cc
  @brief A simple application that drives our remap routines.

  This program is used to showcase our capabilities with various types
  of remap operations (e.g. interpolation order) on various types of
  meshes (2d or 3d; node-centered or zone-centered) of some simple
  linear or quadratic data.  For the cases of remapping linear data
  with a second-order interpolator, the L2 norm output at the end
  should be identically zero.
 */

//////////////////////////////////////////////////////////////////////
// Helper routines and data structures

struct example_properties {
  example_properties(const int dim, const int order, const bool cell_centered,
                     const bool linear, const bool conformal = true)
      : dim(dim), order(order), cell_centered(cell_centered), linear(linear),
        conformal(conformal) { }

  int dim;             // dimensionality of meshes in example
  int order;           // interpolation order in example
  bool cell_centered;  // is this example a cell-centered remap?
  bool linear;         // is this example a remap of linear data?
  bool conformal;      // are the two meshes boundary-conformal?
};

// Use this to add new problems.  If needed, we can extend the
// example_properties struct to contain more information.
std::vector<example_properties> setup_examples() {
  std::vector<example_properties> examples;

  // Cell-centered remaps:

  // 2d 1st order cell-centered remap of linear func
  examples.emplace_back(2, 1, true, true);

  // 2d 2nd order cell-centered remap of linear func
  examples.emplace_back(2, 2, true, true);

  // 2d 1st order cell-centered remap of linear func on non-conformal meshes
  examples.emplace_back(2, 1, true, true, false);

  // 2d 2nd order cell-centered remap of linear func on non-conformal meshes
  examples.emplace_back(2, 2, true, true, false);

  // 2d 1st order cell-centered remap of quadratic func
  examples.emplace_back(2, 1, true, false);

  // 2d 2nd order cell-centered remap of quadratic func
  examples.emplace_back(2, 2, true, false);

  // 2d 1st order cell-centered remap of quadratic func on non-conformal meshes
  examples.emplace_back(2, 1, true, false, false);

  // 2d 2nd order cell-centered remap of quadratice func on non-conformal meshes
  examples.emplace_back(2, 2, true, false, false);

  // 3d 1st order cell-centered remap of linear func
  examples.emplace_back(3, 1, true, false);

  // 3d 2nd order cell-centered remap of linear func
  examples.emplace_back(3, 2, true, false);

  // 3d 1st order cell-centered remap of linear func on non-conformal meshes
  examples.emplace_back(3, 1, true, false, false);

  // 3d 2nd order cell-centered remap of linear func on non-conformal meshes
  examples.emplace_back(3, 2, true, false, false);

  // Node-centered remaps:

  // 2d 1st order node-centered remap of quadratic func
  examples.emplace_back(2, 1, false, false);

  // 2d 2nd order node-centered remap of quadratic func
  examples.emplace_back(2, 2, false, false);

  // 2d 1st order node-centered remap of quadratic func on non-conformal meshes
  examples.emplace_back(2, 1, false, false, false);

  // 2d 2nd order node-centered remap of quadratic func on non-conformal meshes
  examples.emplace_back(2, 2, false, false, false);

  // 3d 1st order node-centered remap of quadratic func
  examples.emplace_back(3, 1, false, false);

  // 3d 2nd order node-centered remap of quadratic func
  examples.emplace_back(3, 2, false, false);

  // 3d 1st order node-centered remap of quadratic func on non-conformal meshes
  examples.emplace_back(3, 1, false, false, false);

  // 3d 2nd order node-centered remap of quadratic func on non-conformal meshes
  examples.emplace_back(3, 2, false, false, false);

  return examples;
}

// Dump the usage with example information based on the registered
// examples from setup_examples()
void print_usage() {
  auto examples = setup_examples();
  std::printf("Usage: portageapp example-number nsourcecells ntargetcells [y] [y]\n");
  std::printf("If 'y' specified, dump data to input.exo and output.exo\n");
  std::printf("If second 'y' specified, reverse source ranks in distributed examples\n");
  std::printf("List of example numbers:\n");
  int i = 0;
  bool separated = false;
  std::printf("CELL-CENTERED EXAMPLES\n");
  for (const auto &example : examples) {
    if (!separated && !example.cell_centered) {
      std::printf("\n NODE-CENTERED EXAMPLES:\n");
      separated = true;
    }
    std::printf("  %d: %dd %s order %s-centered remap of %s func %s\n",
                i, example.dim,
                (example.order == 1) ? "1st" : "2nd",
                example.cell_centered ? "cell" : "node",
                example.linear ? "linear" : "quadratic",
                !example.conformal ? "on non-conformal mesh" : "");
    ++i;
  }
}
//////////////////////////////////////////////////////////////////////

int main(int argc, char** argv) {
  // Pause profiling until main loop
#ifdef ENABLE_PROFILE
  __itt_pause();
#endif

  // Get the example to run from command-line parameter
  int example_num, n_source, n_target;
  // Should we dump data?
  bool dump_output, reverse_source_ranks;
  // Must specify both the example number and size
  if (argc <= 3) {
    print_usage();
    return 0;
  }
  example_num = atoi(argv[1]);
  n_source = atoi(argv[2]);
  n_target = atoi(argv[3]);
  dump_output = (argc == 5) ?
      ((std::string(argv[4]) == "y") ? true : false)
      : false;
  reverse_source_ranks = (argc >= 6) ? ((std::string(argv[5]) == "y") ? true : false) : false;

  // Initialize MPI
  int mpi_init_flag;
  MPI_Initialized(&mpi_init_flag);
  if (!mpi_init_flag)
    MPI_Init(&argc, &argv);
  int numpe, rank;
  MPI_Comm_size(MPI_COMM_WORLD, &numpe);
  MPI_Comm_rank(MPI_COMM_WORLD, &rank);

  if (rank == 0)
  {
    std::printf("starting portageapp...\n");
    std::printf("running example %d\n", example_num);
  }

  // Get the properties for the requested example problem
  example_properties example = setup_examples()[example_num];

  // The mesh factory and mesh pointers.
  Jali::MeshFactory mf(MPI_COMM_WORLD);
  std::shared_ptr<Jali::Mesh> inputMesh;
  std::shared_ptr<Jali::Mesh> targetMesh;

  // Set up a local communicator so that we can define mesh partitions
  // explicitly on each rank without Jali distributing it for us
  MPI_Group world_group, local_group;
  MPI_Comm_group(MPI_COMM_WORLD, &world_group);
  int ranks[1];  ranks[0] = rank;
  MPI_Group_incl(world_group, 1, ranks, &local_group);
  MPI_Comm local_comm;
  MPI_Comm_create(MPI_COMM_WORLD, local_group, &local_comm);
  Jali::MeshFactory mf_local(local_comm);

  struct timeval begin, end, diff;
  gettimeofday(&begin, 0);
    
  // Cell-centered remaps
  if (example.cell_centered) {
    // Construct the meshes
    if (example.dim == 2) {
      mf.included_entities({Jali::Entity_kind::FACE});
      // 2d quad input mesh from (0,0) to (1,1) with nxn zones
      inputMesh = mf(0.0, 0.0, 1.0, 1.0, n_source, n_source);
      if (example.conformal) {
        // 2d quad output mesh from (0,0) to (1,1) with (n+1)x(n+1) zones
        targetMesh = mf(0.0, 0.0, 1.0, 1.0, n_target, n_target);
      } else {
        // 2d quad output mesh from (0,0) to (1+1.5dx,1) with (n+1)x(n+1)
        // zones and dx equal to the inputMesh grid spacing
        double dx = 1.0/static_cast<double>(n_target);
        targetMesh = mf(0.0, 0.0, 1.0+1.5*dx, 1.0, n_target, n_target);
      }
    } else {  // 3d
      mf.included_entities({Jali::Entity_kind::FACE,
                            Jali::Entity_kind::EDGE,
                            Jali::Entity_kind::WEDGE});
      // generate the input and target meshes for the non-distributed case
      if (numpe == 1) {
        // 3d hex input mesh from (0,0,0) to (1,1,1) with n_source x n_source x n_source zones
        inputMesh = mf(0.0, 0.0, 0.0, 1.0, 1.0, 1.0, n_source, n_source, n_source);
        if (example.conformal) {
           // 3d hex output mesh from (0,0,0) to (1,1,1) with n_target x n_target x n_target zones
          targetMesh = mf(0.0, 0.0, 0.0, 1.0, 1.0, 1.0, n_target, n_target, n_target);
        } else {
          // 3d hex output mesh from (0,0,0) to (1+1.5dx,1+1.5dx,1+1.5dx) with
          // (n_target)x(n_target)x(n_target) zones and dx equal to the inputMesh grid spacing
          double dx = 1.0/static_cast<double>(n_target);
          targetMesh = mf(0.0, 0.0, 0.0, 1.0+1.5*dx, 1.0+1.5*dx, 1.0+1.5*dx,
                          n_target, n_target, n_target);
        }
      // generate the input and target meshes for the distributed case
      } else {

        int source_dim = cbrt(1.0f*numpe) + 0.01f;
        mf_local.included_entities({Jali::Entity_kind::FACE,
                                    Jali::Entity_kind::EDGE,
                                    Jali::Entity_kind::WEDGE});
#ifdef MANUAL_SOURCE_DECOMPOSITION
        // compute the local partition of the source mesh based on the rank;
        // n_source is the number of cells in each dimension in each partition;
        // the number of ranks must be a perfect cube (1, 8, 27, etc.)
        double source_step = 1.0f / source_dim;
        int rrank = reverse_source_ranks ? numpe - rank - 1 : rank;
        int source_x = rrank % source_dim;
        int source_y = (rrank / source_dim) % source_dim;
        int source_z = rrank / (source_dim*source_dim);

        inputMesh = mf_local(source_step*source_x, source_step*source_y, source_step*source_z,
                             source_step*(source_x+1), source_step*(source_y+1), source_step*(source_z+1),
                             n_source, n_source, n_source);

#else
        mf.boundary_ghosts_requested(false);
        mf.num_ghost_layers_distmesh(1);
        inputMesh = mf(0.0, 0.0, 0.0, 1.0, 1.0, 1.0, n_source*source_dim, n_source*source_dim, n_source*source_dim);
#endif
                             
        // compute the local partition of the target mesh based on the rank;
        // n_target is the number of cells in each dimension in each partition;
        // the number of ranks must be a perfect cube (1, 8, 27, etc.)
        int target_dim = cbrt(1.0f*numpe) + 0.01f;
        double target_step = 1.0f / target_dim;
        if (!example.conformal)
        {
          double dx = 1.0/static_cast<double>(n_target*target_dim);
          target_step = (1.0f + 1.5*dx) / target_dim;
        }
        int target_x = rank % target_dim;
        int target_y = (rank / target_dim) % target_dim;
        int target_z = rank / (target_dim*target_dim);
        targetMesh = mf_local(target_step*target_x, target_step*target_y, target_step*target_z,
                              target_step*(target_x+1), target_step*(target_y+1), target_step*(target_z+1),
                              n_target, n_target, n_target);
      }    
    }

    // Wrappers for interfacing with the underlying mesh data structures
    Portage::Jali_Mesh_Wrapper inputMeshWrapper(*inputMesh);
    Portage::Jali_Mesh_Wrapper targetMeshWrapper(*targetMesh);

    const int nsrccells = inputMeshWrapper.num_owned_cells() + inputMeshWrapper.num_ghost_cells();
    const int ntarcells = targetMeshWrapper.num_owned_cells();
    
    // Fill the source state data with the specified profile
    Jali::State sourceState(inputMesh);
    std::vector<double> sourceData(nsrccells);

    if (example.linear) {
      for (unsigned int c = 0; c < nsrccells; ++c) {
        JaliGeometry::Point cen = inputMesh->cell_centroid(c);
        sourceData[c] = cen[0]+cen[1];
        if (example.dim == 3)
          sourceData[c] += cen[2];
      }
    } else {  // quadratic function
      for (unsigned int c = 0; c < nsrccells; ++c) {
        JaliGeometry::Point cen = inputMesh->cell_centroid(c);
        sourceData[c] = cen[0]*cen[0]+cen[1]*cen[1];
        if (example.dim == 3)
          sourceData[c] += cen[2]*cen[2];
      }
    }

    sourceState.add("celldata", inputMesh, Jali::Entity_kind::CELL,
                    Jali::Entity_type::ALL, &(sourceData[0]));
    Portage::Jali_State_Wrapper sourceStateWrapper(sourceState);
    
    // Build the target state storage
    Jali::State targetState(targetMesh);
    std::vector<double> targetData(ntarcells, 0.0);
    auto& cellvecout = targetState.add("celldata", targetMesh,
                                       Jali::Entity_kind::CELL,
                                       Jali::Entity_type::ALL,
                                       &(targetData[0]));
    Portage::Jali_State_Wrapper targetStateWrapper(targetState);

    // Build the main driver data for this mesh type

    // Register the variable name and interpolation order with the driver
    std::vector<std::string> remap_fields;
    remap_fields.push_back("celldata");

    if(example.dim == 2 && example.order == 2){
      Portage::Driver<
          Portage::SearchKDTree, 
          Portage::IntersectR2D, 
          Portage::Interpolate_2ndOrder,
          2,
          Portage::Jali_Mesh_Wrapper, 
          Portage::Jali_State_Wrapper>  
          d(inputMeshWrapper, sourceStateWrapper, targetMeshWrapper, targetStateWrapper);
      d.set_remap_var_names(remap_fields);    
      d.run(numpe > 1);
    }

    if(example.dim == 2 && example.order == 1){
      Portage::Driver<
          Portage::SearchKDTree, 
          Portage::IntersectR2D, 
          Portage::Interpolate_1stOrder,
          2, 
          Portage::Jali_Mesh_Wrapper, 
          Portage::Jali_State_Wrapper>  
          d(inputMeshWrapper, sourceStateWrapper, targetMeshWrapper, targetStateWrapper);
      d.set_remap_var_names(remap_fields);    
      d.run(numpe > 1);
    }

    if(example.dim == 3 && example.order == 1){
      Portage::Driver<
          Portage::SearchKDTree, 
          Portage::IntersectR3D, 
          Portage::Interpolate_1stOrder,
          3,
          Portage::Jali_Mesh_Wrapper, 
          Portage::Jali_State_Wrapper>  
          d(inputMeshWrapper, sourceStateWrapper, targetMeshWrapper, targetStateWrapper);
      d.set_remap_var_names(remap_fields);    
      d.run(numpe > 1);
    }

    if(example.dim == 3 && example.order == 2){
      Portage::Driver<
          Portage::SearchKDTree, 
          Portage::IntersectR3D,
          Portage::Interpolate_2ndOrder,
          3,
          Portage::Jali_Mesh_Wrapper, 
          Portage::Jali_State_Wrapper>  
          d(inputMeshWrapper, sourceStateWrapper, targetMeshWrapper, targetStateWrapper);
      d.set_remap_var_names(remap_fields);    
      d.run(numpe > 1);
    }


    // Dump some timing information
    if (numpe > 1) MPI_Barrier(MPI_COMM_WORLD);
    gettimeofday(&end, 0);
    timersub(&end, &begin, &diff);
    const float seconds = diff.tv_sec + 1.0E-6*diff.tv_usec;
    if (rank == 0) std::cout << "Time: " << seconds << std::endl;

    // Output results for small test cases
    double toterr = 0.0;

    if (n_target < 10)
      std::cout << "celldata vector on target mesh after remapping is:"
                << std::endl;

    for (int c = 0; c < ntarcells; ++c) {
      JaliGeometry::Point ccen = targetMesh->cell_centroid(c);

      double error;
      if (example.linear) {
        error = ccen[0]+ccen[1] - cellvecout[c];
        std::cout << "error is " << error << std::endl;
        if (example.dim == 3)
          error += ccen[2];
      } else {  // quadratic
        error = ccen[0]*ccen[0]+ccen[1]*ccen[1] - cellvecout[c];
        if (example.dim == 3)
          error += ccen[2]*ccen[2];
      }

      if (n_target < 10) {
        // dump diagnostics for each cell
        if (example.dim == 2) {
          std::printf("Cell=% 4d Centroid = (% 5.3lf,% 5.3lf)", c,
                      ccen[0], ccen[1]);
        } else {
          std::printf("%d Cell=% 4d Centroid = (% 5.3lf,% 5.3lf,% 5.3lf)", rank, c,
                      ccen[0], ccen[1], ccen[2]);
        }
        std::printf("  Value = % 10.6lf  Err = % lf\n",
                    cellvecout[c], error);
      }
      toterr += error*error;
    }

    if (numpe == 1) {
      // total L2 norm
      std::printf("\n\nL2 NORM OF ERROR = %lf\n\n", sqrt(toterr));
    } else {
      std::cout << std::flush << std::endl;
      MPI_Barrier(MPI_COMM_WORLD);
      double globalerr;
      MPI_Reduce(&toterr, &globalerr, 1, MPI_DOUBLE, MPI_SUM, 0, MPI_COMM_WORLD);

      if (rank == 0) std::printf("\n\nL2 NORM OF ERROR = %lf\n\n", sqrt(globalerr));
    }

    // Dump output, if requested
    if (dump_output) {
      std::cout << "Dumping data to Exodus files..." << std::endl;
      sourceState.export_to_mesh();
      targetState.export_to_mesh();
      inputMesh->write_to_exodus_file("input.exo");
      targetMesh->write_to_exodus_file("output.exo");
      std::cout << "...done." << std::endl;

      std::vector<int> lgid(targetMeshWrapper.num_owned_cells()), gid;
      std::vector<double> lvalues(targetMeshWrapper.num_owned_cells()), values;
      for (int i=0; i < targetMeshWrapper.num_owned_cells(); i++) {
        lgid[i] = targetMesh->GID(i, Jali::Entity_kind::CELL);
        lvalues[i] = cellvecout[i];
      }
      collate(MPI_COMM_WORLD, rank, numpe, lgid, gid);
      collate(MPI_COMM_WORLD, rank, numpe, lvalues, values);
      if (rank == 0) {
        std::vector<int> idx;
        argsort(gid, idx);
        reorder(gid, idx);
        reorder(values, idx);
        // The `static_cast` is a workaround for an Intel compiler's header
        // files, which are missing a `std::to_string` function for ints.
        std::ofstream fout("field"
            + std::to_string(static_cast<long long>(example_num)) + ".txt");
        fout << std::scientific;
        fout.precision(17);
        for (int i=0; i < gid.size(); i++) {
          fout << gid[i] << " " << values[i] << std::endl;
        }
      }
    }

  } 

else {  // node-centered remaps
    mf.included_entities({Jali::Entity_kind::FACE,
                          Jali::Entity_kind::EDGE,
                          Jali::Entity_kind::WEDGE,
                          Jali::Entity_kind::CORNER});
    // Create the meshes
    if (example.dim == 2) {
      // Create a 2d quad input mesh from (0,0) to (1,1) with nxn zones;
      // The "true" arguments request that a dual mesh be constructed with
      // wedges, corners, etc.
      inputMesh = mf(0.0, 0.0, 1.0, 1.0, n_source, n_source);
      if (example.conformal) {
        // Create a 2d quad output mesh from (0,0) to (1,1) with (n-2)x(n-2)
        // zones.  The "true" arguments request that a dual mesh be constructed
        // with wedges, corners, etc.
        targetMesh = mf(0.0, 0.0, 1.0, 1.0, n_target, n_target);
      } else {
        // 2d quad output mesh from (0,0) to (1+1.5dx,1) with (n-2)x(n-2)
        // zones and dx equal to the inputMesh grid spacing
        double dx = 1.0/static_cast<double>(n_target);
        targetMesh = mf(0.0, 0.0, 1.0+1.5*dx, 1.0, n_target, n_target);
      }
    } else {  // 3d
      // Create a 3d hex input mesh from (0,0,0) to (1,1,1) with nxnxn zones;
      // The "true" arguments request that a dual mesh be constructed with
      // wedges, corners, etc.
      inputMesh = mf(0.0, 0.0, 0.0, 1.0, 1.0, 1.0, n_source, n_source, n_source);
      if (example.conformal) {
        // Create a 3d hex output mesh from (0,0,0) to (1,1,1) with
        // (n-2)x(n-2)x(n-2) zones.  The "true" arguments request that a dual
        // mesh be constructed with wedges, corners, etc.
        targetMesh = mf(0.0, 0.0, 0.0, 1.0, 1.0, 1.0, n_target, n_target, n_target);
      } else {
        // 3d hex output mesh from (0,0,0) to (1+1.5dx,1+1.5dx,1+1.5dx) with
        // (n-2)x(n-2)x(n-2) zones and dx equal to the inputMesh grid spacing
        double dx = 1.0/static_cast<double>(n_target);
        targetMesh = mf(0.0, 0.0, 0.0, 1.0+1.5*dx, 1.0+1.5*dx, 1.0+1.5*dx,
                        n_target, n_target, n_target);
      }
    }

    // Wrappers for interfacing with the underlying mesh data structures.
    Portage::Jali_Mesh_Wrapper inputMeshWrapper(*inputMesh);
    Portage::Jali_Mesh_Wrapper targetMeshWrapper(*targetMesh);

    const int nsrcnodes = inputMeshWrapper.num_owned_nodes();
    const int ntarnodes = targetMeshWrapper.num_owned_nodes();

    // Fill the source state datat with the specified profile.
    Jali::State sourceState(inputMesh);
    std::vector<double> sourceData(nsrcnodes);

    /*!
      @todo make node_get_coordinates be consistent in data type with
      cell_centroid?
    */
    // populate input field with quadratic function
    if (example.dim == 2) {
      Portage::Point<2> nodexy;
      for (int i = 0; i < nsrcnodes; ++i) {
        inputMeshWrapper.node_get_coordinates(i, &nodexy);
        sourceData[i] = nodexy[0]*nodexy[0] + nodexy[1]*nodexy[1];
      }
    } else {  // 3d
      Portage::Point<3> nodexyz;
      for (int i = 0; i < nsrcnodes; ++i) {
        inputMeshWrapper.node_get_coordinates(i, &nodexyz);
        sourceData[i] = nodexyz[0]*nodexyz[0] + nodexyz[1]*nodexyz[1]
            + nodexyz[2]*nodexyz[2];
      }
    }

    sourceState.add("nodedata", inputMesh, Jali::Entity_kind::NODE,
                    Jali::Entity_type::ALL, &(sourceData[0]));
    Portage::Jali_State_Wrapper sourceStateWrapper(sourceState);

    // Build the target state storage
    Jali::State targetState(targetMesh);
    auto& nodevecout = targetState.add("nodedata", targetMesh,
                                       Jali::Entity_kind::NODE,
                                       Jali::Entity_type::ALL,
                                       0.0);
    Portage::Jali_State_Wrapper targetStateWrapper(targetState);


    // Register the variable name and remap order with the driver
    std::vector<std::string> remap_fields;
    remap_fields.push_back("nodedata");

    // Build the main driver data for this mesh type
    if(example.dim == 2 && example.order == 1){
      Portage::Driver<Portage::SearchKDTree, 
          Portage::IntersectR2D, 
          Portage::Interpolate_1stOrder,
          2,
          Portage::Jali_Mesh_Wrapper,
          Portage::Jali_State_Wrapper> 
          d(inputMeshWrapper, sourceStateWrapper, targetMeshWrapper, targetStateWrapper);
      d.set_remap_var_names(remap_fields);    
      d.run(numpe > 1);
    }

    if(example.dim == 2 && example.order == 2){
      Portage::Driver<Portage::SearchKDTree, 
          Portage::IntersectR2D, 
          Portage::Interpolate_2ndOrder,
          2,
          Portage::Jali_Mesh_Wrapper,
          Portage::Jali_State_Wrapper> 
          d(inputMeshWrapper, sourceStateWrapper, targetMeshWrapper, targetStateWrapper);
      d.set_remap_var_names(remap_fields);    
      d.run(numpe > 1);
    }

    if(example.dim == 3 && example.order == 1){
      Portage::Driver<Portage::SearchKDTree, 
          Portage::IntersectR3D, 
          Portage::Interpolate_1stOrder,
          3,
          Portage::Jali_Mesh_Wrapper,
          Portage::Jali_State_Wrapper> 
          d(inputMeshWrapper, sourceStateWrapper, targetMeshWrapper, targetStateWrapper);
          d.set_remap_var_names(remap_fields);    
          d.run(numpe > 1);
    }

    if(example.dim == 3 && example.order == 2){
      Portage::Driver<Portage::SearchKDTree, 
          Portage::IntersectR3D, 
          Portage::Interpolate_2ndOrder,
          3,
          Portage::Jali_Mesh_Wrapper,
          Portage::Jali_State_Wrapper> 
          d(inputMeshWrapper, sourceStateWrapper, targetMeshWrapper, targetStateWrapper);
          d.set_remap_var_names(remap_fields);    
          d.run(numpe > 1);
    }

  //FIXME: amh: timing issues
    struct timeval begin, end, diff;
    gettimeofday(&begin, 0);

    // Dump some timing information
    gettimeofday(&end, 0);
    timersub(&end, &begin, &diff);
    const float seconds = diff.tv_sec + 1.0E-6*diff.tv_usec;
    if (rank == 0) std::cout << "Time: " << seconds << std::endl;

    // Output results for small test cases
    if (n_target < 10) {
      double toterr = 0.0;
      double stdval, err;
      if (example.dim == 2) {
        Portage::Point<2> nodexy;
        for (int i = 0; i < ntarnodes; ++i) {
          targetMeshWrapper.node_get_coordinates(i, &nodexy);
          stdval = nodexy[0]*nodexy[0] + nodexy[1]*nodexy[1];
          err = fabs(stdval-nodevecout[i]);
          std::printf("Node=% 4d Coords = (% 5.3lf,% 5.3lf) ", i,
                      nodexy[0], nodexy[1]);
          std::printf("Value = %10.6lf Err = % lf\n", nodevecout[i], err);
          toterr += err;
        }
      } else {  // 3d
        Portage::Point<3> nodexyz;
        for (int i = 0; i < ntarnodes; ++i) {
          targetMeshWrapper.node_get_coordinates(i, &nodexyz);
          stdval = nodexyz[0]*nodexyz[0] + nodexyz[1]*nodexyz[1]
              + nodexyz[2]*nodexyz[2];

          err = fabs(stdval-nodevecout[i]);
          std::printf("Node=% 4d Coords = (% 5.3lf,% 5.3lf,% 5.3lf) ", i,
                      nodexyz[0], nodexyz[1], nodexyz[2]);
          std::printf("Value = %10.6lf Err = % lf\n", nodevecout[i], err);
          toterr += err;
        }
      }
      std::printf("\n\nL2 NORM OF ERROR = %lf\n\n", sqrt(toterr));
    }

    // Dump output, if requested
    if (dump_output) {
      std::cout << "Dumping data to Exodus files..." << std::endl;
      sourceState.export_to_mesh();
      targetState.export_to_mesh();
      inputMesh->write_to_exodus_file("input.exo");
      targetMesh->write_to_exodus_file("output.exo");
      std::cout << "...done." << std::endl;

      std::vector<int> lgid(targetMeshWrapper.num_owned_nodes()), gid;
      std::vector<double> lvalues(targetMeshWrapper.num_owned_nodes()), values;
      for (int i=0; i < targetMeshWrapper.num_owned_nodes(); i++) {
        lgid[i] = targetMesh->GID(i, Jali::Entity_kind::NODE);
        lvalues[i] = nodevecout[i];
      }
      collate(MPI_COMM_WORLD, rank, numpe, lgid, gid);
      collate(MPI_COMM_WORLD, rank, numpe, lvalues, values);
      if (rank == 0) {
        std::vector<int> idx;
        argsort(gid, idx);
        reorder(gid, idx);
        reorder(values, idx);
        // The `static_cast` is a workaround for an Intel compiler's header
        // files, which are missing a `std::to_string` function for ints.
        std::ofstream fout("field"
            + std::to_string(static_cast<long long>(example_num)) + ".txt");
        fout << std::scientific;
        fout.precision(17);
        for (int i=0; i < gid.size(); i++) {
          fout << gid[i] << " " << values[i] << std::endl;
        }
      }
    }

  }


  std::printf("finishing portageapp...\n");

  MPI_Finalize();
}<|MERGE_RESOLUTION|>--- conflicted
+++ resolved
@@ -31,14 +31,11 @@
 #include "JaliStateVector.h"
 #include "JaliState.h"
 
-<<<<<<< HEAD
+using Portage::Jali_Mesh_Wrapper;
 using Portage::collate;
 using Portage::argsort;
 using Portage::reorder;
 
-=======
-using Portage::Jali_Mesh_Wrapper;
->>>>>>> 7d8e00df
 /*!
   @file main.cc
   @brief A simple application that drives our remap routines.
