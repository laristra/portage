--- conflicted
+++ resolved
@@ -79,11 +79,8 @@
             ../../../test_data/coarse_poly2D.exo
             ../../../test_data/fine_poly2D.exo 
             ../../../test_data/3dvoro-voronoized-10k.exo
-<<<<<<< HEAD
-=======
 	    ../../../test_data/sector5.exo
 	    ../../../test_data/sector6.exo
->>>>>>> 1e3e2d63
        DESTINATION ${CMAKE_CURRENT_BINARY_DIR})
   add_test(NAME portageapp_jali_unstruc_${SUFFIX}
     COMMAND ./portageapp_jali_unstruc_${SUFFIX}.sh)
@@ -115,19 +112,12 @@
 
   ADD_SPECIFIC_APPTEST(jali_unstruc 2d_cell_gen_r2)
   ADD_SPECIFIC_APPTEST(jali_unstruc 3d_cell_gen_r2)
-<<<<<<< HEAD
-endif (ENABLE_MPI AND Jali_DIR)
-
-#multi-material tests
-if (Jali_DIR AND TANGRAM_FOUND)
-=======
 
   ADD_SPECIFIC_APPTEST(jali_radial 3d_node_f1_r2)
 endif ()
 
 #multi-material tests
 if (WONTON_ENABLE_Jali AND PORTAGE_ENABLE_TANGRAM)
->>>>>>> 1e3e2d63
   file(COPY portageapp_multimat_jali_unstruc_2d_cell_f1_r2.sh DESTINATION ${CMAKE_CURRENT_BINARY_DIR})
   file(COPY gold/GOLD_multimat_jali_unstruc_2d_cell_f1_r2.gmv DESTINATION ${CMAKE_CURRENT_BINARY_DIR})
   file(COPY ../../../test_data/reg10x10.exo
@@ -154,9 +144,6 @@
     TESTAPPDIR=${CMAKE_CURRENT_BINARY_DIR}/..
     CMPAPPDIR=${CMAKE_BINARY_DIR}/app/apptest_cmp)
 
-<<<<<<< HEAD
-endif (Jali_DIR AND TANGRAM_FOUND)
-=======
 
   file(COPY portageapp_rgmd_jali_tjunction_2d_swept.sh DESTINATION ${CMAKE_CURRENT_BINARY_DIR})
   file(COPY gold/GOLD_portageapp_rgmd_jali_tjunction_2d_swept.gmv DESTINATION ${CMAKE_CURRENT_BINARY_DIR})
@@ -168,7 +155,6 @@
     CMPAPPDIR=${CMAKE_BINARY_DIR}/app/apptest_cmp)
 
 endif ()
->>>>>>> 1e3e2d63
 
 ####################################################################
 
@@ -203,11 +189,7 @@
 # These tests don't test whether the remap is correct or reproduces a certain
 # function. They only test whether serial and parallel match. Hence higher 
 # order fields or remap order changes don't really test anything new.
-<<<<<<< HEAD
-if (ENABLE_MPI AND Jali_DIR AND TANGRAM_FOUND)
-=======
 if (WONTON_ENABLE_MPI AND WONTON_ENABLE_Jali AND PORTAGE_ENABLE_TANGRAM)
->>>>>>> 1e3e2d63
 
   # 2D, t-junction, constant fields, vary number of processors with triple point
   ADD_DISTRIBUTED_APPTEST(2 tjunction 2 5 7 1,2,3 1)
@@ -229,9 +211,5 @@
   # 3D, pure source cells, constant fields, vary number of processors
   ADD_DISTRIBUTED_APPTEST(4 srcpurecells 3 4 8 1,2,3 1)
 
-<<<<<<< HEAD
-endif (ENABLE_MPI AND Jali_DIR AND TANGRAM_FOUND)
-=======
-endif ()
->>>>>>> 1e3e2d63
-
+endif ()
+
