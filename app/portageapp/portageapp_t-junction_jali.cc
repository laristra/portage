/*
  This file is part of the Ristra portage project.
  Please see the license file at the root of this repository, or at:
  https://github.com/laristra/portage/blob/master/LICENSE
*/

#include <sys/time.h>
#include <cstdio>
#include <cstdlib>
#include <fstream>
#include <sstream>
#include <vector>
#include <string>
#include <memory>
#include <utility>
#include <cmath>
#include <set>
#include <numeric>
#include <mpi.h>
#ifdef ENABLE_PROFILE
  #include "ittnotify.h"
#endif

// Jali mesh infrastructure library
// See https://github.com/lanl/jali

#include "Mesh.hh"
#include "MeshFactory.hh"
#include "JaliStateVector.h"
#include "JaliState.h"
#include "user_field.h"

#include "portage/support/portage.h"
#include "portage/support/mpi_collate.h"
#include "portage/support/timer.h"
#include "portage/driver/mmdriver.h"
#include "portage/driver/write_to_gmv.h"
#include "wonton/mesh/jali/jali_mesh_wrapper.h"
#include "wonton/state/jali/jali_state_wrapper.h"

#ifdef HAVE_TANGRAM
  #include "tangram/utility/get_material_moments.h"
  #include "tangram/driver/driver.h"
  #include "tangram/reconstruct/MOF.h"
  #include "tangram/reconstruct/VOF.h"
  #ifdef HAVE_XMOF2D
    #include "tangram/reconstruct/xmof2D_wrapper.h"
    #define IR_2D XMOF2D_Wrapper
  #else
    #define IR_2D MOF
  #endif
#endif

#define ENABLE_TIMINGS 1

using Wonton::Jali_Mesh_Wrapper;
using Portage::argsort;
using Portage::reorder;

/*! 
  @file portageapp_jali_multimat.cc 

  @brief A simple application that remaps multi-material fields
  between two meshes - the meshes can be internally generated
  rectangular meshes or externally read unstructured meshes

  This program is used to showcase our capabilities with various types
  of remap operations (e.g. interpolation order) on various types of
  meshes (2d or 3d; node-centered or zone-centered) with multiple
  materials. The material data (material volume fractions, material
  centroids and field data) are specified in a file with a .mat
  extension

*/

//////////////////////////////////////////////////////////////////////

int print_usage() {
  std::cout << std::endl;
  std::cout << "Usage: portageapp_t-junction_jali " <<
      "--dim=2|3 --nsourcecells=N --ntargetcells=M --conformal=y|n \n" << 
      "--remap_order=1|2 \n" <<
      "--limiter=barth_jespersen --mesh_min=0. --mesh_max=1. \n" <<
      "--output_meshes=y|n --convergence_study=NREF --only_threads=y|n\n\n";

  std::cout << "--dim (default = 2): spatial dimension of mesh\n\n";

  std::cout << "--nsourcecells (NO DEFAULT): Internally generated rectangular "
            << "SOURCE mesh with num cells in each coord dir\n\n";
  std::cout << "        -----  OR  ----- \n";
  std::cout << "--source_file=srcfilename: file name of source mesh (Exodus II format only)\n\n";

  std::cout << "--ntargetcells (NO DEFAULT): Internally generated rectangular "
            << "TARGET mesh with num cells in each coord dir\n\n";
  std::cout << "        -----  OR  ----- \n";
  std::cout << "--target_file=trgfilename: file name of target mesh (Exodus II format only)\n\n";

  std::cout << "--mesh_min (default = 0.): " <<
      "coordinates (same in x, y, and z) of the lower corner of a mesh\n" <<
      "ONLY APPLICABLE FOR INTERNALLY GENERATED MESHES\n\n";

  std::cout << "--mesh_max (default = 1.): " <<
      "coordinates (same in x, y, and z) of the upper corner of a mesh\n" <<
      "ONLY APPLICABLE FOR INTERNALLY GENERATED MESHES\n\n";

  std::cout << "--conformal (default = y): 'y' means mesh boundaries match\n" <<
      "If 'n', target mesh is shifted in all directions by half-domain width\n";
  std::cout << " ONLY APPLICABLE TO INTERNALLY GENERATED TARGET MESH\n\n";

  std::cout << "--material_fields: A comma separated list of quoted math expressions \n" <<
      " expressed in terms of \n" << "x, y and z following the syntax of " <<
      " the expression parser package ExprTk \n" <<
      "(http://www.partow.net/programming/exprtk/)\n";
  std::cout << "The syntax is generally predictable, e.g. " <<
      " \"24*x + y*y\" or \"x + log(abs(y)+1)\"\n";
  std::cout << "There must be three expressions, one for each material in T-junction\n\n";

  std::cout << "--remap order (default = 1): " <<
      "order of accuracy of interpolation\n\n";

  std::cout << "--limiter (default = 0): " <<
      "slope limiter for a piecewise linear reconstrution\n\n";

  std::cout << "--convergence_study (default = 1): provide the number of times "
            << "you want to double source and target mesh sizes \n";
  std::cout << "  ONLY APPLICABLE IF BOTH MESHES ARE INTERNALLY GENERATED\n\n";

  std::cout << "--output_meshes (default = y)\n";
  std::cout << "  If 'y', the source and target meshes are output with the " <<
      "remapped field attached as input.exo and output.exo. \n\n";

#if ENABLE_TIMINGS
  std::cout << "--only_threads (default = n)\n";
  std::cout << " enable if you want to profile only threads scaling\n\n";

  std::cout << "--scaling (default = strong)\n";
  std::cout << " specify the scaling study type [strong|weak]\n\n";
#endif
  return 0;
}
//////////////////////////////////////////////////////////////////////

template<class Mesh_Wrapper>
void tjunction_material_data(const Mesh_Wrapper& mesh,
                             std::vector<int>& cell_num_mats,
                             std::vector<int>& cell_mat_ids,
                             std::vector<double>& cell_mat_volfracs,
                             std::vector< Wonton::Point<2> >& cell_mat_centroids,
                             const double vol_tol,
                             const double dst_tol) {
  const std::vector<int> mesh_materials = {2, 0, 1};
  const std::vector< Tangram::Vector2 > material_interface_normals = {
    Wonton::Vector<2>(0.5, 0.5), Wonton::Vector<2>(0.5, -0.375)
  };
  const std::vector< Tangram::Point2 > material_interface_points = {
    Wonton::Point<2>(0.5, 0.5), Wonton::Point<2>(0.5, 0.5)
  };

  bool decompose_cells = true;

  int nmesh_materials = static_cast<int>(mesh_materials.size());
  std::vector< Tangram::Plane_t<2> > material_interfaces(nmesh_materials - 1);
  for (int iline = 0; iline < nmesh_materials - 1; iline++) {
    material_interfaces[iline].normal = material_interface_normals[iline];
    material_interfaces[iline].normal.normalize();
    material_interfaces[iline].dist2origin =
      -Wonton::dot(material_interface_points[iline].asV(),
                   material_interfaces[iline].normal);
  }  

  get_material_moments<Mesh_Wrapper>(mesh, material_interfaces,
    mesh_materials, cell_num_mats, cell_mat_ids, cell_mat_volfracs, cell_mat_centroids,
    vol_tol, dst_tol, decompose_cells);  
}


template<class Mesh_Wrapper>
void tjunction_material_data(const Mesh_Wrapper& mesh,
                             std::vector<int>& cell_num_mats,
                             std::vector<int>& cell_mat_ids,
                             std::vector<double>& cell_mat_volfracs,
                             std::vector< Wonton::Point<3> >& cell_mat_centroids,
                             const double vol_tol,
                             const double dst_tol) {
  const std::vector<int> mesh_materials = {2, 0, 1};
  const std::vector< Tangram::Vector3 > material_interface_normals = {
    Wonton::Vector<3>(0.5, 0.5, 0.0), Wonton::Vector<3>(0.5, 0.025, -0.375)
  };
  const std::vector< Tangram::Point3 > material_interface_points = {
    Wonton::Point<3>(0.5, 0.5, 0.5), Wonton::Point<3>(0.5, 0.5, 0.5)
  };

  bool decompose_cells = true;

  int nmesh_materials = static_cast<int>(mesh_materials.size());
  std::vector< Tangram::Plane_t<3> > material_interfaces(nmesh_materials - 1);
  for (int iplane = 0; iplane < nmesh_materials - 1; iplane++) {
    material_interfaces[iplane].normal = material_interface_normals[iplane];
    material_interfaces[iplane].normal.normalize();
    material_interfaces[iplane].dist2origin =
      -Wonton::dot(material_interface_points[iplane].asV(),
                   material_interfaces[iplane].normal);
  }

  get_material_moments<Mesh_Wrapper>(mesh, material_interfaces,
    mesh_materials, cell_num_mats, cell_mat_ids, cell_mat_volfracs, cell_mat_centroids,
    vol_tol, dst_tol, decompose_cells);  
}

// Generic interface reconstructor factory

template<int dim, class MeshWrapper>
class interface_reconstructor_factory {};
  
// Specializations
template<class MeshWrapper>
class interface_reconstructor_factory<2, MeshWrapper>{
 public:
  interface_reconstructor_factory(MeshWrapper const& mesh,
                                  std::vector<Tangram::IterativeMethodTolerances_t> tols) :
      mesh_(mesh), tols_(tols) {};

  auto operator()() -> decltype(auto) {
    return std::make_shared<Tangram::Driver<Tangram::IR_2D, 2, MeshWrapper,
                                            Tangram::SplitR2D,
                                            Tangram::ClipR2D>>(mesh_, tols_, true);
  }

 private:
  MeshWrapper const& mesh_;
  std::vector<Tangram::IterativeMethodTolerances_t> tols_;
};

template<class MeshWrapper>
class interface_reconstructor_factory<3, MeshWrapper>{
 public:
  interface_reconstructor_factory(MeshWrapper const& mesh,
                                  std::vector<Tangram::IterativeMethodTolerances_t> tols) :
      mesh_(mesh), tols_(tols) {};

  auto operator()() -> decltype(auto) {
    return std::make_shared<Tangram::Driver<Tangram::MOF, 3, MeshWrapper,
                                            Tangram::SplitR3D,
                                            Tangram::ClipR3D>>(mesh_, tols_, true);
  }

 private:
  MeshWrapper const& mesh_;
  std::vector<Tangram::IterativeMethodTolerances_t> tols_;
};

// Forward declaration of function to run remap on two meshes and
// return the L1 and L2 error norm in the remapped field w.r.t. to an
// analytically imposed field. If no field was imposed, the errors are
// returned as 0
template<int dim> void run(std::shared_ptr<Jali::Mesh> sourceMesh,
                           std::shared_ptr<Jali::Mesh> targetMesh,
                           Portage::Limiter_type limiter,
                           int interp_order,
                           std::vector<std::string> material_field_expressions,
                           std::string field_filename,
                           bool mesh_output, int rank, int numpe,
                           Jali::Entity_kind entityKind,
                           double *L1_error, double *L2_error,
                           std::shared_ptr<Profiler> profiler = nullptr);

// Forward declaration of function to run interface reconstruction and
// write the material polygons and their associated fields to a GMV file

int main(int argc, char** argv) {
  // Pause profiling until main loop
#ifdef ENABLE_PROFILE
  __itt_pause();
#endif


  // Initialize MPI
  int mpi_init_flag;
  MPI_Initialized(&mpi_init_flag);
  if (!mpi_init_flag)
    MPI_Init(&argc, &argv);
  int numpe, rank;
  MPI_Comm_size(MPI_COMM_WORLD, &numpe);
  MPI_Comm_rank(MPI_COMM_WORLD, &rank);

  if (argc == 1) {
    print_usage();
    MPI_Abort(MPI_COMM_WORLD, -1);
  }


  int nsourcecells = 0, ntargetcells = 0;  // No default
  int dim = 2;
  bool conformal = true;
  std::vector<std::string> material_field_expressions;
  std::string srcfile, trgfile;  // No default
  std::string field_output_filename;  // No default;

  int interp_order = 1;
  bool mesh_output = true;
  int n_converge = 1;
  Jali::Entity_kind entityKind = Jali::Entity_kind::CELL;
  Portage::Limiter_type limiter = Portage::Limiter_type::NOLIMITER;
  double srclo = 0.0, srchi = 1.0;  // bounds of generated mesh in each dir

#if ENABLE_TIMINGS
  bool only_threads = false;
  std::string scaling_type = "strong";
#endif

  // Parse the input
  for (int i = 1; i < argc; i++) {
    std::string arg(argv[i]);
    std::size_t len = arg.length();
    std::size_t keyword_beg = 2;
    std::size_t keyword_end = arg.find_first_of("=");
    std::string keyword = arg.substr(keyword_beg, keyword_end-keyword_beg);
    std::string valueword = arg.substr(keyword_end+1, len-(keyword_end+1));

    if (keyword == "dim") {
      dim = stoi(valueword);
      assert(dim == 2 || dim == 3);
    } else if (keyword == "nsourcecells")
      nsourcecells = stoi(valueword);
    else if (keyword == "ntargetcells")
      ntargetcells = stoi(valueword);
    else if (keyword == "source_file")
      srcfile = valueword;
    else if (keyword == "target_file")
      trgfile = valueword;
    else if (keyword == "conformal")
      conformal = (valueword == "y");
    else if (keyword == "remap_order") {
      interp_order = stoi(valueword);
      assert(interp_order > 0 && interp_order < 3);
    } else if (keyword == "material_fields") {
      // Expecting comma-separated quoted expressions
      std::string exprlist = valueword;
      std::size_t expr_beg = 0;
      std::size_t expr_end = 0;
      bool exprdone = false;
      std::string expr;
      while (!exprdone) {
        expr_end = exprlist.find_first_of(",", expr_beg);
        if (expr_end == std::string::npos) {
          exprdone = true;
          expr = exprlist.substr(expr_beg);
        } else {
          expr = exprlist.substr(expr_beg, expr_end-expr_beg);
          expr_beg = expr_end+1;
        }
        material_field_expressions.push_back(expr);
      }
    } else if (keyword == "limiter") {
      if (valueword == "barth_jespersen" || valueword == "BARTH_JESPERSEN")
        limiter = Portage::Limiter_type::BARTH_JESPERSEN;
    } else if (keyword == "mesh_min") {
      srclo = stof(valueword);
    } else if (keyword == "mesh_max") {
      srchi = stof(valueword);
    } else if (keyword == "output_meshes") {
      mesh_output = (valueword == "y");
    } else if (keyword == "convergence_study") {
      n_converge = stoi(valueword);
      if (n_converge <= 0) {
        std::cerr << "Number of meshes for convergence study should be greater than 0" << std::endl;
        throw std::exception();
      }
#if ENABLE_TIMINGS
      assert(n_converge == 1);
#endif
    }
#if ENABLE_TIMINGS
    else if (keyword == "only_threads"){
      only_threads = (numpe == 1 and valueword == "y");
    } else if (keyword == "scaling") {
      assert(valueword == "strong" or valueword == "weak");
      scaling_type = valueword;
    }
#endif
    else if (keyword == "help") {
      print_usage();
      MPI_Abort(MPI_COMM_WORLD, -1);
    } else
      std::cerr << "Unrecognized option " << keyword << std::endl;
  }


  // Some input error checking

  if (nsourcecells > 0 && srcfile.length() > 0) {
    std::cout << "Cannot request internally generated source mesh "
              << "(--nsourcecells) and external file read (--source_file)\n\n";
    print_usage();
    MPI_Abort(MPI_COMM_WORLD, -1);
  }
  if (!nsourcecells && srcfile.length() == 0) {
    std::cout << "Must specify one of the two options --nsourcecells "
              << "or --source_file\n";
    print_usage();
    MPI_Abort(MPI_COMM_WORLD, -1);
  }

  if (ntargetcells > 0 && trgfile.length() > 0) {
    std::cout << "Cannot request internally generated target mesh "
              << "(--ntargetcells) and external file read (--target_file)\n\n";
    print_usage();
    MPI_Abort(MPI_COMM_WORLD, -1);
  }
  if (!ntargetcells && trgfile.length() == 0) {
    std::cout << "Must specify one of the two options --ntargetcells "
              << "or --target_file\n";
    MPI_Abort(MPI_COMM_WORLD, -1);
  }
  if ((srcfile.length() || trgfile.length()) && n_converge > 1) {
    std::cout <<
        "Convergence study possible only for internally generated meshes\n";
    std::cout << "Will do single remap and exit\n";
    n_converge = 1;
  }
  if (nsourcecells > 0)
    if (material_field_expressions.size() == 0) {
      std::cout << "No field imposed on internally generated source mesh\n";
      std::cout << "Nothing to remap. Exiting...";
      print_usage();
      MPI_Abort(MPI_COMM_WORLD, -1);
    }
    else if (material_field_expressions.size() != 3) {
      std::cout << "Number of imposed fields is not equal to the number of material (3)\n";
      print_usage();
      MPI_Abort(MPI_COMM_WORLD, -1);
    }

#if ENABLE_TIMINGS
  auto profiler = std::make_shared<Profiler>();
  // save params for after
  profiler->params.ranks   = numpe;
  profiler->params.nsource = std::pow(nsourcecells, dim);
  profiler->params.ntarget = std::pow(ntargetcells, dim);
  profiler->params.order   = interp_order;
  profiler->params.nmats   = material_field_expressions.size();
  profiler->params.output  = "t-junction_" + scaling_type + "_scaling_"
                           + std::string(only_threads ? "omp.dat": "mpi.dat");
  #if defined(_OPENMP)
    profiler->params.threads = omp_get_max_threads();
  #endif
  // start timers here
  auto start = timer::now();
  auto tic = start;
#else
  std::shared_ptr<Profiler> profiler = nullptr;
#endif

  // The mesh factory and mesh setup
  std::shared_ptr<Jali::Mesh> source_mesh, target_mesh;
  Jali::MeshFactory mf(MPI_COMM_WORLD);
  mf.included_entities({Jali::Entity_kind::ALL_KIND});

  double trglo = srclo, trghi = srchi;  // bounds of generated mesh in each dir
  if (!conformal) {
    double dx = (trghi-trglo)/static_cast<double>(ntargetcells);
    trghi += 1.5*dx;
  }

  // If a mesh is being read from file, do it outside convergence loop
  if (srcfile.length() > 0) {
    mf.partitioner(Jali::Partitioner_type::METIS);
    source_mesh = mf(srcfile);
  }
  if (trgfile.length() > 0) {
    mf.partitioner(Jali::Partitioner_type::METIS);
    target_mesh = mf(trgfile);
  }

  // partitioner for internally generated meshes is a BLOCK partitioner
  mf.partitioner(Jali::Partitioner_type::BLOCK);

  std::vector<double> l1_err(n_converge, 0.0), l2_err(n_converge, 0.0);
  for (int i = 0; i < n_converge; i++) {

    // If a file is being internally generated, do it inside convergence loop
    if (nsourcecells) {
      if (dim == 2)
        source_mesh = mf(srclo, srclo, srchi, srchi, nsourcecells,
                         nsourcecells);
      else if (dim == 3)
        source_mesh = mf(srclo, srclo, srclo, srchi, srchi, srchi,
                         nsourcecells, nsourcecells, nsourcecells);
    }
    if (ntargetcells) {
      if (dim == 2)
        target_mesh = mf(trglo, trglo, trghi, trghi,
                         ntargetcells, ntargetcells);
      else if (dim == 3)
        target_mesh = mf(trglo, trglo, trglo, trghi, trghi, trghi,
                         ntargetcells, ntargetcells, ntargetcells);
    }

#if ENABLE_TIMINGS
    profiler->time.mesh_init = timer::elapsed(tic);

    if (rank == 0) {
      float const seconds = profiler->time.mesh_init * 1.E3;
      if (n_converge == 1)
        std::cout << "Mesh Initialization Time: " << seconds << std::endl;
      else
        std::cout << "Mesh Initialization Time (Iteration i): " <<
            seconds << std::endl;
    }

    tic = timer::now();
#endif
    // Make sure we have the right dimension and that source and
    // target mesh dimensions match (important when one or both of the
    // meshes are read in)
    assert(source_mesh->space_dimension() == target_mesh->space_dimension());
    dim = source_mesh->space_dimension();

    double error_L1 = 0.0, error_L2 = 0.0;

    // Now run the remap on the meshes and get back the L2 error
    switch (dim) {
      case 2:
        run<2>(source_mesh, target_mesh, limiter, interp_order,
               material_field_expressions,
               field_output_filename, mesh_output,
               rank, numpe, entityKind, &(l1_err[i]), &(l2_err[i]), profiler);
        break;
      case 3:
        run<3>(source_mesh, target_mesh, limiter, interp_order,
               material_field_expressions,
               field_output_filename, mesh_output,
               rank, numpe, entityKind, &(l1_err[i]), &(l2_err[i]), profiler);
        break;
      default:
        std::cerr << "Dimension not 2 or 3" << std::endl;
        return 2;
    }
    std::cout << "L1 norm of error for iteration " << i << " is " <<
        l2_err[i] << std::endl;
    std::cout << "L2 norm of error for iteration " << i << " is " <<
        l2_err[i] << std::endl;

#if ENABLE_TIMINGS
    profiler->time.remap = timer::elapsed(tic);

    if (rank == 0) {
      float const seconds = profiler->time.remap * 1.E3;
      if (n_converge == 1)
        std::cout << "Remap Time: " << seconds << std::endl;
      else
        std::cout << "Remap Time (Iteration i): " << seconds << std::endl;
    }
#endif

    // if convergence study, double the mesh resolution
    nsourcecells *= 2;
    ntargetcells *= 2;
  }

  for (int i = 1; i < n_converge; i++) {
    std::cout << "Error ratio L1(" << i-1 << ")/L1(" << i << ") is " <<
        l1_err[i-1]/l1_err[i] << std::endl;
    std::cout << "Error ratio L2(" << i-1 << ")/L2(" << i << ") is " <<
        l2_err[i-1]/l2_err[i] << std::endl;
  }

  MPI_Finalize();

#if ENABLE_TIMINGS
  profiler->time.total = timer::elapsed(start);

  // dump timing data
  if (rank == 0) {
    profiler->dump();
  }
#endif
}


// Run a remap between two meshes and return the L1 and L2 error norms
// with respect to the specified field. If a field was not specified and
// remap only volume fractions (and if specified, centroids)
template<int dim> void run(std::shared_ptr<Jali::Mesh> sourceMesh,
                           std::shared_ptr<Jali::Mesh> targetMesh,
                           Portage::Limiter_type limiter,
                           int interp_order,
                           std::vector<std::string> material_field_expressions,
                           std::string field_filename, bool mesh_output,
                           int rank, int numpe, Jali::Entity_kind entityKind,
                           double *L1_error, double *L2_error,
                           std::shared_ptr<Profiler> profiler) {

  if (rank == 0)
    std::cout << "starting portageapp_t-junction_jali...\n";

  // Wrappers for interfacing with the underlying mesh data structures.
  Wonton::Jali_Mesh_Wrapper sourceMeshWrapper(*sourceMesh);
  Wonton::Jali_Mesh_Wrapper targetMeshWrapper(*targetMesh);

  // Native jali state managers for source and target
  std::shared_ptr<Jali::State> sourceState(Jali::State::create(sourceMesh));
  std::shared_ptr<Jali::State> targetState(Jali::State::create(targetMesh));

  // Portage wrappers for source and target fields
  Wonton::Jali_State_Wrapper sourceStateWrapper(*sourceState);
  Wonton::Jali_State_Wrapper targetStateWrapper(*targetState);


<<<<<<< HEAD
  // Generate volume fraction and centroid data
  double dst_tol = 1.0e-15;
  double vol_tol = 1.0e-15;

=======
>>>>>>> 64e0711e
  int nmats;
  std::vector<int> cell_num_mats;
  std::vector<int> cell_mat_ids;  // flattened 2D array
  std::vector<double> cell_mat_volfracs;  // flattened 2D array
  std::vector<Wonton::Point<dim>> cell_mat_centroids;  // flattened 2D array

  const int nsrccells = sourceMeshWrapper.num_owned_cells()
                      + sourceMeshWrapper.num_ghost_cells();
  const int nsrcnodes = sourceMeshWrapper.num_owned_nodes()
                      + sourceMeshWrapper.num_ghost_nodes();
  const int ntarcells = targetMeshWrapper.num_owned_cells();
  const int ntarnodes = targetMeshWrapper.num_owned_nodes();

  // Read volume fraction and centroid data from file
  tjunction_material_data<Wonton::Jali_Mesh_Wrapper>(sourceMeshWrapper,
                                                     cell_num_mats,
                                                     cell_mat_ids,
                                                     cell_mat_volfracs,
                                                     cell_mat_centroids,
                                                     vol_tol,
                                                     dst_tol);
                                                     
  int should_be=0;
  for (auto n:cell_num_mats)should_be+=n;
  
  // Compute offsets into flattened arrays based on cell_num_mats
  std::vector<int> offsets(nsrccells);
  offsets[0] = 0;
  for (int i = 1; i < nsrccells; i++)
    offsets[i] = offsets[i-1] + cell_num_mats[i-1];


  /*! 
  @todo fix the next 75 lines of code or so
  This is a note to fix later. The problems will also appear in portageapp_multimat_jali.
  The problems are with the next 3 blocks of code, not counting the diagnostics.
  The problem is that these block treat material id differently and inconsistently.
  The problem will bite us particularly if a partition does not have all materials
  */  
  
  ////////////////////////////////////////////////////////////////////////////
  // in this block, mat_id lists the materials in the order they are encounter 
  // in the partition when walking over cells
  ////////////////////////////////////////////////////////////////////////////
  // Count the number of materials in the problem and gather their IDs
  std::set<int> mat_ids;
  for (auto id: cell_mat_ids) mat_ids.insert(id);
  nmats = mat_ids.size();
 

  // Spit out some information for the user

  if (rank == 0) {
    std::cout << "Source mesh has " << nsrccells << " cells\n";
    std::cout << "Target mesh has " << ntarcells << " cells\n";
    if (material_field_expressions.size()) {
      std::cout << " Specified fields for materials are ";
      for (auto const& expr : material_field_expressions)
        std::cout << "    " << expr << ", ";
      std::cout << "\n";
    }
    std::cout << "   Interpolation order is " << interp_order << "\n";
    if (interp_order == 2)
      std::cout << "   Limiter type is " << limiter << "\n";
  }





  ////////////////////////////////////////////////////////////////////////////
  // in this block, matcells is dimensioned by the number of materials
  // and the index really is the cell id. If the materials are not 0...nmats-1
  // then this will segfault since real material id is used as the index
  ////////////////////////////////////////////////////////////////////////////
  // Convert data from cell-centric to material-centric form as we
  // will need it for adding it to the state manager

  std::unordered_map<int, std::vector<int>> matcells;
  std::unordered_map<int, std::vector<double>> mat_volfracs;
  std::unordered_map<int, std::vector<Wonton::Point<dim>>> mat_centroids;
  for (int c = 0; c < nsrccells; c++) {
    int ibeg = offsets[c];
    for (int j = 0; j < cell_num_mats[c]; j++) {
      int m = cell_mat_ids[ibeg+j];
      matcells[m].push_back(c);
      mat_volfracs[m].push_back(cell_mat_volfracs[ibeg+j]);
      mat_centroids[m].push_back(cell_mat_centroids[ibeg+j]);
    }
  }

  int n_total_mats=1;
  
  // use MPI to figure out what materials are in the problem. We will fix the
  // problem of not every material on every partition, but we are not addressing
  // the issue (in Jali) of the global material set not being equal to [0,nmats-1]
  if (numpe > 1) {
  
    // Gather all the number of materials on each partition
    std::vector<int> nmats_all(numpe);
    MPI_Allgather(&nmats, 1, MPI_INT, nmats_all.data(), 1, MPI_INT, MPI_COMM_WORLD);
    
    // Gather all the materials on each partition
    // FIX DUPLICATION OF PARTIAL SUM
    int num_mats_all = std::accumulate(nmats_all.begin(), nmats_all.end(),0);
    std::vector<int> mats_all(num_mats_all);
    std::vector<int> mat_ids_vector(mat_ids.begin(), mat_ids.end());
    
    // compute offsets (note the first element is zero and correct)
    std::vector<int> offsets(numpe);
    std::partial_sum(nmats_all.begin(), nmats_all.end(), offsets.begin()+1);

    // gather all the materials on all the processors
    MPI_Allgatherv(mat_ids_vector.data(), nmats, MPI_INT, mats_all.data(), 
      nmats_all.data(), offsets.data(), MPI_INT, MPI_COMM_WORLD);
      
    // the number of materials in the problem is the max mat_id +1
    n_total_mats = *std::max_element(mats_all.begin(), mats_all.end())+1;
  } else {
  
    // serial
    n_total_mats = nmats;
    
  }

  ////////////////////////////////////////////////////////////////////////////
  // in this block, materials are added sequentially so the internal Jali id
  // may not match the material id if the materials are sparse
  ////////////////////////////////////////////////////////////////////////////

  // Add materials, volume fractions and centroids to source state
  // if the material isn't found, add empty data to the source state
  // note names are dimensioned on all materials whether in the partition or not
  std::vector<std::string> matnames(n_total_mats);
  for (int m = 0; m < n_total_mats; m++) {
    std::stringstream matstr;
    matstr << "mat" << m;
    matnames[m] = matstr.str();
    if (matcells.find(m)!=matcells.end()){
      sourceStateWrapper.add_material(matnames[m], matcells[m]);
      sourceStateWrapper.mat_add_celldata("mat_volfracs", m, mat_volfracs[m].data());
      sourceStateWrapper.mat_add_celldata("mat_centroids", m, mat_centroids[m].data());
    } else {
      sourceStateWrapper.add_material(matnames[m], {});
      // need to cast the empty data so that type_id works
      sourceStateWrapper.mat_add_celldata("mat_volfracs", m, static_cast<double*>(nullptr));
      sourceStateWrapper.mat_add_celldata("mat_centroids", m, static_cast<Wonton::Point<dim>*>(nullptr));
    }
  }

  // User specified fields on source
  std::vector<user_field_t> mat_fields(n_total_mats);


  // Executor
  Wonton::MPIExecutor_type mpiexecutor(MPI_COMM_WORLD);
  Wonton::Executor_type *executor = (numpe > 1) ? &mpiexecutor : nullptr;
  
  // Perform interface reconstruction
#if ENABLE_TIMINGS 
  auto tic = timer::now();
#endif

  std::vector<Tangram::IterativeMethodTolerances_t> tols(2);
  tols[0] = {1000, dst_tol, vol_tol};
  tols[1] = {100, 1.0e-15, 1.0e-15};
  interface_reconstructor_factory<dim, Wonton::Jali_Mesh_Wrapper> source_IRFactory(sourceMeshWrapper, tols);
  auto source_interface_reconstructor = source_IRFactory();

  source_interface_reconstructor->set_volume_fractions(cell_num_mats,
                                                cell_mat_ids,
                                                cell_mat_volfracs,
                                                cell_mat_centroids);
  source_interface_reconstructor->reconstruct();

  // Material fields are evaluated at material polygon centroids.
  // This allows us to test for near zero error in cases where an
  // interface reconstruction method can reconstruct the interface
  // exactly (e.g. MOF with linear interfaces) and the remapping
  // method can reproduce a field exactly (linear fields with a 2nd
  // order accurate method)

  if (material_field_expressions.size()) {
    for (int m = 0; m < n_total_mats; m++) {
      if (!mat_fields[m].initialize(dim, material_field_expressions[m]))
        MPI_Abort(MPI_COMM_WORLD, -1);

      int nmatcells = matcells[m].size();
      std::vector<double> matData(nmatcells);
      for (int ic = 0; ic < nmatcells; ic++) {
        int c = matcells[m][ic];
        if (cell_num_mats[c] == 1) {
          if (cell_mat_ids[offsets[c]] == m) {
            Wonton::Point<dim> ccen;
            sourceMeshWrapper.cell_centroid(c, &ccen);
            matData[ic] = mat_fields[m](ccen);
          }
        } else {
          Tangram::CellMatPoly<dim> const& cellmatpoly =
              source_interface_reconstructor->cell_matpoly_data(c);
          int nmp = cellmatpoly.num_matpolys();
          for (int i = 0; i < nmp; i++) {
            if (cellmatpoly.matpoly_matid(i) == m) {
              Wonton::Point<dim> mcen = cellmatpoly.matpoly_centroid(i);
              matData[ic] = mat_fields[m](mcen);
            }
          }
        }
      }

      sourceStateWrapper.mat_add_celldata("cellmatdata", m, &(matData[0]));
    }
  }

  std::cout << "***Registered fieldnames:"<<std::endl;
  for (auto & field_name: sourceStateWrapper.names()) 
    std::cout << " registered fieldname: " << field_name << std::endl;
        
  std::vector<std::string> fieldnames;
  fieldnames.push_back("cellmatdata");
  
  // Not sure if we are going to want to output .gmv's for the source, so leave
  // this in for now.
  
  //std::stringstream filename;
  //filename <<"source_mm_" << rank << ".gmv";
  //Portage::write_to_gmv<dim>(sourceMeshWrapper, sourceStateWrapper,
  //                          source_interface_reconstructor, fieldnames,
  //                           filename.str());

  // Add the materials into the target mesh but with empty cell lists
  // The remap algorithm will figure out which cells contain which materials

  std::vector<int> dummylist;
  for (int m = 0; m < n_total_mats; m++)
    targetStateWrapper.add_material(matnames[m], dummylist);

  // Add the volume fractions, centroids and cellmatdata variables
  targetStateWrapper.mat_add_celldata<double>("mat_volfracs");
  targetStateWrapper.mat_add_celldata<Wonton::Point<2>>("mat_centroids");

  // Register the variable name and interpolation order with the driver
  std::vector<std::string> remap_fields;

  // If the user specified some material fields, then add a placeholder for
  // them on the target side
  if (material_field_expressions.size()) {
    targetStateWrapper.mat_add_celldata<double>("cellmatdata");
    remap_fields.push_back("cellmatdata");
 }

  if (numpe > 1) MPI_Barrier(MPI_COMM_WORLD);

#if ENABLE_TIMINGS 
  profiler->time.interface = timer::elapsed(tic);
#endif

  if (dim == 2) {
    if (interp_order == 1) {
      Portage::MMDriver<
        Portage::SearchKDTree,
        Portage::IntersectR2D,
        Portage::Interpolate_1stOrder,
        2,
        Wonton::Jali_Mesh_Wrapper,
        Wonton::Jali_State_Wrapper,
        Wonton::Jali_Mesh_Wrapper,
        Wonton::Jali_State_Wrapper,
        Tangram::IR_2D, 
        Tangram::SplitR2D,
        Tangram::ClipR2D>
          driver(sourceMeshWrapper, sourceStateWrapper,
                 targetMeshWrapper, targetStateWrapper);
      driver.set_remap_var_names(remap_fields);
      driver.run(executor);
    } else if (interp_order == 2) {
      Portage::MMDriver<
        Portage::SearchKDTree,
        Portage::IntersectR2D,
        Portage::Interpolate_2ndOrder,
        2,
        Wonton::Jali_Mesh_Wrapper,
        Wonton::Jali_State_Wrapper,
        Wonton::Jali_Mesh_Wrapper,
        Wonton::Jali_State_Wrapper,
        Tangram::IR_2D,
        Tangram::SplitR2D,
        Tangram::ClipR2D>
          driver(sourceMeshWrapper, sourceStateWrapper,
                 targetMeshWrapper, targetStateWrapper);
      driver.set_remap_var_names(remap_fields);
      driver.set_limiter(limiter);
      driver.run(executor);
    }
  } else {  // 3D
    if (interp_order == 1) {
      Portage::MMDriver<
        Portage::SearchKDTree,
        Portage::IntersectR3D,
        Portage::Interpolate_1stOrder,
        3,
        Wonton::Jali_Mesh_Wrapper,
        Wonton::Jali_State_Wrapper,
        Wonton::Jali_Mesh_Wrapper,
        Wonton::Jali_State_Wrapper,
        Tangram::MOF,
        Tangram::SplitR3D,
        Tangram::ClipR3D>
          driver(sourceMeshWrapper, sourceStateWrapper,
                 targetMeshWrapper, targetStateWrapper);
      driver.set_remap_var_names(remap_fields);
      driver.run(executor);
    } else {  // 2nd order & 3D
      Portage::MMDriver<
        Portage::SearchKDTree,
        Portage::IntersectR3D,
        Portage::Interpolate_2ndOrder,
        3,
        Wonton::Jali_Mesh_Wrapper,
        Wonton::Jali_State_Wrapper,
        Wonton::Jali_Mesh_Wrapper,
        Wonton::Jali_State_Wrapper,
        Tangram::MOF,
        Tangram::SplitR3D,
        Tangram::ClipR3D>
          driver(sourceMeshWrapper, sourceStateWrapper,
                 targetMeshWrapper, targetStateWrapper);
      driver.set_remap_var_names(remap_fields);
      driver.set_limiter(limiter);
      driver.run(executor);
    }
  }

  // Dump some timing information
  if (numpe > 1) MPI_Barrier(MPI_COMM_WORLD);

#if !ENABLE_TIMINGS

  // Cheesy printout results
  for (int m = 0; m < n_total_mats; m++) {
    std::vector<int> matcells;
    targetStateWrapper.mat_get_cells(m, &matcells);

    double const *matvf;
    targetStateWrapper.mat_get_celldata("mat_volfracs", m, &matvf);

    Wonton::Point<dim> const *matcen;
    targetStateWrapper.mat_get_celldata("mat_centroids", m, &matcen);

    double const *cellmatdata;
    targetStateWrapper.mat_get_celldata("cellmatdata", m, &cellmatdata);

    int nmatcells = matcells.size();


    std::cout << "\n----target cell global indices on rank "<< rank<<" for material "<< m << ": ";
    for (int ic = 0; ic < nmatcells; ic++) std::cout <<
      targetMeshWrapper.get_global_id(matcells[ic], Wonton::Entity_kind::CELL) << " ";
    std::cout << std::endl; 
    
    std::cout << "----mat_volfracs on rank "<< rank<<" for material "<< m <<": ";
    for (int ic = 0; ic < nmatcells; ic++) std::cout <<matvf[ic]<< " ";
    std::cout << std::endl; 
    
    std::cout << "----mat_centroids on rank "<< rank<<" for material "<< m <<": ";
    for (int ic = 0; ic < nmatcells; ic++) std::cout << "(" << matcen[ic][0]<<", "<< matcen[ic][1]<< ") ";
    std::cout << std::endl; 
    
    std::cout << "----cellmatdata on rank "<< rank<<" for material "<< m <<": ";
    for (int ic = 0; ic < nmatcells; ic++) std::cout <<cellmatdata[ic]<< " ";
    std::cout << std::endl << std::endl; 

  }
#endif

  return;

  // Perform interface reconstruction on target mesh for pretty pictures
  // and error computation of material fields
  offsets.resize(ntarcells);
  offsets[0] = 0;
  for (int i = 1; i < ntarcells; i++)
    offsets[i] = offsets[i-1] + targetStateWrapper.cell_get_num_mats(i-1);
  int ntotal = offsets[ntarcells-1] +
               targetStateWrapper.cell_get_num_mats(ntarcells-1);

  std::vector<int> target_cell_num_mats(ntarcells, 0);
  std::vector<int> target_cell_mat_ids(ntotal);
  std::vector<double> target_cell_mat_volfracs(ntotal);
  std::vector<Tangram::Point<dim>> target_cell_mat_centroids(ntotal);

  for (int m = 0; m < n_total_mats; m++) {
    std::vector<int> matcells;
    targetStateWrapper.mat_get_cells(m, &matcells);

    double const *matvf;
    targetStateWrapper.mat_get_celldata("mat_volfracs", m, &matvf);

    Wonton::Point<dim> const *matcen;
    targetStateWrapper.mat_get_celldata("mat_centroids", m, &matcen);

    int nmatcells = matcells.size();
    for (int ic = 0; ic < nmatcells; ic++) {
      int c = matcells[ic];
      int offset = offsets[c];
      int& ncmats = target_cell_num_mats[c];
      target_cell_mat_ids[offsets[c]+ncmats] = m;
      target_cell_mat_volfracs[offsets[c]+ncmats] = matvf[ic];
      for (int i = 0; i < dim; i++)
        target_cell_mat_centroids[offsets[c]+ncmats][i] = matcen[ic][i];
      ncmats++;
    }
  }

  // INTERFACE RECONSTRUCTION ON THE TARGET IS PROBLEMATIC AT THE MOMENT
  // DUE TO THE HANDLING OF GHOSTS

  interface_reconstructor_factory<dim, Wonton::Jali_Mesh_Wrapper>
      target_IRFactory(targetMeshWrapper, tols);
  auto target_interface_reconstructor = target_IRFactory();

  target_interface_reconstructor->set_volume_fractions(target_cell_num_mats,
                                                target_cell_mat_ids,
                                                target_cell_mat_volfracs,
                                                target_cell_mat_centroids);
  target_interface_reconstructor->reconstruct(executor);

  Portage::write_to_gmv<dim>(targetMeshWrapper, targetStateWrapper,
                             target_interface_reconstructor, fieldnames,
                             "target_mm.gmv");



  // Compute error

  if (material_field_expressions.size()) {
    double error, toterr = 0.0;
    double const * cellmatvals;
    double totvolume = 0.;
    for (int m = 0; m < nmats; m++) {
      targetStateWrapper.mat_get_celldata<double>("cellmatdata", m, &cellmatvals);

      std::vector<int> matcells;
      targetStateWrapper.mat_get_cells(m, &matcells);

      // Cell error computation
      int nmatcells = matcells.size();
      for (int ic = 0; ic < nmatcells; ++ic) {
        int c = matcells[ic];
        if (target_cell_num_mats[c] == 1) {
          if (target_cell_mat_ids[offsets[c]] == m) {
            Wonton::Point<dim> ccen;
            targetMeshWrapper.cell_centroid(c, &ccen);
            error = mat_fields[m](ccen) - cellmatvals[ic];
            if (fabs(error) > 1.0e-08)
              std::cout << "Pure cell " << c << " Material " << m << " Error " << error << "\n";

            double cellvol = targetMeshWrapper.cell_volume(c);
            totvolume += cellvol;
            *L1_error += fabs(error)*cellvol;
            *L2_error += error*error*cellvol;
          }
        } else {
          Tangram::CellMatPoly<dim> const& cellmatpoly =
              target_interface_reconstructor->cell_matpoly_data(c);
          int nmp = cellmatpoly.num_matpolys();
          for (int i = 0; i < nmp; i++) {
            if (cellmatpoly.matpoly_matid(i) == m) {
              Wonton::Point<dim> mcen = cellmatpoly.matpoly_centroid(i);
              error = mat_fields[m](mcen) - cellmatvals[ic];

              double matpolyvol = cellmatpoly.matpoly_volume(i);
              totvolume += matpolyvol;
              *L1_error += fabs(error)*matpolyvol;
              *L2_error += error*error*matpolyvol;
              break;
            }
          }
        }
      }
    }
  }

  *L2_error = sqrt(*L2_error);
  if (numpe > 1) {
    std::cout << std::flush << std::endl;
    MPI_Barrier(MPI_COMM_WORLD);

    double globalerr;
    MPI_Reduce(L1_error, &globalerr, 1, MPI_DOUBLE, MPI_SUM, 0, MPI_COMM_WORLD);
    *L1_error = globalerr;

    MPI_Reduce(L2_error, &globalerr, 1, MPI_DOUBLE, MPI_SUM, 0, MPI_COMM_WORLD);
    *L2_error = globalerr;
  }
  if (rank == 0) {
    std::printf("\n\nL1 NORM OF ERROR = %lf\n", *L1_error);
    std::printf("L2 NORM OF ERROR = %lf\n\n", *L2_error);
  }

  // Write out the meshes if requested
  if (mesh_output) {

    if (rank == 0)
      std::cout << "Dumping data to Exodus files..." << std::endl;
    if (material_field_expressions.size() > 0) {

      // For now convert each material field into a mesh field with
      // zero values for cells that don't have the material

      for (int m = 0; m < nmats; m++) {
        std::string varname1 = "cellmatdata_" + matnames[m];
        std::string varname2 = "cellmatdata_wtd_" + matnames[m];
        std::vector<double> cellvec(nsrccells, 0.0);
        std::vector<double> cellvec_wtd(nsrccells, 0.0);

        std::vector<int> matcells;
        sourceStateWrapper.mat_get_cells(m, &matcells);
        int nmatcells = matcells.size();

        double *matvec;
        sourceStateWrapper.mat_get_celldata("cellmatdata", m, &matvec);

        double *matvolfracs;
        sourceStateWrapper.mat_get_celldata("mat_volfracs", m, &matvolfracs);

        for (int ic = 0; ic < nmatcells; ic++) {
          int c = matcells[ic];
          cellvec[c] = matvec[ic];
          cellvec_wtd[c] = matvec[ic]*matvolfracs[ic];
        }
        sourceStateWrapper.mesh_add_data(Portage::CELL, varname1, &(cellvec[0]));
        sourceStateWrapper.mesh_add_data(Portage::CELL, varname2, &(cellvec_wtd[0]));
      }

      sourceState->export_to_mesh();
      sourceMesh->write_to_exodus_file("input.exo");
    }

    if (material_field_expressions.size() > 0) {
      // For now convert each material field into a mesh field with
      // zero values for cells that don't have the material

      for (int m = 0; m < nmats; m++) {
        std::string varname1 = "cellmatdata_" + matnames[m];
        std::string varname2 = "cellmatdata_wtd_" + matnames[m];
        std::vector<double> cellvec(ntarcells, 0.0);
        std::vector<double> cellvec_wtd(ntarcells, 0.0);

        std::vector<int> matcells;
        targetStateWrapper.mat_get_cells(m, &matcells);
        int nmatcells = matcells.size();

        double *matvec;
        targetStateWrapper.mat_get_celldata("cellmatdata", m, &matvec);

        double *matvolfracs;
        targetStateWrapper.mat_get_celldata("mat_volfracs", m, &matvolfracs);

        for (int ic = 0; ic < nmatcells; ic++) {
          int c = matcells[ic];
          cellvec[c] = matvec[ic];
          cellvec_wtd[c] = matvec[ic]*matvolfracs[ic];
        }
        targetStateWrapper.mesh_add_data(Portage::CELL, varname1, &(cellvec[0]));
        targetStateWrapper.mesh_add_data(Portage::CELL, varname2, &(cellvec_wtd[0]));
      }
    }

    targetState->export_to_mesh();
    targetMesh->write_to_exodus_file("output.exo");
    if (rank == 0)
      std::cout << "...done." << std::endl;
  }
}
 <|MERGE_RESOLUTION|>--- conflicted
+++ resolved
@@ -607,13 +607,10 @@
   Wonton::Jali_State_Wrapper targetStateWrapper(*targetState);
 
 
-<<<<<<< HEAD
   // Generate volume fraction and centroid data
   double dst_tol = 1.0e-15;
   double vol_tol = 1.0e-15;
 
-=======
->>>>>>> 64e0711e
   int nmats;
   std::vector<int> cell_num_mats;
   std::vector<int> cell_mat_ids;  // flattened 2D array
